<<<<<<< HEAD
2022-05-03  Robert Jenner  <Jenner@apple.com>

        REGRESSION(r293671): [ iOS ] 2X TestWebKitAPI.MediaLoading. RangeRequestSynthesis (API-Tests) are constant failures 
        https://bugs.webkit.org/show_bug.cgi?id=240033

        Unreviewed test gardening. Disabling API-tests for iOS.

        * TestWebKitAPI/Tests/WebKitCocoa/MediaLoading.mm:
        (TestWebKitAPI::TEST):
=======
2022-05-03  Jonathan Bedard  <jbedard@apple.com>

        [ews-build.webkit.org] Cache contributors by default
        https://bugs.webkit.org/show_bug.cgi?id=240040
        <rdar://problem/92695239>

        Reviewed by Aakash Jain.

        On-disk contributor record can get stale quickly. Rely on the network by default.

        * CISupport/ews-build/steps.py:
        (GitHub.email_for_owners): Rely on the network contributors.json by default.
        (Contributors.load): Force reload contributors every 4 hours. Use disk or remote if specifically
        requested, otherwise default to remote. Use cache if not expired.
        (ValidateCommitterAndReviewer.start): Rely on the network contributors.json by default.
        (AddReviewerMixin.gitCommitEnvironment): Ditto.
        (AddAuthorToCommitMessage.author): Ditto.
>>>>>>> 0fe5a6a0

2022-05-03  Chris Dumez  <cdumez@apple.com>

        REGRESSION (r293703): 358 JSC tests failing
        https://bugs.webkit.org/show_bug.cgi?id=240023
        <rdar://problem/92676663>

        Reviewed by Yusuke Suzuki.

        Make sure WTF::initialize() calls AtomString::init() given that JSC now relies on
        emptyAtom().

        * TestWebKitAPI/TestsController.cpp:
        (TestWebKitAPI::TestsController::TestsController):

2022-05-03  Philippe Normand  <pnormand@igalia.com> and Yury Semikhatsky <yurys@chromium.org>

        [WK2] Add API to allow embedder to set a timezone override
        https://bugs.webkit.org/show_bug.cgi?id=213884

        Reviewed by Yusuke Suzuki.

        Add API tests for the timezone configuration API. The GTK and WPE MiniBrowsers also gained
        new runtime options allowing to exercise this new API.

        * MiniBrowser/gtk/main.c:
        (activate):
        * MiniBrowser/wpe/main.cpp:
        (main):
        * TestWebKitAPI/SourcesCocoa.txt:
        * TestWebKitAPI/TestWebKitAPI.xcodeproj/project.pbxproj:
        * TestWebKitAPI/Tests/WebKitCocoa/TimeZoneOverride.mm: Added.
        (TimeZoneOverrideTest::runScriptAndExecuteCallback):
        (TimeZoneOverrideTest::callAsyncFunctionBody):
        (TEST_F):
        * TestWebKitAPI/Tests/WebKitGLib/TestWebKitWebContext.cpp:
        (testWebContextTimeZoneOverride):
        (testWebContextTimeZoneOverrideInWorker):
        (beforeAll):
        * TestWebKitAPI/glib/WebKitGLib/TestMain.cpp:
        (main):
        * TestWebKitAPI/glib/WebKitGLib/WebViewTest.cpp:
        (runJavaScriptReadyCallback):
        (WebViewTest::runJavaScriptAndWaitUntilFinished):
        * TestWebKitAPI/glib/WebKitGLib/WebViewTest.h:
        * flatpak/flatpakutils.py:
        (WebkitFlatpak.run_in_sandbox):

2022-05-02  Wenson Hsieh  <wenson_hsieh@apple.com>

        [macOS] The "Markup Image" services menu item should be gated on image analysis results
        https://bugs.webkit.org/show_bug.cgi?id=239933
        rdar://92348202

        Reviewed by Kate Cheney.

        Add an API test to simulate clicking on the services menu button in an attachment-backed image element while
        swizzling the relevant image analysis APIs to return a valid CGImageRef; verify that the "Markup Image" menu
        item eventually shows up.

        * TestWebKitAPI/TestWebKitAPI.xcodeproj/project.pbxproj:
        * TestWebKitAPI/Tests/WebKitCocoa/ImageAnalysisTests.mm:
        (TestWebKitAPI::createWebViewWithTextRecognitionEnhancements):
        (TestWebKitAPI::iconImage):

        Make this testing helper function work on both macOS and iOS.

        (TestWebKitAPI::TEST):
        (TestWebKitAPI::runMarkupTest):
        * TestWebKitAPI/Tests/WebKitCocoa/image-controls.html: Added.

2022-05-02  Youenn Fablet  <youenn@apple.com>

        PWA in iOS use old assets after publish new servicerWorker/assets
        https://bugs.webkit.org/show_bug.cgi?id=199110
        <rdar://problem/51992077>

        Reviewed by Chris Dumez.

        * TestWebKitAPI/Tests/WebKitCocoa/ServiceWorkerBasic.mm:
        * TestWebKitAPI/cocoa/HTTPServer.h:
        * TestWebKitAPI/cocoa/HTTPServer.mm:

2022-05-02  Eric Carlson  <eric.carlson@apple.com>

        [Cocoa] Allow more mime types in captive portal mode
        https://bugs.webkit.org/show_bug.cgi?id=239859
        rdar://91830683

        Reviewed by Brent Fulgham.

        * TestWebKitAPI/Tests/WebKit/cocoa/start-offset.ts: Added.
        * TestWebKitAPI/Tests/WebKitCocoa/MediaLoading.mm:
        (TestWebKitAPI::runVideoTest):
        (TestWebKitAPI::testTransportStreamBytes):
        (TestWebKitAPI::TEST):

2022-05-02  Jonathan Bedard  <jbedard@apple.com>

        [git-webkit] log should support ranges
        https://bugs.webkit.org/show_bug.cgi?id=239510
        <rdar://problem/92031167>

        Reviewed by Ryan Haddad.

        * Scripts/libraries/webkitscmpy/setup.py: Bump version.
        * Scripts/libraries/webkitscmpy/webkitscmpy/__init__.py: Ditto.
        * Scripts/libraries/webkitscmpy/webkitscmpy/program/command.py:
        (FilteredCommand.replace): Break logic converting a substring into a revision or hash into a function.
        (FilteredCommand.main): If an argument can be split by ..., convert it's substrings into revisions/hashes.

2022-05-02  Wenson Hsieh  <wenson_hsieh@apple.com>

        [iOS] Add support for the "Markup Image" action when right clicking an image in editable content
        https://bugs.webkit.org/show_bug.cgi?id=239948
        rdar://92064672

        Reviewed by Tim Horton.

        Add an API test to verify that the "Markup Image" is included in the context menu when right clicking an image
        element inside an editable web view.

        * TestWebKitAPI/Tests/WebKitCocoa/ImageAnalysisTests.mm:
        (TestWebKitAPI::simulateEditContextMenuAppearance):
        (TestWebKitAPI::TEST):

2022-04-29  Michael Catanzaro  <mcatanzaro@redhat.com>

        [GLib] Make WebKitSettings XSS auditor functions no-op
        https://bugs.webkit.org/show_bug.cgi?id=239651
        <rdar://problem/92304443>

        Reviewed by Adrian Perez de Castro.

        Fix -Wdeprecated-declarations warnings introduced by the previous fix.

        * TestWebKitAPI/Tests/WebKitGLib/TestWebKitSettings.cpp:
        (testWebKitSettings):

2022-04-30  Philippe Normand  <philn@igalia.com>

        [WPE][GTK] Built product archives include old library files
        https://bugs.webkit.org/show_bug.cgi?id=239928

        Reviewed by Adrian Perez de Castro.

        * CISupport/built-product-archive: Exclude old WPE/GTK files from built product zip archives.

2022-04-29  Chris Dumez  <cdumez@apple.com>

        Unreviewed, reverting r293621.

        Reverting patch while we fix internal EWS issues, will reland
        after

        Reverted changeset:

        https://commits.webkit.org/r293621

2022-04-29  Wenson Hsieh  <wenson_hsieh@apple.com>

        [Mail compose] Images with data URLs should be pasted or dropped as attachments
        https://bugs.webkit.org/show_bug.cgi?id=239911
        rdar://91658665

        Reviewed by Tim Horton.

        Adjust expectations for an existing API test.

        * TestWebKitAPI/Tests/WebKitCocoa/WKAttachmentTests.mm:
        (TestWebKitAPI::TEST):

2022-04-29  Simon Fraser  <simon.fraser@apple.com>

        REGRESSION (249864@main): [ iOS ] TestWebKitAPI.ScrollViewScrollabilityTests.ScrollableWithOverflowHiddenAndShrunkUI is failing
        https://bugs.webkit.org/show_bug.cgi?id=239867

        Reviewed by Sam Weinig.

        Use values that are representative of iPhone 8, which is the model used for running
        API tests.

        * TestWebKitAPI/Tests/ios/ScrollViewScrollabilityTests.mm:
        (TestWebKitAPI::TEST):

2022-04-29  Jonathan Bedard  <jbedard@apple.com>

        [git-webkit] Redact bug title in branch name on alternate remotes
        https://bugs.webkit.org/show_bug.cgi?id=239826
        <rdar://problem/92418512>

        Rubber-stamped by Aakash Jain.

        * Scripts/libraries/webkitscmpy/setup.py: Bump version.
        * Scripts/libraries/webkitscmpy/webkitscmpy/__init__.py: Ditto.
        * Scripts/libraries/webkitscmpy/webkitscmpy/program/branch.py:
        (Branch.main): Allow caller to redact bug title in branch name.
        * Scripts/libraries/webkitscmpy/webkitscmpy/program/pull_request.py:
        (PullRequest.pull_request_branch_point): Redact bug title in branch name
        for non-origin remotes.
        * Scripts/libraries/webkitscmpy/webkitscmpy/test/branch_unittest.py:
        (TestBranch.test_redacted):

2022-04-27  Jonathan Bedard  <jbedard@apple.com>

        [ews-build.webkit.org] Link to PRs with undefined title
        https://bugs.webkit.org/show_bug.cgi?id=239820
        <rdar://problem/92416554>

        Reviewed by Aakash Jain.

        * CISupport/ews-build/steps.py:
        (ConfigureBuild.add_pr_details):

2022-04-28  Yusuke Suzuki  <ysuzuki@apple.com>

        Support C files in Unified Builds
        https://bugs.webkit.org/show_bug.cgi?id=239873

        Reviewed by Mark Lam.

        * TestWebKitAPI/Scripts/generate-unified-sources.sh:

2022-04-28  Alex Christensen  <achristensen@webkit.org>

        Fix SafeBrowsing API tests on platforms with safe browsing result details
        https://bugs.webkit.org/show_bug.cgi?id=239861
        <rdar://91767123>

        Reviewed by Anders Carlsson.

        * TestWebKitAPI/Tests/WebKitCocoa/SafeBrowsing.mm:
        (-[TestServiceLookupResult malwareDetailsBaseURLString]):
        (-[TestServiceLookupResult learnMoreURL]):
        (-[TestServiceLookupResult reportAnErrorBaseURLString]):
        (-[TestServiceLookupResult localizedProviderDisplayName]):

2022-04-28  Angelos Oikonomopoulos  <angelos@igalia.com>

        [run-javascriptcore-tests] Fix user-facing accounting
        https://bugs.webkit.org/show_bug.cgi?id=239845

        Reviewed by Adrian Perez de Castro.

        Update numJSCStressFlakyButPassed for flaky tests that were declared a
        pass. Otherwise we end up miscounting passes as failures in the summary
        we print out to the user. E.g. in
        https://build.webkit.org/#/builders/31/builds/3567/steps/8/logs/stdio
        the test was flaky but passed, yet run-javascriptcore-tests outputs

             1 test flaky and failed.

        since it calculates $numJSCStressFlaky - $numJSCStressFlakyButPassed
        and $numJSCStressFlakyButPassed is zero (since it wasn't getting
        updated).

        * Scripts/run-javascriptcore-tests:
        (runJSCStressTests):

2022-04-28  Jonathan Bedard  <jbedard@apple.com>

        [webkitbugspy] Limit number of failed bugzilla login attempts
        https://bugs.webkit.org/show_bug.cgi?id=239850
        <rdar://problem/92462214>

        Reviewed by Michael Catanzaro.

        * Scripts/libraries/webkitbugspy/setup.py: Bump version.
        * Scripts/libraries/webkitbugspy/webkitbugspy/__init__.py: Ditto.
        * Scripts/libraries/webkitbugspy/webkitbugspy/bugzilla.py:
        (Tracker.__init__): Caller can define the number of failed login attempts.
        (Tracker.user): Detect a failed login.
        (Tracker._login_arguments): Only provide login arguments if login attempts
        have not been exceeded.
        (Tracker.populate): Detect a failed login.
        (Tracker.set): Detect a failed login, handle case where login arguments are
        not provided due to exceeded login attempts.
        (Tracker.add_comment): Ditto.
        (Tracker.projects): Detect a failed login.
        * Scripts/libraries/webkitbugspy/webkitbugspy/tests/bugzilla_unittest.py:

2022-04-28  Kimmo Kinnunen  <kkinnunen@apple.com>

        test-webkitperl outputs errors about uninitialized $platform variable
        https://bugs.webkit.org/show_bug.cgi?id=239762

        Reviewed by Alexey Proskuryakov.

        Make filter-build-webkit a module that exports the tested functions.
        Avoid running filter-webkit-build main code if the code is being imported
        as a module.

        * Scripts/filter-build-webkit:
        (main):
        (shouldIgnoreLine):
        * Scripts/webkitperl/filter-build-webkit_unittest/shouldIgnoreLine_unittests.pl:

2022-04-28  Kimmo Kinnunen  <kkinnunen@apple.com>

        IPC testing API should have the ability to test IPC::Connection send and receive through IPC::Connection
        https://bugs.webkit.org/show_bug.cgi?id=239495

        Reviewed by Darin Adler.

        * TestWebKitAPI/Tests/WebKitCocoa/IPCTestingAPI.mm:
        (TEST):
        Change two tests to pass "IPC" object as the value of FrameInfoData. This way the argument encode functions
        do not need to take the JSIPC argument.

2022-04-27  Sihui Liu  <sihui_liu@apple.com>

        [ iOS ] TestWebKitAPI.IndexedDB.IndexedDBSuspendImminently is a constant timeout
        https://bugs.webkit.org/show_bug.cgi?id=239310
        <rdar://problem/91721160>

        Reviewed by Youenn Fablet.

        Message may be received before runTestAndCheckResult(), so we should not unset receivedScriptMessage before
        wait.

        * TestWebKitAPI/Tests/WebKitCocoa/IndexedDBSuspendImminently.mm:
        (runUntilMessageReceived):
        (TEST):
        (runTestAndCheckResult): Deleted.

2022-04-27  Jonathan Bedard  <jbedard@apple.com>

        [git-webkit] Run style checker
        https://bugs.webkit.org/show_bug.cgi?id=239730
        <rdar://problem/92428565>

        Reviewed by Chris Dumez.

        * Scripts/libraries/webkitscmpy/setup.py: Bump version.
        * Scripts/libraries/webkitscmpy/webkitscmpy/__init__.py: Ditto.
        * Scripts/libraries/webkitscmpy/webkitscmpy/local/git.py:
        (Git): Add webkitscmpy.auto-check option.
        * Scripts/libraries/webkitscmpy/webkitscmpy/program/pull_request.py:
        (PullRequest.parser): Add --check/--no-check flag.
        (PullRequest.pre_pr_checks): Find and run all pre-PR checks.
        (PullRequest.create_pull_request): Run PR checks.
        * Scripts/libraries/webkitscmpy/webkitscmpy/test/pull_request_unittest.py:
        * Scripts/libraries/webkitscmpy/webkitscmpy/test/revert_unittest.py:

2022-04-27  Jonathan Bedard  <jbedard@apple.com>

        [git-webkit] Cleanup PRs on alternate remotes
        https://bugs.webkit.org/show_bug.cgi?id=239814
        <rdar://problem/92410887>

        Reviewed by Aakash Jain.

        * Scripts/libraries/webkitscmpy/setup.py: Bump version.
        * Scripts/libraries/webkitscmpy/webkitscmpy/__init__.py: Ditto.
        * Scripts/libraries/webkitscmpy/webkitscmpy/program/clean.py:
        (Clean.parser): Add --remote argument.
        (Clean.cleanup): Allow caller to specify remote.
        (Clean.main): Pass remote to cleanup.

2022-04-27  Jonathan Bedard  <jbedard@apple.com>

        [ews-build.webkit.org] Support alternative remotes (Follow-up fix)
        https://bugs.webkit.org/show_bug.cgi?id=239617
        <rdar://problem/92115230>

        Unreviewed follow-up fix.

        * CISupport/ews-build/events.py:
        (GitHubEventHandlerNoEdits.extractProperties):

2022-04-27  Aditya Keerthi  <akeerthi@apple.com>

        [iOS] Focus changes unexpectedly when scrolling to a found text range
        https://bugs.webkit.org/show_bug.cgi?id=239793
        rdar://90996437

        Reviewed by Wenson Hsieh.

        Add an API test to ensure that scrolling to a found range does not
        change focus.

        * TestWebKitAPI/Tests/WebKitCocoa/FindInPage.mm:
        (TEST):

2022-04-27  Jonathan Bedard  <jbedard@apple.com>

        test-webkitpy TestInstallGitLFS fails
        https://bugs.webkit.org/show_bug.cgi?id=239788
        <rdar://problem/92363359>

        Reviewed by Michael Catanzaro.

        * Scripts/libraries/webkitscmpy/setup.py: Bump version.
        * Scripts/libraries/webkitscmpy/webkitscmpy/__init__.py: Ditto.
        * Scripts/libraries/webkitscmpy/webkitscmpy/test/install_git_lfs_unittest.py:
        (TestInstallGitLFS.test_install): Specify mock system and machine.
        (TestInstallGitLFS.test_configure): Ditto.
        (TestInstallGitLFS.test_no_op): Ditto.
        (TestInstallGitLFS.test_no_repo): Ditto.

2022-04-27  Jonathan Bedard  <jbedard@apple.com>

        [commits.webkit.org] Change branch forwarding behavior
        https://bugs.webkit.org/show_bug.cgi?id=239136
        <rdar://problem/91314217>

        Reviewed by Dewei Zhu.

        * Scripts/libraries/reporelaypy/reporelaypy/__init__.py: Bump version.
        * Scripts/libraries/reporelaypy/setup.py: Ditto.
        * Scripts/libraries/reporelaypy/reporelaypy/checkout.py:
        (Checkout.Encoder.default): Encode forwarding list.
        (Checkout.__init__): Add forwarding argument.
        (Checkout.push_update): Add dest_branch argument.
        (Checkout.forward_update): Trigger push_update based on forwarding arguments.
        (Checkout.update_all): Use forward_update instead of pushing to every branch.
        * Scripts/libraries/reporelaypy/reporelaypy/hooks.py:
        (HookProcessor.process_worker_hook): Extract remote from incoming data, invoke forward_update.
        * Scripts/libraries/reporelaypy/reporelaypy/tests/checkout_unittest.py:
        (CheckoutUnittest.test_json):

2022-04-27  Kimmo Kinnunen  <kkinnunen@apple.com>

        test-webkitperl outputs git hints during the test
        https://bugs.webkit.org/show_bug.cgi?id=239759

        Reviewed by Alexey Proskuryakov.

        Avoid git hints about initial branch name during a test that initializes a git repository.
        The output disrupts the test system result reporting output.

        Specify the quiet operation. --initial-branch cannot be specified
        since the Perl tests run on older git.

        * Scripts/webkitperl/prepare-ChangeLog_unittest/filenameWithParentheses.pl:

2022-04-26  Michael Catanzaro  <mcatanzaro@redhat.com>

        [GLib] Make WebKitSettings XSS auditor functions no-op
        https://bugs.webkit.org/show_bug.cgi?id=239651
        <rdar://problem/92304443>

        Reviewed by Adrian Perez de Castro.

        * TestWebKitAPI/Tests/WebKitGLib/TestWebKitSettings.cpp:
        (testWebKitSettings):

2022-04-27  Youenn Fablet  <youenn@apple.com>

        Add testRunner API to clear memory cache
        https://bugs.webkit.org/show_bug.cgi?id=239804
        rdar://92033309

        Reviewed by Chris Dumez.

        Implement the clear memory cache testRunner API and related plumbery.

        * WebKitTestRunner/InjectedBundle/Bindings/TestRunner.idl:
        * WebKitTestRunner/InjectedBundle/TestRunner.cpp:
        * WebKitTestRunner/InjectedBundle/TestRunner.h:
        * WebKitTestRunner/TestController.cpp:
        * WebKitTestRunner/TestController.h:
        * WebKitTestRunner/TestInvocation.cpp:

2022-04-26  Kimmo Kinnunen  <kkinnunen@apple.com>

        Remove adjustPathForRecentRenamings from VCSUtils.pm, they are not recent anymore
        https://bugs.webkit.org/show_bug.cgi?id=239646

        Reviewed by Darin Adler.

        These were used to adjust patches 10 years ago.
        The functionality renames *_test_expectations.txt in ANGLE imports, which causes surprises
        and hard to track redundant sections while inspecting downstream differences to upstream.

        * Scripts/VCSUtils.pm:
        (parseGitDiffHeader):

2022-04-26  Michael Catanzaro  <mcatanzaro@redhat.com>

        [git-webkit] Cannot create pull request branch using bug URL, fails to fetch comments from Bugzilla, fails to modify bug
        https://bugs.webkit.org/show_bug.cgi?id=239741

        Reviewed by Jonathan Bedard.

        Need to URL encode the username and password before appending them to the URL.

        * Scripts/libraries/webkitbugspy/setup.py:
        * Scripts/libraries/webkitbugspy/webkitbugspy/__init__.py:
        * Scripts/libraries/webkitbugspy/webkitbugspy/bugzilla.py:
        (Tracker.credentials.validater):
        (Tracker._login_arguments):
        * Scripts/libraries/webkitbugspy/webkitbugspy/mocks/bugzilla.py:
        (Bugzilla.__init__):
        (Bugzilla.request):

2022-04-26  Michael Catanzaro  <mcatanzaro@redhat.com>

        Cannot run test-webkitpy, autoinstaller fails to compile lupa
        https://bugs.webkit.org/show_bug.cgi?id=239786

        Reviewed by Jonathan Bedard.

        We can fix this by updating to a newer version of lupa.

        * Scripts/libraries/reporelaypy/reporelaypy/__init__.py:
        * Scripts/libraries/reporelaypy/setup.py:
        * Scripts/libraries/resultsdbpy/resultsdbpy/__init__.py:
        * Scripts/libraries/resultsdbpy/setup.py:

2022-04-21  Jonathan Bedard  <jbedard@apple.com>

        [build.webkit.org] Support identifiers on dashboard (Follow-up fix)
        https://bugs.webkit.org/show_bug.cgi?id=239473
        <rdar://problem/76852365>

        Unreviewed test gardening.

        * CISupport/build-webkit-org/public_html/dashboard/Scripts/tests/index-expected.txt:

2022-04-26  Jonathan Bedard  <jbedard@apple.com>

        [ews-build.webkit.org] Support alternative remotes (Follow-up fix)
        https://bugs.webkit.org/show_bug.cgi?id=239617
        <rdar://problem/92115230>

        Reviewed by Aakash Jain.

        * CISupport/ews-build/events.py:
        (GitHubEventHandlerNoEdits.extractProperties): 'project' is not set by extractProperties.

2022-04-26  Jonathan Bedard  <jbedard@apple.com>

        [git-webkit] Checkout PRs from alternate remotes
        https://bugs.webkit.org/show_bug.cgi?id=239745
        <rdar://problem/92300209>

        Reviewed by Dewei Zhu.

        * Scripts/libraries/webkitscmpy/setup.py: Bump version.
        * Scripts/libraries/webkitscmpy/webkitscmpy/__init__.py: Ditto.
        * Scripts/libraries/webkitscmpy/webkitscmpy/local/git.py:
        (Git): The name of the repository is embedded in the argument.
        (Git.checkout): Handle remote-postfixed remote names.
        * Scripts/libraries/webkitscmpy/webkitscmpy/program/checkout.py:
        (Checkout.parser): Add --remote command.
        (Checkout.main): Use the full repo name instead of the owner's username.
        * Scripts/libraries/webkitscmpy/webkitscmpy/remote/git_hub.py:
        (GitHub.PRGenerator.PullRequest): Pass full repo name as metadata.

2022-04-26  Jonathan Bedard  <jbedard@apple.com>

        [build.webkit.org] Support identifiers in popover
        https://bugs.webkit.org/show_bug.cgi?id=239773
        <rdar://problem/92339575>

        Rubber-stamped by Aakash Jain.

        * CISupport/build-webkit-org/public_html/dashboard/Scripts/Commits.js:
        (Commits): Keep track of all fetched commits.
        (Commits.prototype._update): Save fetched commits.
        (Commits.prototype.lastNIdentifiers): Return a list of the last n identifiers
        on a branch.
        (Commits.prototype.fetch): Load information for last N commits.
        (Commits.prototype.urlFor): Return a url for a commit ref.
        * CISupport/build-webkit-org/public_html/dashboard/Scripts/Main.js: Remove
        trac auto-updater.
        * CISupport/build-webkit-org/public_html/dashboard/Scripts/QueueView.js:
        (QueueView.prototype._appendPendingRevisionCount): After we determine the
        number of commits behind, fetch that many commits.
        (QueueView.prototype._popoverLinesForCommitRange): Support commits with identifiers.
        (QueueView.prototype._presentPopoverForPendingCommits):
        * CISupport/build-webkit-org/public_html/dashboard/Scripts/tests/resources/MockCommits.js:
        * CISupport/build-webkit-org/public_html/dashboard/Scripts/tests/resources/tests.js:

2022-04-26  Yusuke Suzuki  <ysuzuki@apple.com>

        [JSC] Add forceUnlinkedDFG option
        https://bugs.webkit.org/show_bug.cgi?id=239751

        Reviewed by Saam Barati.

        * Scripts/run-jsc-stress-tests:

2022-04-26  Wenson Hsieh  <wenson_hsieh@apple.com>

        Show the option to Markup Image in the callout bar only when appropriate
        https://bugs.webkit.org/show_bug.cgi?id=239779
        rdar://88941823

        Reviewed by Darin Adler.

        Adjust some API tests so that they continue passing after these changes.

        * TestWebKitAPI/Tests/WebKitCocoa/ImageAnalysisTests.mm:
        (TestWebKitAPI::iconImage):
        (TestWebKitAPI::simulateCalloutBarAppearance):
        (TestWebKitAPI::invokeImageMarkupAction):
        (TestWebKitAPI::TEST):
        (TestWebKitAPI::runMarkupTest):

2022-04-26  Simon Fraser  <simon.fraser@apple.com>

        [ iOS EWS ] css3/background/background-repeat-round-auto2.html is a image failure
        https://bugs.webkit.org/show_bug.cgi?id=238965
        <rdar://91454381>

        Reviewed by Tim Horton.

        Generic shaders can produce slightly different results to optimized shaders, and
        get swapped in racily, so disable them for testing on platforms where accelerated
        drawing is used.

        * Scripts/webkitpy/port/base.py:
        (Port.port_adjust_environment_for_test_driver):
        * Scripts/webkitpy/port/driver.py:
        (Driver._setup_environ_for_driver):
        * Scripts/webkitpy/port/ios.py:
        (IOSPort.test_expectations_file_position):
        (IOSPort):
        (IOSPort.port_adjust_environment_for_test_driver):
        * Scripts/webkitpy/port/mac.py:
        (MacPort.port_adjust_environment_for_test_driver):

2022-04-26  Jonathan Bedard  <jbedard@apple.com>

        [webkit-patch] Use Commit-Queue when landing by default
        https://bugs.webkit.org/show_bug.cgi?id=239777
        <rdar://problem/92345543>

        Reviewed by Alexey Proskuryakov.

        * Scripts/webkitpy/tool/commands/download.py:
        (LandUnsafe): Renamed from LandUnsafe.
        (Land): Renamed to LandUnsafe.
        * Scripts/webkitpy/tool/commands/download_unittest.py:
        * Scripts/webkitpy/tool/commands/upload.py:
        (LandSafely):
        (Land): Inherit from LandSafely.

2022-04-26  Wenson Hsieh  <wenson_hsieh@apple.com>

        Adjust some image transcoding behaviors related to "Copy Cropped Image"
        https://bugs.webkit.org/show_bug.cgi?id=239748
        rdar://92287000

        Reviewed by Kate Cheney.

        Add an API test to exercise the change.

        * TestWebKitAPI/TestWebKitAPI.xcodeproj/project.pbxproj:
        * TestWebKitAPI/Tests/WebKitCocoa/ImageAnalysisTests.mm:
        (TestWebKitAPI::runMarkupTest):
        (TestWebKitAPI::TEST):
        * TestWebKitAPI/Tests/WebKitCocoa/webp-image.html: Added.

2022-04-26  Angelos Oikonomopoulos  <angelos@igalia.com>

        Enable --treat-failing-as-flaky for the JSC post-commit bots
        https://bugs.webkit.org/show_bug.cgi?id=239341

        Reviewed by Jonathan Bedard.

        Try to cover up for a little test flakiness (while still recording
        it in resultsdb) to avoid too many false alerts.

        * CISupport/build-webkit-org/steps.py:
        (RunJavaScriptCoreTests):
        (RunJavaScriptCoreTests.start):
        * CISupport/build-webkit-org/steps_unittest.py:

2022-04-26  Kate Cheney  <katherine_cheney@apple.com>

        Remove WebArchiveDebugMode
        https://bugs.webkit.org/show_bug.cgi?id=239738
        <rdar://problem/88406961>

        Reviewed by Tim Horton.

        * TestWebKitAPI/Tests/mac/LoadWebArchive.mm:
        (TestWebKitAPI::TEST):
        (TestWebKitAPI::constructArchive):

2022-04-25  Jonathan Bedard  <jbedard@apple.com>

        [ews-build.webkit.org] Specify repository when sending emails
        https://bugs.webkit.org/show_bug.cgi?id=239739
        <rdar://problem/92291225>

        Reviewed by Aakash Jain.

        * CISupport/ews-build/steps.py:
        (GitHubMixin.should_send_email_for_pr): Pass repository URL.
        (AnalyzeCompileWebKitResults.send_email_for_new_build_failure): Ditto.
        (AnalyzeLayoutTestsResults.send_email_for_new_test_failures): Ditto.

2022-04-25  Aditya Keerthi  <akeerthi@apple.com>

        [iOS] Add NSCoding support for findInteractionEnabled
        https://bugs.webkit.org/show_bug.cgi?id=239733
        rdar://87850648

        Reviewed by Wenson Hsieh.

        * TestWebKitAPI/Tests/WebKitCocoa/Coding.mm:
        (TEST):

2022-04-25  Jonathan Bedard  <jbedard@apple.com>

        [Merge-Queue] Differentiate gardening commits in bug comments
        https://bugs.webkit.org/show_bug.cgi?id=239740
        <rdar://problem/92293298>

        Reviewed by Ryan Haddad.

        * CISupport/ews-build/steps.py:
        (DetermineLandedIdentifier.comment_text_for_bug):
        * CISupport/ews-build/steps_unittest.py:

2022-04-25  Jonathan Bedard  <jbedard@apple.com>

        GitHub EWS is confused with prior PR's merge-blocked label
        https://bugs.webkit.org/show_bug.cgi?id=239411
        <rdar://problem/92196846>

        Reviewed by Aakash Jain.

        * CISupport/ews-build/steps.py:
        (BlockPullRequest.start): Only apply blocked label if tested hash and current hash match.

2022-04-25  Jonathan Bedard  <jbedard@apple.com>

        [build.webkit.org] Use GitHub checkouts (Follow-up)
        https://bugs.webkit.org/show_bug.cgi?id=239072
        <rdar://problem/91567092>

        Unreviewed follow-up fix.

        * CISupport/build-webkit-org/steps.py:
        (CheckOutSource.__init__): Use the specified commit, not the latest.

2022-04-21  Jonathan Bedard  <jbedard@apple.com>

        [ews-build.webkit.org] Support alternative remotes
        https://bugs.webkit.org/show_bug.cgi?id=239617
        <rdar://problem/92115230>

        Reviewed by Aakash Jain.

        * CISupport/ews-build/events.py:
        (GitHubEventHandlerNoEdits):
        (GitHubEventHandlerNoEdits.extractProperties): Remove sensative fields from non-public
        pull requests.
        (GitHubEventHandlerNoEdits.handle_pull_request): Generalize label process sleep.
        * CISupport/ews-build/steps.py:
        (CheckOutPullRequest.run): Checkout with EWS credentials.
        * CISupport/ews-build/steps_unittest.py:

2022-04-13  Jonathan Bedard  <jbedard@apple.com>

        [build.webkit.org] Use GitHub checkouts
        https://bugs.webkit.org/show_bug.cgi?id=239072
        <rdar://problem/91567092>

        Reviewed by Ryan Haddad.

        * CISupport/build-webkit-org/config.json: Convert schedulers to GitHub based branch names.
        * CISupport/build-webkit-org/loadConfig.py: Ditto.
        * CISupport/build-webkit-org/master.cfg: Enable incoming hooks from GitHub.
        (load_password): Added.
        * CISupport/build-webkit-org/steps.py:
        (CheckOutSource): Replace with GitHub based checkout.
        (CleanUpGitIndexLock): Replaced SVNCleanup.
        (SVNCleanup): Replace with CleanUpGitIndexLock.
        (ShowIdentifier.start): `got_revision` will bet hash, not subversion revision.
        * CISupport/build-webkit-org/steps_unittest.py:
        (TestShowIdentifier.test_success):
        (TestShowIdentifier.test_failure):

2022-04-25  Tim Nguyen  <ntim@apple.com>

        Fix typo in Tools/CISupport/ews-build/steps.py

        Unreviewed.

        * CISupport/ews-build/steps.py:
        (UpdateWorkingDirectory):

2022-04-25  Kimmo Kinnunen  <kkinnunen@apple.com>

        REGRESSION (249585@main): TestWebKitAPI.IPCTestingAPI.CanReceiveIPCSemaphore is timing out
        https://bugs.webkit.org/show_bug.cgi?id=239507

        Reviewed by Wenson Hsieh.

        * TestWebKitAPI/Tests/WebKitCocoa/IPCTestingAPI.mm:
        Move CanReceiveIPCSemaphore and CanSendIPCSemaphore test logic
        to LayoutTests/ipc/send-semaphore.html
        The tests were using audio and canvas implementation detail
        messages to test that IPC system can send IPC::Semaphore via IPC.
        Canvas implementation details changed and the test started
        to fail.

        The new tests use IPC messages that are purpose-built to test this
        feature. The new tests also actually test that the sent semaphores
        work.

2022-04-16  Philippe Normand  <philn@igalia.com>

        [git] Allow pre-commit hook to feed from staged ChangeLogs
        https://bugs.webkit.org/show_bug.cgi?id=239419

        Reviewed by Jonathan Bedard.

        In workflows where prepare-ChangeLog is executed manually before staging and committing
        changes the prepare-commit-msg hook can now read the curated ChangeLog from the git stage
        and present it in the editor for validation. In case no ChangeLog was staged, the hook will
        generate a message itself.

        * Scripts/hooks/prepare-commit-msg:

2022-04-23  Brady Eidson  <beidson@apple.com>
    
        Add WKNotification and WKWebsiteDataStore SPI for handling click/close of persistent notifications
        https://bugs.webkit.org/show_bug.cgi

        Reviewed by Chris Dumez.

        Teach WKTR to use the new SPI by keeping a set of notifications that are persistent.

        * WebKitTestRunner/WebKitTestRunner.xcodeproj/project.pbxproj:

        * WebKitTestRunner/WebNotificationProvider.cpp:
        (WTR::WebNotificationProvider::showWebNotification):
        (WTR::WebNotificationProvider::closeWebNotification):
        (WTR::WebNotificationProvider::reset):
        * WebKitTestRunner/WebNotificationProvider.h:

        * WebKitTestRunner/cocoa/WebNotificationProviderCocoa.mm:
        (WTR::WebNotificationProvider::simulateWebNotificationClickForServiceWorkerNotifications):

2022-04-23  Elliott Williams  <emw@apple.com>

        [buildbot] Increase the EWS compile timeout to account for delayed output from clang/XCBuild
        https://bugs.webkit.org/show_bug.cgi?id=239455

        Reviewed by Ryan Haddad.

        Same as https://commits.webkit.org/249737@main, needed to work around
        delayed output bugs in Xcode/XCBuild.

        * CISupport/ews-build/steps.py:
        (CompileWebKit.__init__):
        * CISupport/ews-build/steps_unittest.py:

2022-04-23  Carlos Garcia Campos  <cgarcia@igalia.com>

        [ATSPI] WTR: add implementation for AccessibilityUIElement::domIdentifier
        https://bugs.webkit.org/show_bug.cgi?id=239598

        Reviewed by Andres Gonzalez.

        * WebKitTestRunner/InjectedBundle/AccessibilityUIElement.cpp:
        (WTR::AccessibilityUIElement::domIdentifier const): Deleted.
        * WebKitTestRunner/InjectedBundle/atspi/AccessibilityUIElementAtspi.cpp:
        (WTR::AccessibilityUIElement::domIdentifier const):
        * WebKitTestRunner/InjectedBundle/win/AccessibilityUIElementWin.cpp:
        (WTR::AccessibilityUIElement::domIdentifier const):

2022-04-22  Chris Dumez  <cdumez@apple.com>

        Move global AtomStrings to a common header to promote reuse
        https://bugs.webkit.org/show_bug.cgi?id=239585

        Reviewed by Geoff Garen and Darin Adler.

        * TestWebKitAPI/Tests/WebCore/ContentExtensions.cpp:
        (TestWebKitAPI::makeBackend):

2022-04-22  Aditya Keerthi  <akeerthi@apple.com>

        [iOS] Add find interaction API to WKWebView
        https://bugs.webkit.org/show_bug.cgi?id=239612
        rdar://88442918

        Reviewed by Alex Christensen.

        Augment an existing API test to use the new API, in addition to the
        existing SPI.

        The find-and-replace test is updated to account for the fact that a
        find interaction no longer exposes a searchableObject. Instead, use
        test-only SPI on WKWebView to perform the replace.

        * TestWebKitAPI/Tests/WebKitCocoa/FindInPage.mm:
        (TEST):

2022-04-22  Wenson Hsieh  <wenson_hsieh@apple.com>

        [iOS] `-selectWordForReplacement` should select dictation alternatives that span multiple words
        https://bugs.webkit.org/show_bug.cgi?id=239622
        rdar://91416535

        Reviewed by Aditya Keerthi.

        Add an API test to exercise the change.

        * TestWebKitAPI/Tests/ios/SelectionByWord.mm:
        (TEST):

2022-04-21  John Cunningham  <johncunningham@apple.com>

        Use GCGLSpanTuple to pass buffer parameters to multidraw calls.
        https://bugs.webkit.org/show_bug.cgi?id=239154

        Reviewed by Kimmo Kinnunen.

        * Scripts/generate-gpup-webgl:

2022-04-21  Justin Michaud  <justin_michaud@apple.com>

        [PGO] Fix perl warnings cause by PGO for real this time
        https://bugs.webkit.org/show_bug.cgi?id=239633

        Reviewed by Yusuke Suzuki.

        Add a missing 'defined' check before reading the PGO environment variable.

        * Scripts/check-for-weak-vtables-and-externals:

2022-04-20  Yusuke Suzuki  <ysuzuki@apple.com>

        [WTF] Add string concatenate adapter for UUID
        https://bugs.webkit.org/show_bug.cgi?id=239590

        Reviewed by Chris Dumez and Darin Adler.

        * TestWebKitAPI/Tests/WTF/UUID.cpp:
        (TEST):

2022-04-21  Simon Fraser  <simon.fraser@apple.com>

        <body> with overflow:hidden CSS is scrollable on iOS standalone web app
        https://bugs.webkit.org/show_bug.cgi?id=220908
        <rdar://73574797>

        Reviewed by Devin Rousso.

        New API tests for various configurations of insets and size overrides.

        * TestWebKitAPI/Tests/ios/ScrollViewInsetTests.mm:
        (TestWebKitAPI::TEST):

2022-04-21  Jonathan Bedard  <jbedard@apple.com>

        [git-webkit] Allow caller to specify remote for PR
        https://bugs.webkit.org/show_bug.cgi?id=239452
        <rdar://problem/91897384>

        Reviewed by Dewei Zhu.

        * Scripts/libraries/webkitscmpy/setup.py: Bump version.
        * Scripts/libraries/webkitscmpy/webkitscmpy/__init__.py: Ditto.
        * Scripts/libraries/webkitscmpy/webkitscmpy/mocks/local/git.py:
        (Git.__init__): Allow caller to define remotes.
        * Scripts/libraries/webkitscmpy/webkitscmpy/program/pull_request.py:
        (PullRequest.parser): Add '--remote' option.
        (PullRequest.main): Allow options to specify the remote we're making a PR against.
        * Scripts/libraries/webkitscmpy/webkitscmpy/program/revert.py:
        (Revert.add_comment_to_reverted_commit_bug_tracker): Derive remote from argument.
        * Scripts/libraries/webkitscmpy/webkitscmpy/remote/git_hub.py:
        (GitHub.PRGenerator.find): Support finding PRs if label doesn't contain username.
        (GitHub.PRGenerator.create): Error 422 is a validation error, usually caused by another PR pointing to the same branch.
        (GitHub.PRGenerator.update): Extract error message for more actionable errors.
        * Scripts/libraries/webkitscmpy/webkitscmpy/test/clean_unittest.py:
        (TestClean.test_clean_pr): Add fork remote.
        * Scripts/libraries/webkitscmpy/webkitscmpy/test/pull_request_unittest.py:
        * Scripts/libraries/webkitscmpy/webkitscmpy/test/revert_unittest.py:

2022-04-21  Jonathan Bedard  <jbedard@apple.com>

        [Merge-Queue] Don't close bugs associated with test gardening
        https://bugs.webkit.org/show_bug.cgi?id=239604
        <rdar://problem/92093456>

        Reviewed by Ryan Haddad.

        * CISupport/ews-build/steps.py:
        (CloseBug.doStepIf): Skip step if we're a test gardening change.
        (UpdatePullRequest):
        (UpdatePullRequest.is_test_gardening): Check for "Unreviewed test gardening" in the commit message.
        (UpdatePullRequest.evaluateCommand):
        * CISupport/ews-build/steps_unittest.py:

2022-04-21  Jonathan Bedard  <jbedard@apple.com>

        [commits.webkit.org] Disable CORS
        https://bugs.webkit.org/show_bug.cgi?id=239607

        Reviewed by Aakash Jain.

        * Scripts/libraries/reporelaypy/reporelaypy/__init__.py: Bump version.
        * Scripts/libraries/reporelaypy/reporelaypy/webserver.py: Disable CORS.
        * Scripts/libraries/reporelaypy/setup.py: Bump version.

2022-04-21  Jonathan Bedard  <jbedard@apple.com>

        [Merge-Queue] Allow "Rubber-stamped" as review message
        https://bugs.webkit.org/show_bug.cgi?id=239601
        <rdar://problem/92091819>

        Reviewed by Aakash Jain.

        * CISupport/ews-build/steps.py:
        (ValidateCommitMessage.evaluateCommand): Allow "Rubber-stamped by."
        * CISupport/ews-build/steps_unittest.py:

2022-04-20  Jonathan Bedard  <jbedard@apple.com>

        [build.webkit.org] Support identifiers on dashboard
        https://bugs.webkit.org/show_bug.cgi?id=239473
        <rdar://problem/76852365>

        Reviewed by Aakash Jain.

        * CISupport/build-webkit-org/public_html/dashboard/Scripts/Buildbot.js:
        (Buildbot.prototype.layoutTestResultsDirectoryURLForIteration): Remove leading r.
        * CISupport/build-webkit-org/public_html/dashboard/Scripts/BuildbotIteration.js:
        (BuildbotIteration.prototype.get buildURL): Request identifier.
        * CISupport/build-webkit-org/public_html/dashboard/Scripts/Dashboard.js: OpenSource should be considered a git checkout.
        * CISupport/build-webkit-org/public_html/dashboard/Scripts/Initialization.js: Add Commit interface.
        * CISupport/build-webkit-org/public_html/dashboard/Scripts/Main.js: Kick off periodic commits.webkit.org refresh.
        * CISupport/build-webkit-org/public_html/dashboard/Scripts/QueueView.js:
        (QueueView.prototype._appendPendingRevisionCount): Use commit.webkit.org interface instead of trac.
        (QueueView.prototype._formatRevisionForDisplay): Don't truncate identifiers.
        * CISupport/build-webkit-org/public_html/dashboard/Scripts/tests/index.html: Import Commits.js.
        * CISupport/build-webkit-org/public_html/dashboard/Scripts/tests/resources/MockCommits.js:
        (MockCommits): Add mock commits.webkit.org interface.
        * CISupport/build-webkit-org/public_html/dashboard/Scripts/tests/resources/tests.js:
        (setup): Add commits.webkit.org interface.
        (this.view._latestProductiveIteration):
        * CISupport/build-webkit-org/public_html/dashboard/index.html:

2022-04-21  Carlos Garcia Campos  <cgarcia@igalia.com>

        [GTK][WPE] Make make-dist script python3 only
        https://bugs.webkit.org/show_bug.cgi?id=239596

        Reviewed by Adrian Perez de Castro.

        It fails with python2 since r291934.

        * Scripts/make-dist:

2022-04-20  Yusuke Suzuki  <ysuzuki@apple.com>

        Generate well-formed JSON for compile_commands.json
        https://bugs.webkit.org/show_bug.cgi?id=239584

        Reviewed by Mark Lam.

        Currently, compile_commands.json always has one trailing comma in the main array. While clangd does not care this,
        it is ill-formed JSON, and some other tools consuming compile_commands.json can fail.
        This patch makes it so that generated compile_commands.json has well-formed JSON.

        * Scripts/generate-compile-commands:

2022-04-20  Wenson Hsieh  <wenson_hsieh@apple.com>

        Avoid falling back to snapshots for transparent images when triggering batch text recognition
        https://bugs.webkit.org/show_bug.cgi?id=239555
        rdar://91622151

        Reviewed by Aditya Keerthi.

        Add an API test to exercise the bug, by triggering batch image analysis on an image with `opacity: 0;` that
        fades in on a timer.

        * TestWebKitAPI/TestWebKitAPI.xcodeproj/project.pbxproj:
        * TestWebKitAPI/Tests/WebKitCocoa/ImageAnalysisTests.mm:
        (TestWebKitAPI::CGImagePixelReader::CGImagePixelReader):
        (TestWebKitAPI::CGImagePixelReader::isTransparentBlack const):
        (TestWebKitAPI::CGImagePixelReader::at const):
        (TestWebKitAPI::CGImagePixelReader::width const):
        (TestWebKitAPI::CGImagePixelReader::height const):

        Add a simple helper class to read pixel values at a given location in a given CGImage; this helper class works
        by first rendering the given image into a plain SRGB bitmap context, which we then use to read back pixel data
        in RGBA format.

        (TestWebKitAPI::processRequestWithError):
        (TestWebKitAPI::TEST):
        * TestWebKitAPI/Tests/WebKitCocoa/fade-in-image.html: Added.

2022-04-20  Ross Kirsling  <ross.kirsling@sony.com>

        [LayoutTests][Win] Tests can fail if long paths are not enabled in registry.
        https://bugs.webkit.org/show_bug.cgi?id=188092

        Reviewed by Basuke Suzuki.

        Python 3.6 supports long file paths on Windows by default so long as LongPathsEnabled is set in
        HKLM\System\CurrentControlSet\Control\FileSystem. This patch adds that key to webkitpy's registry editing.

        * Scripts/webkitpy/port/win.py:
        (WinPort):
        (WinPort.set_long_paths_enabled): Added.
        (WinPort.restore_long_paths_enabled): Added.
        (WinPort.setup_test_run):
        (WinPort.clean_up_test_run):

2022-04-20  Megan Gardner  <megan_gardner@apple.com>

        Address recent deprecation warnings on iOS.
        https://bugs.webkit.org/show_bug.cgi?id=239560

        Reviewed by Wenson Hsieh.

        * TestWebKitAPI/Tests/WebKitCocoa/WKContentViewEditingActions.mm:
        (TEST):
        * WebKitTestRunner/cocoa/TestRunnerWKWebView.mm:
        (-[TestRunnerWKWebView initWithFrame:configuration:]):
        (-[TestRunnerWKWebView _addCustomItemToMenuControllerIfNecessary]):
        (-[TestRunnerWKWebView resetCustomMenuAction]):
        (-[TestRunnerWKWebView canPerformAction:withSender:]):
        * WebKitTestRunner/ios/TestControllerIOS.mm:
        (WTR::TestController::platformInitialize):
        (WTR::TestController::platformDestroy):

2022-04-20  Commit Queue  <commit-queue@webkit.org>

        Unreviewed, reverting r292508.
        https://bugs.webkit.org/show_bug.cgi?id=239561

        Links to test results are partly broken in layout-tests-
        results/results.html

        Reverted changeset:

        "Fix expected, actual links for variant-based imported wpt
        tests"
        https://bugs.webkit.org/show_bug.cgi?id=238832
        https://commits.webkit.org/r292508

2022-04-18  Justin Michaud  <justin_michaud@apple.com>

        [PGO] run-benchmark should allow pgo profiles to be collected during a benchmark run
        https://bugs.webkit.org/show_bug.cgi?id=239313

        Reviewed by Dewei Zhu.

        Add a --profile-output-directory to run-benchmark.
        Add helper scripts pgo-profile-merge and pgo-profile-summarize to simplify handling profile output.
        Add a script called build-and-collect-pgo-profiles that automates everything.

        * Scripts/build-and-collect-pgo-profiles: Added.
        * Scripts/pgo-profile: Added.
        * Scripts/webkitpy/benchmark_runner/benchmark_runner.py:
        (BenchmarkRunner.__init__):
        * Scripts/webkitpy/benchmark_runner/run_benchmark.py:
        (config_argument_parser):
        (parse_args):
        (run_benchmark_plan):
        * Scripts/webkitpy/benchmark_runner/webserver_benchmark_runner.py:
        (WebServerBenchmarkRunner.__init__):
        (WebServerBenchmarkRunner._get_result):
        (WebServerBenchmarkRunner._run_one_test): Deleted.

2022-04-20  Myles C. Maxfield  <mmaxfield@apple.com>

        [WebGPU] Update WebGPU CTS to revision 549d7c2f1637321a9247f0a3ab022f919e5ca5da
        https://bugs.webkit.org/show_bug.cgi?id=239444

        Reviewed by Kimmo Kinnunen.

        * Scripts/import-webgpu-cts:

2022-04-20  Alex Christensen  <achristensen@webkit.org>

        [ Monterey Release arm64 ] TestWebKitAPI.ContentRuleList.ResourceTypes is a flaky failure
        https://bugs.webkit.org/show_bug.cgi?id=239523

        Reviewed by Chris Dumez.

        If the request count isn't the expected value, wait until it is.

        * TestWebKitAPI/Tests/WebKitCocoa/ContentRuleListNotification.mm:
        (TEST):

2022-04-19  Robert Jenner  <Jenner@apple.com>

        Bring up new iOS builders
        https://bugs.webkit.org/show_bug.cgi?id=239470

        Reviewed by Ryan Haddad.

        * CISupport/build-webkit-org/config.json:
        * CISupport/ews-build/config.json:

2022-04-19  Ben Nham  <nham@apple.com>

        Handle public token updates in webpushd
        https://bugs.webkit.org/show_bug.cgi?id=239042

        Reviewed by Brady Eidson.

         - Test that public token updates are handled properly at the PushDatabase and WebPushDaemon levels
         - Test schema migration in PushDatabase

        * TestWebKitAPI/Tests/WebCore/PushDatabase.cpp:
        (TestWebKitAPI::createDatabaseSync):
        (TestWebKitAPI::getPublicTokenSync):
        (TestWebKitAPI::updatePublicTokenSync):
        (TestWebKitAPI::getRecordByBundleIdentifierAndScopeSync):
        (TestWebKitAPI::getRowIdentifiersSync):
        (TestWebKitAPI::PushDatabaseTest::getPublicToken):
        (TestWebKitAPI::PushDatabaseTest::updatePublicToken):
        (TestWebKitAPI::PushDatabaseTest::getRecordByBundleIdentifierAndScope):
        (TestWebKitAPI::PushDatabaseTest::getRowIdentifiers):
        (TestWebKitAPI::TEST_F):
        (TestWebKitAPI::TEST):
        (TestWebKitAPI::createDatabaseFromStatements):
        * TestWebKitAPI/Tests/WebKitCocoa/WebPushDaemon.mm:

2022-04-19  Chris Dumez  <cdumez@apple.com>

        Replace String::replaceWithLiteral() with a String::replace() overload that takes in an ASCIILiteral
        https://bugs.webkit.org/show_bug.cgi?id=239500

        Reviewed by Darin Adler.

        * TestWebKitAPI/Tests/WTF/WTFString.cpp:
        (TestWebKitAPI::TEST):

2022-04-19  Wenson Hsieh  <wenson_hsieh@apple.com>

        [iOS] Dictation text that contains emojis is inserted twice upon finalization
        https://bugs.webkit.org/show_bug.cgi?id=239508
        rdar://91895524

        Reviewed by Aditya Keerthi.

        Add an API test to exercise the change.

        * TestWebKitAPI/Tests/ios/UIWKInteractionViewProtocol.mm:
        (TestWebKitAPI::TEST):

2022-04-19  Michael Saboff  <msaboff@apple.com>

        Various WebKit tools need to be told about the system content path
        https://bugs.webkit.org/show_bug.cgi?id=239516

        Reviewed by Ryan Haddad.

        Added the INSTALL_PATH_PREFIX to the INSTALL_PATH for the webkit test tools.
        This will contain the system content path prefix when enabled.

        * DumpRenderTree/mac/Configurations/Base.xcconfig:
        * DumpRenderTree/mac/Configurations/DumpRenderTree.xcconfig:
        * DumpRenderTree/mac/Configurations/LayoutTestHelper.xcconfig:
        * DumpRenderTree/mac/Configurations/TestNetscapePlugIn.xcconfig:
        * WebKitTestRunner/Configurations/Base.xcconfig:
        * WebKitTestRunner/Configurations/BaseTarget.xcconfig:

2022-04-19  Jonathan Bedard  <jbedard@apple.com>

        [ews-build.webkit.org] GitHub usernames are case insensitive
        https://bugs.webkit.org/show_bug.cgi?id=239509
        <rdar://problem/91971337>

        Reviewed by Aakash Jain.

        * CISupport/ews-build/steps.py:
        (GitHub.email_for_owners): Treat all GitHub usernames as lowercase.
        (Contributors.load): Ditto.
        (ValidateCommitterAndReviewer.is_reviewer): Ditto.
        (ValidateCommitterAndReviewer.is_committer): Ditto.
        (ValidateCommitterAndReviewer.full_name_from_email): Ditto.
        (AddReviewerMixin.gitCommitEnvironment): Ditto.
        (AddAuthorToCommitMessage.author): Ditto.

2022-04-19  Wenson Hsieh  <wenson_hsieh@apple.com>

        [iOS] Text selection flickers when inserting text using dictation
        https://bugs.webkit.org/show_bug.cgi?id=239467
        rdar://91895659

        Reviewed by Aditya Keerthi.

        Add an API test to verify that -willInsertFinalDictationResult and -didInsertFinalDictationResult correctly
        suppresses intermediate editor UI updates.

        * TestWebKitAPI/Tests/ios/UIWKInteractionViewProtocol.mm:
        (-[EditorStateObserver initWithWebView:]):
        (-[EditorStateObserver _webView:editorStateDidChange:]):
        (TestWebKitAPI::setUpEditableWebViewAndWaitForInputSession):
        (TestWebKitAPI::TEST):
        * TestWebKitAPI/cocoa/TestWKWebView.h:
        * TestWebKitAPI/ios/UIKitSPI.h:

2022-04-19  Jonathan Bedard  <jbedard@apple.com>

        [ews-build.webkit.org] Resolve conflicting Mixin inheritance
        https://bugs.webkit.org/show_bug.cgi?id=239504
        <rdar://problem/91968024>

        Reviewed by Aakash Jain.

        * CISupport/ews-build/steps.py:
        (GitHubMixin.fetch_data_from_url_with_authentication_github): Renamed from fetch_data_from_url_with_authentication.
        (GitHubMixin.get_pr_json): Invoke GitHub specific version.
        (GitHubMixin.get_reviewers): Ditto.
        (GitHubMixin.remove_labels): Ditto.
        (BugzillaMixin.fetch_data_from_url_with_authentication_bugzilla): Renamed from fetch_data_from_url_with_authentication.
        (BugzillaMixin.get_patch_json): Invoke buildbot specific version.
        (BugzillaMixin.get_bug_json): Ditto.
        (GitHubMixin.fetch_data_from_url_with_authentication): Renamed to fetch_data_from_url_with_authentication_github.
        (BugzillaMixin.fetch_data_from_url_with_authentication): Renamed to fetch_data_from_url_with_authentication_bugzilla.

2022-04-18  Jonathan Bedard  <jbedard@apple.com>

        [build.webkit.org] Use identifier as version when uploading artifacts (Follow-up fix)
        https://bugs.webkit.org/show_bug.cgi?id=239321
        <rdar://problem/91734798>

        Reviewed by Aakash Jain and Ryan Haddad.

        * CISupport/build-webkit-org/steps.py:
        (UploadTestResults): Strip leading r.
        (ExtractTestResults.__init__): Ditto.

2022-04-19  Aakash Jain  <aakash_jain@apple.com>

        Delete old buildbot code from bot watchers dashboard
        https://bugs.webkit.org/show_bug.cgi?id=239497

        Reviewed by Jonathan Bedard.

        * Tools/CISupport/build-webkit-org/public_html/dashboard/Scripts/Buildbot.js:
        * CISupport/build-webkit-org/public_html/dashboard/Scripts/BuildbotIteration.js:
        * CISupport/build-webkit-org/public_html/dashboard/Scripts/BuildbotQueue.js:
        * CISupport/build-webkit-org/public_html/dashboard/Scripts/WebKitBuildbot.js:

2022-04-18  Tyler Wilcock  <tyler_w@apple.com>

        AX: Update the isolated tree in response to AXElementBusyChanged and AXTextChanged notifications
        https://bugs.webkit.org/show_bug.cgi?id=239434

        Reviewed by Chris Fleizach.

        Added necessary tooling to enable querying AX object busy state for
        the test added with this patch.

        * DumpRenderTree/AccessibilityUIElement.cpp:
        (getIsBusyCallback):
        (AccessibilityUIElement::getJSClass):
        * DumpRenderTree/AccessibilityUIElement.h:
        * DumpRenderTree/ios/AccessibilityUIElementIOS.mm:
        (AccessibilityUIElement::isBusy const):
        * DumpRenderTree/mac/AccessibilityUIElementMac.mm:
        (AccessibilityUIElement::isBusy const):
        * DumpRenderTree/win/AccessibilityUIElementWin.cpp:
        (AccessibilityUIElement::isBusy const):
        * WebKitTestRunner/InjectedBundle/AccessibilityUIElement.h:
        * WebKitTestRunner/InjectedBundle/Bindings/AccessibilityUIElement.idl:
        * WebKitTestRunner/InjectedBundle/atspi/AccessibilityUIElementAtspi.cpp:
        (WTR::AccessibilityUIElement::isBusy const):
        * WebKitTestRunner/InjectedBundle/ios/AccessibilityUIElementIOS.mm:
        (WTR::AccessibilityUIElement::isBusy const):
        * WebKitTestRunner/InjectedBundle/mac/AccessibilityUIElementMac.mm:
        (WTR::AccessibilityUIElement::isBusy const):
        * WebKitTestRunner/InjectedBundle/win/AccessibilityUIElementWin.cpp:
        (WTR::AccessibilityUIElement::isBusy const):

2022-04-18  Simon Fraser  <simon.fraser@apple.com>

        Allow C API clients to get the WKProcessTerminationReason in processDidCrash functions, and use in WebKitTestRunner
        https://bugs.webkit.org/show_bug.cgi?id=239400

        Reviewed by Sam Weinig.

        Standardize the "didCrash" callbacks to use the WKContextClientV4 "with details" versions,
        and use them to print out crash reasons.

        * WebKitTestRunner/TestController.cpp:
        (WTR::TestController::generatePageConfiguration):
        (WTR::TestController::networkProcessDidCrashWithDetails):
        (WTR::TestController::serviceWorkerProcessDidCrashWithDetails):
        (WTR::TestController::gpuProcessDidCrashWithDetails):
        (WTR::terminationReasonToString):
        (WTR::TestController::networkProcessDidCrash):
        (WTR::TestController::serviceWorkerProcessDidCrash):
        (WTR::TestController::gpuProcessDidCrash):
        (WTR::TestController::webProcessDidTerminate):
        * WebKitTestRunner/TestController.h:

2022-04-15  Jonathan Bedard  <jbedard@apple.com>

        [ews.webkit.org] Reduce status updates
        https://bugs.webkit.org/show_bug.cgi?id=239414
        <rdar://problem/91839873>

        Reviewed by Aakash Jain.

        We're starting to bump against our API limits, many very short steps report
        their status, only to be imiediately overwritten. Skip step started updates.

        * CISupport/ews-build/events.py:
        (Events.stepStarted):

2022-04-15  Justin Michaud  <justin_michaud@apple.com>

        [PGO] Fix build on intel machines
        https://bugs.webkit.org/show_bug.cgi?id=239396

        Reviewed by Jonathan Bedard.

        We should use the correct comparison operator for Perl strings when checking
        if we are building with PGO profile generation enabled.

        * Scripts/check-for-weak-vtables-and-externals:

2022-04-18  Elliott Williams  <emw@apple.com>

        [XCBuild] Use XCBuild for all command-line and project builds
        https://bugs.webkit.org/show_bug.cgi?id=238916

        Reviewed by Alexey Proskuryakov.

        There are a few projects in Tools/ which are checked in but not built
        as part of the normal Make or build-webkit workflow. I've updated
        them, and noted below which ones were already failing to build.

        * ContentExtensionTester/ContentExtensionTester.xcodeproj/project.pbxproj:
        * DumpRenderTree/DumpRenderTree.xcodeproj/project.pbxproj:
        * EditingHistory/EditingHistory.xcodeproj/project.pbxproj: Fails to
        build locally, updated anyway.
        * FontWithFeatures/FontWithFeatures.xcodeproj/project.pbxproj: Fails
        to build locally, updated anyway.
        * ImageDiff/ImageDiff.xcodeproj/project.pbxproj:
        * MiniBrowser/MiniBrowser.xcodeproj/project.pbxproj:
        * MiniBrowserSwiftUI/MiniBrowserSwiftUI.xcodeproj/project.pbxproj:
        * MobileMiniBrowser/MobileMiniBrowser.xcodeproj/project.pbxproj:
        * TestWebKitAPI/TestWebKitAPI.xcodeproj/project.pbxproj:
        * WebEditingTester/WebEditingTester.xcodeproj/project.pbxproj: Fails
        to build locally, updated anyway.
        * WebKitTestRunner/WebKitTestRunner.xcodeproj/project.pbxproj:

2022-04-07  Jonathan Bedard  <jbedard@apple.com>

        [Merge-Queue] Handle label addition race condition
        https://bugs.webkit.org/show_bug.cgi?id=238973
        <rdar://problem/91452352>

        Reviewed by Aakash Jain.

        * CISupport/ews-build/events.py:
        (GitHubEventHandlerNoEdits.handle_pull_request): Wait for 10 seconds before processing
        label additions.

2022-04-18  Wenson Hsieh  <wenson_hsieh@apple.com>

        Make the main video heuristic robust when video elements are added after entering fullscreen
        https://bugs.webkit.org/show_bug.cgi?id=239438
        rdar://91867187

        Reviewed by Eric Carlson.

        Add a helper method to a test page used in API tests; see the radar for more information.

        * TestWebKitAPI/Tests/WebKitCocoa/element-fullscreen.html:

2022-04-16  Chris Dumez  <cdumez@apple.com>

        Drop String::truncate() and use String::left() instead
        https://bugs.webkit.org/show_bug.cgi?id=239412

        Reviewed by Darin Adler.

        * WebKitTestRunner/InjectedBundle/InjectedBundlePage.cpp:
        (WTR::InjectedBundlePage::willAddMessageToConsole):

2022-04-16  Wenson Hsieh  <wenson_hsieh@apple.com>

        [macOS] Image controls are editable and prevent drops in editable web views
        https://bugs.webkit.org/show_bug.cgi?id=239423
        rdar://81027082

        Reviewed by Darin Adler.

        Add a new API test to exercise the change.

        * TestWebKitAPI/Tests/WebKitCocoa/WKAttachmentTests.mm:
        (TestWebKitAPI::TEST):

2022-04-12  Jonathan Bedard  <jbedard@apple.com>

        [git-webkit] Allow projects to declare alternate remotes
        https://bugs.webkit.org/show_bug.cgi?id=239261
        <rdar://problem/91654752>

        Reviewed by Dewei Zhu.

        * Scripts/libraries/webkitscmpy/setup.py: Bump verison.
        * Scripts/libraries/webkitscmpy/webkitscmpy/__init__.py: Ditto.
        * Scripts/libraries/webkitscmpy/webkitscmpy/local/git.py:
        (Git.remote): Move logic to remote.Scm.from_url.
        * Scripts/libraries/webkitscmpy/webkitscmpy/program/setup.py:
        (Setup.github): Allow user to specify trailing remote name.
        (Setup._add_remote): Add a remote or modify exising remote.
        (Setup._fork_remote): Determine a remote url based on origin url.
        (Setup.git): If the project declares remotes, check if the user is using the righ origin. Warn them
        if they are not. Check if the user has access to alternate remotes, if they do, add those remotes
        and create forks for them. Fetch all fork remotes. Do not fork repository if origin does not match
        declared origin.
        * Scripts/libraries/webkitscmpy/webkitscmpy/remote/scm.py:
        (Scm.from_url): Moved logic from local.Git.remote.
        * Scripts/libraries/webkitscmpy/webkitscmpy/test/setup_unittest.py:

2022-04-15  Yusuke Suzuki  <ysuzuki@apple.com>

        [JSC] Remove VM& parameter from structure related code including jsDyamicCast
        https://bugs.webkit.org/show_bug.cgi?id=239362

        Reviewed by Darin Adler.

        * DumpRenderTree/TestRunner.cpp:
        (setAudioResultCallback):
        (TestRunner::setOpenPanelFilesMediaIcon):

2022-04-15  Ross Kirsling  <rkirsling@gmail.com>

        Fix parsePlatformFamily on bot watcher's dashboard.
        https://bugs.webkit.org/show_bug.cgi?id=239394

        Reviewed by Jonathan Bedard.

        * CISupport/build-webkit-org/public_html/dashboard/Scripts/Settings.js:
        (Settings.prototype.parsePlatformFamily):
        Allow for the "family of one" case.

2022-04-15  J Pascoe  <j_pascoe@apple.com>

        [WebAuthn] Implement getTransports() and getAuthenticatorData() on AuthenticatorAttestationResponse 
        https://bugs.webkit.org/show_bug.cgi?id=238966
        rdar://problem/91449906

        Reviewed by Brent Fulgham.

        Add tests for parsing transports from getInfo.

        * TestWebKitAPI/Tests/WebCore/CtapResponseTest.cpp:
        (TestWebKitAPI::TEST):
        * TestWebKitAPI/Tests/WebCore/FidoTestData.h:

2022-04-14  Wenson Hsieh  <wenson_hsieh@apple.com>

        Undo option after invoking "Markup Image" says "Undo Paste"
        https://bugs.webkit.org/show_bug.cgi?id=239351
        rdar://91647863

        Reviewed by Darin Adler.

        Augment an existing API test to verify that the resulting undo action title after invoking "Markup Image" is not
        "Undo Paste".

        * TestWebKitAPI/Tests/WebKitCocoa/ImageAnalysisTests.mm:
        (TestWebKitAPI::TEST):

2022-04-14  Robert Jenner  <Jenner@apple.com>

        Add an additional system to unsafe-merge queue
        https://bugs.webkit.org/show_bug.cgi?id=239354

        Reviewed by Ryan Haddad.

        * CISupport/ews-build/config.json:

2022-04-14  Jonathan Bedard  <jbedard@apple.com>

        [git-webkit] Personal branch is "not a PR branch"
        https://bugs.webkit.org/show_bug.cgi?id=239329
        <rdar://problem/91756286>

        Reviewed by Yusuke Suzuki.

        * Scripts/libraries/webkitscmpy/setup.py: Bump version.
        * Scripts/libraries/webkitscmpy/webkitscmpy/__init__.py: Ditto.
        * Scripts/libraries/webkitscmpy/webkitscmpy/local/git.py:
        (Git.branches_for): Provide optional caching.
        * Scripts/libraries/webkitscmpy/webkitscmpy/program/branch.py:
        (Branch.editable): If a branch does not exist on production remotes, that branch
        should also be considered a PR branch.
        * Scripts/libraries/webkitscmpy/webkitscmpy/program/pull_request.py:
        (PullRequest.main): Only create a new PR branch if the current branch is a
        production branch.

2022-04-14  Wenson Hsieh  <wenson_hsieh@apple.com>

        [iOS] [WK2] Managed pasteboard should function for all managed domains
        https://bugs.webkit.org/show_bug.cgi?id=239319
        rdar://80059355

        Reviewed by Kate Cheney.

        Add a new API test to verify that we fall back to consulting `-[MCProfileConnection isURLManaged:]` when
        determining the data owner for copy and paste, unless a data owner is already explicitly set on a view in the
        responder chain (specifically, the WKWebView).

        * TestWebKitAPI/Tests/ios/UIPasteboardTests.mm:
        (+[TestUIPasteboard _performAsDataOwner:block:]):
        (-[TestMCProfileConnection isURLManaged:]):
        (TestWebKitAPI::TEST):

2022-04-14  J Pascoe  <j_pascoe@apple.com>

        [WebAuthn] Clean up WebAuthenticationModern and WebAuthnProcess
        https://bugs.webkit.org/show_bug.cgi?id=239073
        rdar://problem/91571030

        Reviewed by Brent Fulgham.

        * TestWebKitAPI/Tests/WebKitCocoa/_WKWebAuthenticationPanel.mm:
        (TestWebKitAPI::TEST):
        (TestWebKitAPI::WebCore::webAuthenticationModernExperimentalFeature): Deleted.

2022-04-13  Jonathan Bedard  <jbedard@apple.com>

        [build.webkit.org] Use identifier as version when uploading artifacts
        https://bugs.webkit.org/show_bug.cgi?id=239321
        <rdar://problem/91734798>

        Reviewed by Ryan Haddad.

        * CISupport/build-webkit-org/steps.py:
        (GenerateJSCBundle): Use archive_revision to name generated content.
        (GenerateMiniBrowserBundle): Ditto
        (UploadBuiltProduct): Ditto
        (UploadMinifiedBuiltProduct): Ditto
        (DownloadBuiltProduct): Ditto
        (DownloadBuiltProductFromMaster): Ditto
        (RunBenchmarkTests): Ditto
        (UploadTestResults): Ditto
        (TransferToS3): Ditto
        (ExtractTestResults.__init__): Ditto
        (ShowIdentifier.evaluateCommand): Set archive_revision as identifier,
        fall back to got_revision.

2022-04-14  Chris Dumez  <cdumez@apple.com>

        Drop inefficient String::append() overloads
        https://bugs.webkit.org/show_bug.cgi?id=239289

        Reviewed by Sam Weinig.

        * TestWebKitAPI/Tests/WTF/FileSystem.cpp:
        (TestWebKitAPI::TEST_F):
        * TestWebKitAPI/Tests/WTF/StringBuilder.cpp:
        (TestWebKitAPI::TEST):
        * TestWebKitAPI/Tests/WebCore/ContentExtensions.cpp:
        (TestWebKitAPI::TEST_F):
        * WebKitTestRunner/TestController.cpp:
        (WTR::TestController::didReceiveAuthenticationChallenge):

2022-04-14  John Cunningham  <johncunningham@apple.com>

        Replace PaintCompositedResultsToMediaSample with PaintCompositedResultsToVideoFrame in generate-gpup-webgl
        https://bugs.webkit.org/show_bug.cgi?id=239317

        Reviewed by Alexey Proskuryakov.

        * Scripts/generate-gpup-webgl:

2022-04-14  Robert Jenner  <Jenner@apple.com>

        Remove bot241 to be re-purposed
        <rdar://problem/91729033>

        Unreviewed configuration change. 

        * CISupport/build-webkit-org/config.json:

2022-04-14  Justin Michaud  <justin_michaud@apple.com>

        [PGO] We should be able to build WebKit to collect PGO profiles easily
        https://bugs.webkit.org/show_bug.cgi?id=238776

        Reviewed by Wenson Hsieh.

        * Scripts/check-for-weak-vtables-and-externals:
        * Scripts/webkitdirs.pm:
        (XcodeOptions):
        * Scripts/webkitperl/FeatureList.pm:

2022-04-14  Youenn Fablet  <youenn@apple.com>

        Enable ExitsUnderMemoryPressureWebRTCCase and disable ExitsUnderMemoryPressureGetUserMediaAudioCase on iOS simulator
        https://bugs.webkit.org/show_bug.cgi?id=239115

        Reviewed by Eric Carlson.

        * TestWebKitAPI/Tests/WebKitCocoa/GPUProcess.mm:
        (TEST):

2022-04-14  Kate Cheney  <katherine_cheney@apple.com>

        WKWebView: navigator.serviceWorker.register method fails for a new version of an already registered service worker.
        https://bugs.webkit.org/show_bug.cgi?id=229554
        <rdar://problem/82388593>

        Reviewed by Brent Fulgham.

        Adds a new test for re-registering and an overdue test for
        unregistering now that we have the infrastructure. This also does some
        refactoring to reduce duplicate code.

        * TestWebKitAPI/Info.plist:
        Update the Info.plist to consider localhost an app-bound domain so we
        can test the max count when overriding the loopback IP. This requires
        replacing an existing domain to stay under the count limit.

        * TestWebKitAPI/Tests/WebKitCocoa/InAppBrowserPrivacy.mm:
        (TEST):

2022-04-13  Chris Dumez  <cdumez@apple.com>

        Replace calls to substring(0, x) with the more concise left(x)
        https://bugs.webkit.org/show_bug.cgi?id=239306

        Reviewed by Darin Adler.

        * DumpRenderTree/win/DumpRenderTree.cpp:
        (findFontFallback):
        * TestWebKitAPI/Tests/WTF/URLParser.cpp:
        (TestWebKitAPI::insertTabAtLocation):
        * TestWebKitAPI/Tests/WebCore/FileMonitor.cpp:
        (TestWebKitAPI::readContentsOfFile):
        * TestWebKitAPI/Tests/WebCore/HTTPHeaderField.cpp:
        (canonicalizeHTTPHeader):
        * TestWebKitAPI/Tests/WebCore/URLParserTextEncoding.cpp:
        (TestWebKitAPI::insertTabAtLocation):
        * WebKitTestRunner/InjectedBundle/InjectedBundlePage.cpp:
        (WTR::pathSuitableForTestResult):
        (WTR::dumpFrameText):
        (WTR::stripTrailingSpacesAddNewline):
        (WTR::InjectedBundlePage::willAddMessageToConsole):

2022-04-13  Alex Christensen  <achristensen@webkit.org>

        Punycode encode U+15AF when not in context of other Canadian aboriginal code points
        https://bugs.webkit.org/show_bug.cgi?id=239316
        <rdar://91248059>

        Reviewed by Darin Adler.

        * TestWebKitAPI/Tests/WTF/cocoa/URLExtras.mm:
        (TestWebKitAPI::TEST):

2022-04-13  Matteo Flores  <matteo_flores@apple.com>

        [ iOS ] TestWebKitAPI.WebKit2.CrashGPUProcessWhileCapturing is a flaky timeout
        https://bugs.webkit.org/show_bug.cgi?id=239315

        Unreviewed test gardening.

        * TestWebKitAPI/Tests/WebKit/GetUserMedia.mm:

2022-04-13  Matteo Flores  <matteo_flores@apple.com>

        [ iOS ] TestWebKitAPI.WebKit2.CrashGPUProcessWhileCapturingAndCalling is a flaky timeout
        https://bugs.webkit.org/show_bug.cgi?id=239309

        Unreviewed test gardening.

        * TestWebKitAPI/Tests/WebKit/GetUserMedia.mm: Disabling test to help EWS

2022-04-13  Matteo Flores  <matteo_flores@apple.com>

        [ iOS ] TestWebKitAPI.SOAuthorizationSubFrame.InterceptionErrorWithReferrer is a flaky timeout
        https://bugs.webkit.org/show_bug.cgi?id=239311

        Unreviewed test gardening

        * TestWebKitAPI/Tests/WebKitCocoa/TestSOAuthorization.mm: Disabling the test to help EWS
        (TestWebKitAPI::TEST):

2022-04-13  Matteo Flores  <matteo_flores@apple.com>

        REGRESSION(r292401-r292310): [ iOS ] TestWebKitAPI.GPUProcess.CanvasBasicCrashHandling is a constant failure on iOS
        https://bugs.webkit.org/show_bug.cgi?id=239303

        Unreviewed test gardening.

        * TestWebKitAPI/Tests/WebKitCocoa/GPUProcess.mm: Disabling the test to help EWS
        (TEST):

2022-04-13  Matteo Flores  <matteo_flores@apple.com>

        [ iOS ] TestWebKitAPI.IndexedDB.IndexedDBSuspendImminently is a constant timeout
        https://bugs.webkit.org/show_bug.cgi?id=239310

        Unreviewed test gardening.

        * TestWebKitAPI/Tests/WebKitCocoa/IndexedDBSuspendImminently.mm: Disabling the test
        (TEST):

2022-04-13  Jonathan Bedard  <jbedard@apple.com>

        [git-webkit] Found branch name instead of hash
        https://bugs.webkit.org/show_bug.cgi?id=239296
        <rdar://problem/91720224>

        Reviewed by Michael Catanzaro.

        * Scripts/libraries/webkitscmpy/setup.py: Bump version.
        * Scripts/libraries/webkitscmpy/webkitscmpy/__init__.py: Ditto.
        * Scripts/libraries/webkitscmpy/webkitscmpy/local/git.py:
        (Git.Cache.populate): Add --no-decorate to `git log` command.
        (Git.commit): Ditto.
        (Git.commits): Ditto.
        * Scripts/libraries/webkitscmpy/webkitscmpy/mocks/local/git.py:
        * Scripts/libraries/webkitscmpy/webkitscmpy/test/git_unittest.py:
        (TestGit.test_log): Ditto.

2022-04-13  Ross Kirsling  <ross.kirsling@sony.com>

        Add PlayStation builds to bot watcher's dashboard.
        https://bugs.webkit.org/show_bug.cgi?id=239090

        Reviewed by Jonathan Bedard .

        * CISupport/build-webkit-org/public_html/dashboard/Images/PlayStation.png: Added.
        * CISupport/build-webkit-org/public_html/dashboard/Scripts/Dashboard.js:
        * CISupport/build-webkit-org/public_html/dashboard/Scripts/WebKitBuildbot.js:
        * CISupport/build-webkit-org/public_html/dashboard/Styles/Main.css:

2022-04-12  Fujii Hironori  <Hironori.Fujii@sony.com>

        [WinCairo] WEBKIT_LIBRARIES env var should be customizable
        https://bugs.webkit.org/show_bug.cgi?id=239268

        Reviewed by Yusuke Suzuki.

        * Scripts/update-webkit-wincairo-libs.py:
        Output to WEBKIT_LIBRARIES directory if the env var is set.

2022-04-13  Simon Fraser  <simon.fraser@apple.com>

        [css-scroll-snap] scrollIntoView fails with scroll-snap-type on :root
        https://bugs.webkit.org/show_bug.cgi?id=239063
        <rdar://problem/91603363>

        Reviewed by Dean Jackson.

        _didFinishScrolling: now works for subscrollers too.

        * WebKitTestRunner/cocoa/TestRunnerWKWebView.mm:
        (-[TestRunnerWKWebView _didFinishScrolling:]):
        (-[TestRunnerWKWebView _didFinishScrolling]): Deleted.

2022-04-13  Chris Dumez  <cdumez@apple.com>

        Replace AtomString(const char*) with AtomString::fromLatin1(const char*)
        https://bugs.webkit.org/show_bug.cgi?id=239127

        Reviewed by Darin Adler.

        * TestWebKitAPI/Tests/WTF/AtomString.cpp:
        (TestWebKitAPI::TEST):
        * TestWebKitAPI/Tests/WTF/StringOperators.cpp:
        (TestWebKitAPI::TEST):
        * TestWebKitAPI/Tests/WebCore/ComplexTextController.cpp:
        (TestWebKitAPI::TEST_F):
        * TestWebKitAPI/Tests/WebCore/cg/BifurcatedGraphicsContextTestsCG.cpp:
        (TestWebKitAPI::TEST):

2022-04-13  Angelos Oikonomopoulos  <angelos@igalia.com>

        [run-jsc-stress-tests] Minor robustness fix
        https://bugs.webkit.org/show_bug.cgi?id=239280

        Reviewed by Adrian Perez de Castro.

        Occasionally (e.g. https://build.webkit.org/#/builders/31/builds/3282),
        run-jsc-stress-tests will receive a partial line when recovering the
        results because the remote has died. The original code was being too
        defensive; we should simply ignore those lines and allow for a retry.

        * Scripts/run-jsc-stress-tests:

2022-04-13  Angelos Oikonomopoulos  <angelos@igalia.com>

        [run-jsc-stress-tests] Use ServerAliveInterval in GNU parallel
        https://bugs.webkit.org/show_bug.cgi?id=239283

        Reviewed by Adrian Perez de Castro.

        run-jsc-stress-tests occasionally dies e.g. in
        https://build.webkit.org/#/builders/31/builds/3262/steps/8/logs/stdio
        because the remote commands don't produce any output for a full hour.

        This seems like an issue with hung ssh connections (possibly because of
        all the remotes rebooting at the same time), so use ServerAliveInterval
        to detect that.

        Reuse SSH_OPTIONS_DEFAULT to pick up the ServerAliveInterval. While
        here, move the extra ssh options outside the command string and
        document them properly.

        * Scripts/run-jsc-stress-tests:

2022-04-12  Jonathan Bedard  <jbedard@apple.com>

        [Merge-Queue] Do not duplicate reviewer names
        https://bugs.webkit.org/show_bug.cgi?id=239270
        <rdar://problem/91662347>

        Reviewed by Yusuke Suzuki.

        * CISupport/ews-build/steps.py:
        (ValidateCommitterAndReviewer.start):
        * CISupport/ews-build/steps_unittest.py:

2022-04-13  Diego Pino Garcia  <dpino@igalia.com>

        [JHBuild] Unreviewed, replace 'false' for 'disabled' in glib mesonargs

        * gtk/jhbuild.modules:

2022-04-13  Diego Pino Garcia  <dpino@igalia.com>

        [JHBuild] Unreviewed, fix 'glib-networking' module path in WPE and GTK general modules

        * gtk/jhbuild.modules:
        * wpe/jhbuild.modules:

2022-04-13  Diego Pino Garcia  <dpino@igalia.com>

        [JHBuild] Unreviewed, fix 'glib-networking' module path

        * jhbuild/jhbuild-minimal.modules:

2022-04-12  Elliott Williams  <emw@apple.com>

        [Xcode] In open-source builds, disable bitcode in xcconfigs instead of build-webkit
        https://bugs.webkit.org/show_bug.cgi?id=239262

        Reviewed by Alexey Proskuryakov.

        * ContentExtensionTester/Configurations/Base.xcconfig:
        * DumpRenderTree/mac/Configurations/Base.xcconfig:
        * ImageDiff/cg/Configurations/Base.xcconfig:
        * MiniBrowser/Configurations/Base.xcconfig:
        * MiniBrowserSwiftUI/Configurations/Base.xcconfig:
        * MobileMiniBrowser/Configurations/Base.xcconfig:
        * Scripts/webkitdirs.pm:
        (XcodeOptions):
        * TestWebKitAPI/Configurations/Base.xcconfig:
        * WebEditingTester/Configurations/Base.xcconfig:
        * WebKitTestRunner/Configurations/Base.xcconfig:
        * lldb/lldbWebKitTester/Configurations/Base.xcconfig:

2022-04-12  Tim Horton  <timothy_horton@apple.com>

        Adopt "version set"-based linked-on-or-after checks instead of platform-specific ones
        https://bugs.webkit.org/show_bug.cgi?id=239054
        <rdar://problem/83436715>

        Reviewed by Wenson Hsieh.

        * TestWebKitAPI/Tests/WTF/Bitmap.cpp:
        (TestWebKitAPI::testBitmapCountAfterSetAll):
        (TestWebKitAPI::TEST):
        Add a test that Bitmap.count() works correctly after Bitmap.setAll(),
        because my initial implementation was incorrect for bitmaps where
        the total number of bits was not a multiple of the word size.

2022-04-12  Diego Pino Garcia  <dpino@igalia.com>

        [JHBuild] Update ATSPI, GLib and GStreamer libraries
        https://bugs.webkit.org/show_bug.cgi?id=239117

        Reviewed by Adrian Perez de Castro.

        Update several libraries to the same version as their Flatpak
        counterparts.

        JHBuild dependencies didn't build because ATSPI required a more recent
        version of gdbus-codegen, provided by GLib. The patch also fixes
        dependencies build in WPE, which required to update several GStreamer
        libs. Finally, ATSPI and GLib are added to the minimal dependencies
        modules set to make it possible to build with A11y support via ATSPI.

        * gstreamer/jhbuild.modules:
        * gtk/jhbuild.modules:
        * jhbuild/jhbuild-minimal.modules:
        * wpe/jhbuild.modules:

2022-04-12  Elliott Williams  <emw@apple.com>

        Reland "[XCBuild] Enable dependency validation by default"
        https://bugs.webkit.org/show_bug.cgi?id=238901
        <rdar://problem/91379968>

        Reviewed by Alexey Proskuryakov.

        * DumpRenderTree/mac/Configurations/DebugRelease.xcconfig: In
        open-source builds, disable VALIDATE_DEPENDENCIES when there is no
        PRODUCT_TYPE (i.e. not building a native target).
        * ImageDiff/cg/Configurations/DebugRelease.xcconfig: Same as above.
        * MiniBrowser/Configurations/DebugRelease.xcconfig: Same as above.
        * MobileMiniBrowser/Configurations/DebugRelease.xcconfig: Same as
        above.
        * Scripts/build-webkit: Turn on validation errors when
        USE_WORKSPACE=YES. Use a new build setting, WK_VALIDATE_DEPENDENCIES,
        which is the "requested" validation level. The actual validation level
        set in VALIDATE_DEPENDENCIES may be lower.
        * Scripts/set-webkit-configuration: 
        * Scripts/webkitdirs.pm:
        (markBaseProductDirectoryAsCreatedByXcodeBuildSystem): 
        (setCreatedByXcodeBuildSystem):
        * TestWebKitAPI/Configurations/DebugRelease.xcconfig: Same as above.
        * WebKitTestRunner/Configurations/DebugRelease.xcconfig: Same as
        above.
        * lldb/lldbWebKitTester/Configurations/DebugRelease.xcconfig: Same as
        above.

2022-04-12  Myles C. Maxfield  <mmaxfield@apple.com>

        [WKTR] [DRT] Only enable WebGPU for the LayoutTests/http/tests/webgpu directory
        https://bugs.webkit.org/show_bug.cgi?id=238779

        Reviewed by Darin Adler.

        We have a set of hardcoded directories already; this adds to that.
        WebGPU is only ready for LayoutTests to use; it isn't ready for any other WKTR/DRT usage.

        * DumpRenderTree/TestOptions.cpp:
        (WTR::TestOptions::defaults):
        * TestRunnerShared/TestFeatures.cpp:
        (WTR::shouldEnableWebGPU):
        (WTR::hardcodedFeaturesBasedOnPathForTest):
        * WebKitTestRunner/TestOptions.cpp:
        (WTR::TestOptions::defaults):

2022-04-12  Jonathan Bedard  <jbedard@apple.com>

        [Merge-Queue] Prioritize oldest builds first
        https://bugs.webkit.org/show_bug.cgi?id=239094
        <rdar://problem/91595070 >]

        Reviewed by Stephanie Lewis.

        * CISupport/ews-build/loadConfig.py:
        (loadBuilderConfig):
        (async_sort): Added.
        (prioritizeBuilders): Prioritize the builder with the oldest request.
        * CISupport/ews-build/loadConfig_unittest.py:
        (TestPrioritizeBuilders):
        (TestPrioritizeBuilders.MockBuilder):
        (TestPrioritizeBuilders.test_builders_over_testers):
        (TestPrioritizeBuilders.test_starvation):

2022-04-12  Angelos Oikonomopoulos  <angelos@igalia.com>

        [JSC] Report test flakiness to resultsdb
        https://bugs.webkit.org/show_bug.cgi?id=238806

        Reviewed by Jonathan Bedard.

        Include flakiness info in the report sent to results.webkit.org.
        This is a prerequisite to using --treat-failing-as-flaky in
        post-commit JSC bots, as otherwise we'd lose any flakiness info
        for tests that made it over the specified threshold.

        For completeness, this patch includes the flakiness information
        for both passed and failing tests.

        It also bumps the hard iteration limit to 50 (a cap to the value
        specified in --treat-failing-as-flaky). While here, add some
        self-checking code that verifies the numbers add up. This needs
        some minor refactoring in the tests to not declare an error when
        the results are incomplete on purpose.

        * Scripts/run-javascriptcore-tests:
        (runJSCStressTests):
        Propagate the flakiness information reported by run-jsc-stress
        tests. Report known flakiness for both failing and passing tests.
        * Scripts/run-jsc-stress-tests:
        Bump iterationsCeiling. Ask the evaluator to
        treatIncompleteAsFailed and perform validition.
        * Scripts/webkitruby/jsc-stress-test/executor.rb:
        Introduce and use acceptIncomplete for the test that needs it.
        * Scripts/webkitruby/jsc-stress-test/test-result-evaluator.rb:
        Introduce and use treatIncompleteAsFailed. Report both passed and
        failed tests as flaky when they have been (subsequent to user
        request) executed multiple times.

2022-04-12  Youenn Fablet  <youenn@apple.com>

        Add persistent notification click API test
        https://bugs.webkit.org/show_bug.cgi?id=238995

        Reviewed by Brady Eidson.

        * TestWebKitAPI/TestNotificationProvider.cpp:
        * TestWebKitAPI/TestNotificationProvider.h:
        * TestWebKitAPI/Tests/WebKitCocoa/PushAPI.mm:

2022-04-12  Carlos Alberto Lopez Perez  <clopez@igalia.com>

        [GTK][WPE] generate-bundle: fix typo/bug in the wrapper shell code for the bundle after r292109.
        https://bugs.webkit.org/show_bug.cgi?id=237107

        There was a typo/bug in the shell code for the bundle that tried to check
        if a path was absolute. Fix the issue and also improve the code a bit.

        Unreviewed follow-up fix.

        * Scripts/webkitpy/binary_bundling/bundle.py:
        (BinaryBundler.generate_wrapper_script):

2022-04-11  Tyler Wilcock  <tyler_w@apple.com>

        AX: Update isolated tree in response to AXReadOnlyStatusChanged, AXRequiredStatusChanged, and AXPressedStateChanged notifications
        https://bugs.webkit.org/show_bug.cgi?id=239047

        Reviewed by Chris Fleizach.

        * DumpRenderTree/ios/AccessibilityUIElementIOS.mm:
        (AccessibilityUIElement::isAttributeSettable):
        (AccessibilityUIElement::isRequired const):
        Added both of these methods so that the tests added with this patch can run on iOS.
        * WebKitTestRunner/InjectedBundle/ios/AccessibilityUIElementIOS.mm:
        (WTR::AccessibilityUIElement::isAttributeSettable):
        (WTR::AccessibilityUIElement::isRequired const):
        Added both of these methods so that the tests added with this patch can run on iOS.

2022-04-11  Jonathan Bedard  <jbedard@apple.com>

        [Merge-Queue] Build before landing
        https://bugs.webkit.org/show_bug.cgi?id=239068
        <rdar://problem/91565146>

        Reviewed by Ryan Haddad.

        * CISupport/ews-build/factories.py:
        (MergeQueueFactory.__init__): Build WebKit before landing.
        * CISupport/ews-build/factories_unittest.py:
        (TestExpectedBuildSteps):

2022-04-11  Chris Dumez  <cdumez@apple.com>

        REGRESSION:(r292696) lldb_webkit_unittest.TestSummaryProviders.serial_test_WTFStringImpl_SummaryProvider_null_string is a constant failure
        https://bugs.webkit.org/show_bug.cgi?id=239087

        Reviewed by Jonathan Bedard.

        Revert change to aNullString made in r292696 as the the following test relies on this String being empty:
        lldb_webkit_unittest.TestSummaryProviders.serial_test_WTFStringImpl_SummaryProvider_null_string

        * lldb/lldbWebKitTester/main.cpp:
        (testSummaryProviders):

2022-04-11  Alan Bujtas  <zalan@apple.com>

        [ iOS iPhone 12 ] fast/hidpi & fast/layers/hidpi tests are flaky text/image failing
        https://bugs.webkit.org/show_bug.cgi?id=232384
        <rdar://problem/84714121>

        Reviewed by Wenson Hsieh.

        Rotation (initiated by UiController::simulateRotationLikeSafari) may confuse UIScreen and produce unexpected scale value.
        This patch ensures that we set the scale value back to the default (2) in between test runs.
        (Currently we only set this value in TestController::platformInitialize/dumpRenderTree.)

        * DumpRenderTree/mac/DumpRenderTree.mm:
        (resetWebViewToConsistentState):
        * WebKitTestRunner/ios/TestControllerIOS.mm:
        (WTR::TestController::platformResetStateToConsistentValues):

2022-04-11  Sam Sneddon  <gsnedders@apple.com>

        webkitpy.w3c.test_exporter assumes all exceptions are HTTPError
        https://bugs.webkit.org/show_bug.cgi?id=238737

        Reviewed by Jonathan Bedard.

        This currently isn't at all easy to test, as our existing mocks for much
        of this don't make it easy to throw arbitrary exceptions from given
        functions.

        * Scripts/webkitpy/w3c/test_exporter.py:
        (WebPlatformTestExporter.create_wpt_pull_request):

2022-04-11  Sihui Liu  <sihui_liu@apple.com>

        Fix size computation in WebCore::StorageMap
        https://bugs.webkit.org/show_bug.cgi?id=239024
        rdar://88249235

        Reviewed by Chris Dumez.

        * TestWebKitAPI/Tests/WebKitCocoa/LocalStoragePersistence.mm:
        (TEST):

2022-04-11  Wenson Hsieh  <wenson_hsieh@apple.com>

        [Mail Compose] Preserve attachment identifiers when cloning attachment-backed images
        https://bugs.webkit.org/show_bug.cgi?id=239040
        rdar://91527065

        Reviewed by Aditya Keerthi.

        Add an API test to exercise the change.

        * TestWebKitAPI/Tests/WebKitCocoa/WKAttachmentTests.mm:
        (TestWebKitAPI::TEST):

2022-04-11  Andres Gonzalez  <andresg_22@apple.com>

        TestRunner’s calls to [WebAccessibilityObjectWrapper accessibilityArrayAttributeCount:] need to be dispatch to the AX secondary thread.
        https://bugs.webkit.org/show_bug.cgi?id=239010
        <rdar://problem/91493569>

        Reviewed by Chris Fleizach.

        Added AccessibilityUIElement::arrayAttributeCount to dispatch to the AX
        secondary thread calls to the platform wrapper's
        accessibilityArrayAttributeCount. Replaced the instances to the
        platform wrapper's method with the calls to this new method.

        * WebKitTestRunner/InjectedBundle/AccessibilityUIElement.h:
        * WebKitTestRunner/InjectedBundle/mac/AccessibilityUIElementMac.mm:
        (WTR::AccessibilityUIElement::arrayAttributeCount const):
        (WTR::AccessibilityUIElement::selectedChildrenCount const):
        (WTR::AccessibilityUIElement::rowCount):
        (WTR::AccessibilityUIElement::columnCount):

2022-04-11  Youenn Fablet  <youenn@apple.com>

        Split TestWebKitAPI.GPUProcess.ExitsUnderMemoryPressureWebRTCCase in more tests
        https://bugs.webkit.org/show_bug.cgi?id=238927

        Reviewed by Eric Carlson.

        Split the tests in sub tests (microphone, camera, camera+video codec).

        * TestWebKitAPI/Tests/WebKit/getUserMedia.html:
        * TestWebKitAPI/Tests/WebKitCocoa/GPUProcess.mm:
        (TEST):

2022-04-10  Chris Dumez  <cdumez@apple.com>

        Unreviewed, fix use of ASCIILiteral for a literal containing non-ASCII characters after r292251.

        * TestWebKitAPI/Tests/WebCore/ParsedContentType.cpp:
        (TestWebKitAPI::TEST):

2022-04-10  Chris Dumez  <cdumez@apple.com>

        Unreviewed, fix use of ASCIILiteral for a literal containing non-ASCII characters after r292251.

        * TestWebKitAPI/Tests/WebCore/PublicSuffix.cpp:
        (TestWebKitAPI::TEST_F):

2022-04-10  Chris Dumez  <cdumez@apple.com>

        Finish porting code base to String::fromLatin1() and make String(const char*) private
        https://bugs.webkit.org/show_bug.cgi?id=238977

        Reviewed by Darin Adler.

        * TestWebKitAPI/Tests/WTF/CrossThreadCopier.cpp:
        (TestWebKitAPI::TEST):
        * TestWebKitAPI/Tests/WTF/FileSystem.cpp:
        (TestWebKitAPI::TEST_F):
        * TestWebKitAPI/Tests/WTF/HexNumber.cpp:
        (TestWebKitAPI::TEST):
        * TestWebKitAPI/Tests/WTF/StringBuilder.cpp:
        (TestWebKitAPI::TEST):
        * TestWebKitAPI/Tests/WTF/StringImpl.cpp:
        (TestWebKitAPI::TEST):
        * TestWebKitAPI/Tests/WTF/StringOperators.cpp:
        (TestWebKitAPI::TEST):
        * TestWebKitAPI/Tests/WTF/StringView.cpp:
        (TestWebKitAPI::TEST):
        * TestWebKitAPI/Tests/WTF/URL.cpp:
        (TestWebKitAPI::TEST_F):
        * TestWebKitAPI/Tests/WTF/Vector.cpp:
        (TestWebKitAPI::TEST):
        * TestWebKitAPI/Tests/WTF/WTFString.cpp:
        (TestWebKitAPI::TEST):
        * TestWebKitAPI/Tests/WebCore/ContentExtensions.cpp:
        (TestWebKitAPI::TEST_F):
        * TestWebKitAPI/Tests/WebCore/FileMonitor.cpp:
        * TestWebKitAPI/Tests/WebCore/HTTPHeaderField.cpp:
        (TEST):
        * TestWebKitAPI/Tests/WebCore/KeyedCoding.cpp:
        (TestWebKitAPI::TEST):
        * TestWebKitAPI/Tests/WebCore/PublicSuffix.cpp:
        (TestWebKitAPI::TEST_F):
        * TestWebKitAPI/Tests/WebCore/PushDatabase.cpp:
        (TestWebKitAPI::TEST):
        * TestWebKitAPI/Tests/WebCore/SharedBuffer.cpp:
        (TestWebKitAPI::TEST_F):
        * TestWebKitAPI/Tests/WebCore/URLParserTextEncoding.cpp:
        (TestWebKitAPI::TEST_F):
        * TestWebKitAPI/Tests/WebCore/cocoa/DatabaseTrackerTest.mm:
        (TestWebKitAPI::TEST):
        * TestWebKitAPI/Tests/WebKitCocoa/Challenge.mm:
        (testIdentity2):
        * TestWebKitAPI/Tests/WebKitCocoa/EventAttribution.mm:
        (TestWebKitAPI::signUnlinkableTokenAndSendSecretToken):
        * TestWebKitAPI/Tests/WebKitCocoa/ProcessSwapOnNavigation.mm:
        * TestWebKitAPI/Tests/WebKitCocoa/ServiceWorkerBasic.mm:
        * TestWebKitAPI/Tests/WebKitCocoa/_WKWebAuthenticationPanel.mm:
        * TestWebKitAPI/Tests/mac/ContextMenuCanCopyURL.mm:
        (TestWebKitAPI::TEST):
        * TestWebKitAPI/Tests/mac/WebViewCanPasteURL.mm:
        (TestWebKitAPI::TEST):
        * TestWebKitAPI/Tests/mac/WillPerformClientRedirectToURLCrash.mm:
        (-[WebKit1TestDelegate webView:runJavaScriptAlertPanelWithMessage:initiatedByFrame:]):
        * TestWebKitAPI/cocoa/HTTPServer.mm:
        (TestWebKitAPI::Connection::webSocketHandshake):
        (TestWebKitAPI::HTTPServer::testCertificate):
        (TestWebKitAPI::HTTPServer::testPrivateKey):

2022-04-10  Philippe Normand  <pnormand@igalia.com>

        [Flatpak] clangd wrapper improvements
        https://bugs.webkit.org/show_bug.cgi?id=239032

        Reviewed by Adrian Perez de Castro.

        The path of the compile_commands.json is now implied from the webkit-clangd command-line
        arguments, defaulting to the GTK/Release configuration.

        The path mappings were incorrect, the src part being /app/webkit/{Debug,Release}, which are
        invalid paths in the sandbox. They should instead point to
        /app/webkit/WebKitBuild/{Debug,Release}.

        Finally, there should be no need to add a path mapping for /usr/include because clangd is
        launched in the sandbox runtime, where /usr/include/ is already bind-mounded by
        flatpak/bwrap.

        * flatpak/webkit-clangd:

2022-04-09  Myles C. Maxfield  <mmaxfield@apple.com>

        [WKTR] Reset minimum font size WKPreference between tests
        https://bugs.webkit.org/show_bug.cgi?id=239027
        <rdar://problem/88938768>

        Reviewed by Chris Dumez.

        Some tests use uiController to set the minimum font size WKPreference. We need to reset it between tests.

        * WebKitTestRunner/TestController.cpp:
        (WTR::TestController::resetPreferencesToConsistentValues):

2022-04-09  Chris Dumez  <cdumez@apple.com>

        The Youtube plugin replacement should only work for actual Youtube URLs
        https://bugs.webkit.org/show_bug.cgi?id=239003
        <rdar://91323230>

        Reviewed by Brent Fulgham.

        Add API test coverage.

        * TestWebKitAPI/SourcesCocoa.txt:
        * TestWebKitAPI/TestWebKitAPI.xcodeproj/project.pbxproj:
        * TestWebKitAPI/Tests/WebCore/YouTubePluginReplacement.cpp:
        (TestWebKitAPI::test):
        (TestWebKitAPI::TEST_F):
        * TestWebKitAPI/Tests/WebKitCocoa/YoutubeReplacementPlugin.mm: Added.
        (TEST):

2022-04-08  Elliott Williams  <emw@apple.com>

        [Xcode] Avoid targeting 32-bit iOS and Mac architectures
        https://bugs.webkit.org/show_bug.cgi?id=238971

        Reviewed by Alexey Proskuryakov.

        * DumpRenderTree/mac/Configurations/DebugRelease.xcconfig:
        * ImageDiff/cg/Configurations/DebugRelease.xcconfig:
        * MiniBrowser/Configurations/DebugRelease.xcconfig:
        * MobileMiniBrowser/Configurations/DebugRelease.xcconfig:
        * TestWebKitAPI/Configurations/DebugRelease.xcconfig:
        * WebEditingTester/Configurations/DebugRelease.xcconfig:
        * WebKitTestRunner/Configurations/DebugRelease.xcconfig:

2022-04-08  Jonathan Bedard  <jbedard@apple.com>

        [Merge-Queue] Create seperate queue for unsafe version
        https://bugs.webkit.org/show_bug.cgi?id=239005
        <rdar://problem/91484664>

        Reviewed by Aakash Jain.

        * CISupport/ews-build/config.json: Add Unsafe-Merge-Queue.
        * CISupport/ews-build/events.py:
        (GitHubEventHandlerNoEdits):
        (GitHubEventHandlerNoEdits.handle_pull_request): merge-queue and unsafe-merge-queue
        should trigger different queues.
        * CISupport/ews-build/factories.py:
        (CommitQueueFactory.__init__):
        (MergeQueueFactoryBase): Moved from MergeQueueFactory.
        (MergeQueueFactory): Depend on MergeQueueFactoryBase.
        (UnsafeMergeQueueFactory): Added.
        (UnsafeMergeQueueFactory.__init__):
        * CISupport/ews-build/factories_unittest.py:
        (TestExpectedBuildSteps):
        * CISupport/ews-build/loadConfig.py: Import UnsafeMergeQueueFactory.

2022-04-08  Elliott Williams  <emw@apple.com>

        Unreviewed, reverting r292591.

        Causing spurious EWS errors

        Reverted changeset:

        "[XCBuild] Enable dependency validation by default"
        https://bugs.webkit.org/show_bug.cgi?id=238901
        https://commits.webkit.org/r292591

2022-04-08  Jonathan Bedard  <jbedard@apple.com>

        [Merge-Queue] Add queue triggered by label addition (Follow-up fix)
        https://bugs.webkit.org/show_bug.cgi?id=237615
        <rdar://problem/89983452>

        Unreviewed device management.

        * CISupport/ews-build/config.json: Remove ews151 from Merge-Queue

2022-04-07  Jonathan Bedard  <jbedard@apple.com>

        [Merge-Queue] Comment on PR when failing validation
        https://bugs.webkit.org/show_bug.cgi?id=238969
        <rdar://problem/91451392>

        Reviewed by Aakash Jain.

        * CISupport/ews-build/steps.py:
        (ValidateChangeLogAndReviewer.evaluateCommand): Add BlockPullRequest on failure.
        (ValidateCommitMessage.evaluateCommand): Block and comment on pull request if
        validation fails.
        * CISupport/ews-build/steps_unittest.py:

2022-04-07  Jonathan Bedard  <jbedard@apple.com>

        [Merge-Queue] Reset git-svn cache on commit failure
        https://bugs.webkit.org/show_bug.cgi?id=238975
        <rdar://problem/91454550>

        Reviewed by Aakash Jain.

        * CISupport/ews-build/steps.py:
        (PushCommitToWebKitRepo.evaluateCommand): Reset git-svn cache if commit fails.
        (ResetGitSvn): Reset git-svn cache by removing .git/svn.
        * CISupport/ews-build/steps_unittest.py:

2022-04-07  Elliott Williams  <emw@apple.com>

        [XCBuild] Enable dependency validation by default
        https://bugs.webkit.org/show_bug.cgi?id=238901
        <rdar://problem/91379968>

        Reviewed by Alexey Proskuryakov.

        * DumpRenderTree/mac/Configurations/DebugRelease.xcconfig:
        * ImageDiff/cg/Configurations/DebugRelease.xcconfig:
        * MiniBrowser/Configurations/DebugRelease.xcconfig:
        * MobileMiniBrowser/Configurations/DebugRelease.xcconfig:
        * Scripts/build-webkit:
        * Scripts/set-webkit-configuration: When run with no arguments, checks
        the base product directory, prints the configuration, and exits.
        Recognizes -h and --help flags to show usage.
        * Scripts/webkitdirs.pm:
        (markBaseProductDirectoryAsCreatedByXcodeBuildSystem): New name of
        setCreatedByXcodeBuildSystem.
        (setCreatedByXcodeBuildSystem): Renamed.
        * TestWebKitAPI/Configurations/DebugRelease.xcconfig:
        * WebKitTestRunner/Configurations/DebugRelease.xcconfig:
        * lldb/lldbWebKitTester/Configurations/DebugRelease.xcconfig:

2022-04-07  Chris Dumez  <cdumez@apple.com>

        Replace deprecated String(const char*) with String::fromLatin1() in more places
        https://bugs.webkit.org/show_bug.cgi?id=238925

        Reviewed by Darin Adler.

        * DumpRenderTree/TestRunner.cpp:
        (TestRunner::setAccummulateLogsForChannel):
        * DumpRenderTree/mac/DumpRenderTree.mm:
        (handleControlCommand):
        (changeWindowScaleIfNeeded):
        (resetWebViewToConsistentState):
        * TestWebKitAPI/Tests/WebCore/CBORReaderTest.cpp:
        (TestWebKitAPI::TEST):
        * WebKitTestRunner/TestInvocation.cpp:
        (WTR::TestInvocation::waitForPostDumpWatchdogTimerFired):
        * WebKitTestRunner/cocoa/CrashReporterInfo.mm:
        (WTR::testPathFromURL):
        * WebKitTestRunner/cocoa/TestControllerCocoa.mm:
        (WTR::TestController::cocoaPlatformInitialize):
        (WTR::TestController::cocoaResetStateToConsistentValues):

2022-04-07  Carlos Alberto Lopez Perez  <clopez@igalia.com>

        REGRESSION(r292109): [GTK][WPE] generate-bundle: Don't try to use the interpreter prefix when not bundling all.
        https://bugs.webkit.org/show_bug.cgi?id=237107

        For bundles of type --syslibs=generate-install-script we should
        not try to prefix the executable with the interpreter.
        Add a missing check to ensure that the interpreter has been copied
        into the bundle before trying to use it.

        Unreviewed follow-up fix.

        * Scripts/webkitpy/binary_bundling/bundle.py:
        (BinaryBundler.generate_wrapper_script):

2022-04-07  Jonathan Bedard  <jbedard@apple.com>

        [Merge-Queue] Add PushCommitToWebKitRepo
        https://bugs.webkit.org/show_bug.cgi?id=238959
        <rdar://problem/91443987>

        Reviewed by Aakash Jain.

        * CISupport/ews-build/factories.py:
        (MergeQueueFactory.__init__): Add PushCommitToWebKitRepo, pre-commit validation.
        * CISupport/ews-build/factories_unittest.py:
        (TestExpectedBuildSteps): Ditto.
        * CISupport/ews-build/steps.py:
        (PushCommitToWebKitRepo.evaluateCommand): Add merge-queue steps.
        (PushCommitToWebKitRepo.getResultSummary): Remove identifier computation.
        (PushCommitToWebKitRepo.svn_revision_from_commit_text):
        (DetermineLandedIdentifier): Move code to determine identifier into a seperate step because
        merge-queue has already computed the identifier.
        (DetermineLandedIdentifier.__init__):
        (DetermineLandedIdentifier.start): Capture log output of command.
        (DetermineLandedIdentifier.getResultSummary):
        (DetermineLandedIdentifier.evaluateCommand): Attempt to pull identifier from commit message,
        otherwise, fall back to commits.webkit.org.
        (DetermineLandedIdentifier.url_for_revision_details): Moved from PushCommitToWebKitRepo.
        (DetermineLandedIdentifier.url_for_identifier): Ditto.
        (DetermineLandedIdentifier.identifier_for_revision): Ditto.
        (DetermineLandedIdentifier.comment_text_for_bug): Ditto.
        * CISupport/ews-build/steps_unittest.py:

2022-04-07  Jonathan Bedard  <jbedard@apple.com>

        [Merge-Queue] Canonicalize parent commits
        https://bugs.webkit.org/show_bug.cgi?id=238951
        <rdar://problem/91436607>

        Reviewed by Aakash Jain.

        * CISupport/ews-build/steps.py:
        (Canonicalize.run): Canonicalize first 2 parent commits if not rebasing.
        (Canonicalize.getResultSummary): Pluralize summary.
        * CISupport/ews-build/steps_unittest.py:

2022-04-07  Jonathan Bedard  <jbedard@apple.com>

        [Merge-Queue] Change label names
        https://bugs.webkit.org/show_bug.cgi?id=238950
        <rdar://problem/91435211>

        Reviewed by Ryan Haddad.

        * CISupport/ews-build/events.py:
        (GitHubEventHandlerNoEdits): Use "unsafe-merge-queue" instead of "fast-merge-queue".
        * CISupport/ews-build/steps.py:
        (GitHubMixin): Ditto.
        (GitHubMixin._is_pr_in_merge_queue): Ditto.
        (BlockPullRequest.start): Ditto.
        (RemoveLabelsFromPullRequest): Ditto.

2022-04-07  Jonathan Bedard  <jbedard@apple.com>

        [Merge-Queue] Add step to close pull request
        https://bugs.webkit.org/show_bug.cgi?id=238949
        <rdar://problem/91434587>

        Reviewed by Aakash Jain.

        * CISupport/ews-build/steps.py:
        (GitHubMixin.close_pr): Make POST request to close PR.
        (ClosePullRequest):
        (ClosePullRequest.start): Ensure PR we're operating on is closed.
        (ClosePullRequest.getResultSummary):
        (ClosePullRequest.doStepIf): Only do step if operating on a PR.
        (ClosePullRequest.hideStepIf): Hide step if skipping.
        * CISupport/ews-build/steps_unittest.py:

2022-04-07  Jonathan Bedard  <jbedard@apple.com>

        [Merge-Queue] Update head and base references in PR
        https://bugs.webkit.org/show_bug.cgi?id=238942
        <rdar://problem/91423818>

        Reviewed by Aakash Jain.

        * CISupport/ews-build/steps.py:
        (GitHubMixin.update_pr): Pass head and base to POST request.
        (UpdatePullRequest.evaluateCommand): Set head and base refs.
        * CISupport/ews-build/steps_unittest.py:

2022-04-07  Brent Fulgham  <bfulgham@apple.com>

        [WebKitLegacy] Remove NPAPIPlugInsEnabledForTestingInWebKitLegacy
        https://bugs.webkit.org/show_bug.cgi?id=238882

        Reviewed by Tim Horton.

        We have completely removed the NPAPI code and no longer run the tests. We no longer need this setting
        and should remove it to reduce complexity and build time.

        The specific skipped tests will be removed in a follow-up patch.

        * DumpRenderTree/TestOptions.cpp:
        (WTR::TestOptions::defaults):

2022-04-06  Jonathan Bedard  <jbedard@apple.com>

        [Merge-Queue] Remove labels from pull request
        https://bugs.webkit.org/show_bug.cgi?id=238909
        <rdar://problem/91383048>

        Reviewed by Aakash Jain.

        * CISupport/ews-build/steps.py:
        (RemoveLabelsFromPullRequest):
        (RemoveLabelsFromPullRequest._addToLog):
        (RemoveLabelsFromPullRequest.start): Remove active labels.
        (RemoveLabelsFromPullRequest.getResultSummary):
        (RemoveLabelsFromPullRequest.doStepIf): Only do step if pull request
        number is defined. 
        (RemoveLabelsFromPullRequest.hideStepIf): Hide stip if step not executed.

2022-04-07  Jonathan Bedard  <jbedard@apple.com>

        [Merge-Queue] Extract bug_id when updating pull-request (Follow-up fix)
        https://bugs.webkit.org/show_bug.cgi?id=238772
        <rdar://problem/91263398>

        Unreviewed follow-up fix.

        * CISupport/ews-build/steps.py:
        (LeaveComment.start): Pass repository to GitHubMixin.comment_on_pr.

2022-04-07  Jonathan Bedard  <jbedard@apple.com>

        [Merge-Queue] Update pull-request with landed content (Follow-up fix)
        https://bugs.webkit.org/show_bug.cgi?id=238554
        <rdar://problem/91047260>

        Reviewed by Aakash Jain.

        * CISupport/ews-build/steps.py:
        (PushPullRequestBranch.start): Push canonicalized HEAD to remote branch.
        * CISupport/ews-build/steps_unittest.py:

2022-04-07  Youenn Fablet  <youenn@apple.com>

        Use the same callback mechanism for ServiceWorker openWindow and navigate in UIProcess
        https://bugs.webkit.org/show_bug.cgi?id=238924

        Reviewed by Chris Dumez.

        * TestWebKitAPI/Tests/WebKitCocoa/ServiceWorkerBasic.mm:
        (-[ServiceWorkerPSONNavigationDelegate webView:decidePolicyForNavigationAction:decisionHandler:]):
        (-[ServiceWorkerPSONNavigationDelegate webView:decidePolicyForNavigationResponse:decisionHandler:]):
        (-[ServiceWorkerOpenWindowWebsiteDataStoreDelegate initWithConfiguration:]):
        (-[ServiceWorkerOpenWindowWebsiteDataStoreDelegate websiteDataStore:openWindow:fromServiceWorkerOrigin:completionHandler:]):

2022-04-07  Jonathan Bedard  <jbedard@apple.com>

        [git-webkit] Clear merging-blocked label on PR update
        https://bugs.webkit.org/show_bug.cgi?id=238907
        <rdar://problem/91380962>

        Reviewed by Aakash Jain.

        * Scripts/libraries/webkitbugspy/setup.py: Bump version.
        * Scripts/libraries/webkitbugspy/webkitbugspy/__init__.py: Ditto.
        * Scripts/libraries/webkitbugspy/webkitbugspy/github.py:
        (Tracker.set): Empty list should trigger request.
        * Scripts/libraries/webkitbugspy/webkitbugspy/issue.py:
        (Issue.set_labels): Pass self to tracker.set.
        * Scripts/libraries/webkitbugspy/webkitbugspy/mocks/github.py:
        (GitHub.__init__): Set self.labels from passed argument.
        (GitHub._issue): Handle empty list.
        * Scripts/libraries/webkitscmpy/setup.py: Bump version.
        * Scripts/libraries/webkitscmpy/webkitscmpy/__init__.py: Ditto.
        * Scripts/libraries/webkitscmpy/webkitscmpy/program/pull_request.py:
        (PullRequest): Add BLOCKED_LABEL constant.
        (PullRequest.main): Remove 'merging-blocked' label from existing pull-request
        before updating pull-request.
        * Scripts/libraries/webkitscmpy/webkitscmpy/test/pull_request_unittest.py:

2022-04-06  Jonathan Bedard  <jbedard@apple.com>

        [Merge-Queue] Share code for _addToLog
        https://bugs.webkit.org/show_bug.cgi?id=238913
        <rdar://problem/91383969>

        Reviewed by Aakash Jain.

        * CISupport/ews-build/steps.py:
        (AddToLogMixin): Base class for all classes using _addToLog
        (ConfigureBuild): Use from AddToLogMixin.
        (AnalyzeChange): Ditto.
        (BugzillaMixin): Ditto.
        (ValidateCommitterAndReviewer): Ditto.
        (BlockPullRequest): Ditto.
        (RunBindingsTests): Ditto.
        (WebKitPyTest): Ditto.
        (CompileWebKit): Ditto.
        (RunJavaScriptCoreTests): Ditto.
        (AnalyzeJSCTestsResults): Ditto.
        (RunWebKitTests): Ditto.
        (AnalyzeAPITestsResults): Ditto.
        (UpdatePullRequest): Ditto.
        (ConfigureBuild._addToLog): Deleted.
        (AnalyzeChange._addToLog): Deleted.
        (BugzillaMixin._addToLog): Deleted.
        (ValidateCommitterAndReviewer._addToLog): Deleted.
        (BlockPullRequest._addToLog): Deleted.
        (RunBindingsTests._addToLog): Deleted.
        (WebKitPyTest._addToLog): Deleted.
        (CompileWebKit._addToLog): Deleted.
        (RunJavaScriptCoreTests._addToLog): Deleted.
        (AnalyzeJSCTestsResults._addToLog): Deleted.
        (RunWebKitTests._addToLog): Deleted.
        (AnalyzeAPITestsResults._addToLog): Deleted.
        (CheckPatchStatusOnEWSQueues._addToLog): Deleted.
        (UpdatePullRequest._addToLog): Deleted.

2022-04-06  Dewei Zhu  <dewei_zhu@apple.com>

        Use 'open' command on macOS to launch URL should pass Safari app bundle instead of binary
        https://bugs.webkit.org/show_bug.cgi?id=238915
        <rdar://91384008>

        Reviewed by Stephanie Lewis.

        Pass 'Safari.app' instead of 'Safari.app/Contents/MacOS/Safari' when launching URL via 'open' command.

        * Scripts/webkitpy/benchmark_runner/browser_driver/osx_safari_driver.py:
        (OSXSafariDriver.launch_url):

2022-04-04  Jonathan Bedard  <jbedard@apple.com>

        [Merge-Queue] Run `git svn fetch`
        https://bugs.webkit.org/show_bug.cgi?id=238759
        <rdar://problem/91258277>

        Reviewed by Aakash Jain.

        * CISupport/ews-build/factories.py:
        (MergeQueueFactory.__init__): Add GitSvnFetch step.
        * CISupport/ews-build/factories_unittest.py:
        (TestExpectedBuildSteps): Ditto.
        * CISupport/ews-build/steps.py:
        (UpdatePullRequest.hideStepIf):
        (GitSvnFetch):
        (GitSvnFetch.__init__): `git svn fetch` will have a non-zero exit code if the Subversion
        record of changes does not match the git one, which will happen imiediately after committing.
        (GitSvnFetch.getResultSummary):
        (GitSvnFetch.evaluateCommand): Support expected failure.
        * CISupport/ews-build/steps_unittest.py:

2022-04-06  J Pascoe  <j_pascoe@apple.com>

        Fix expected, actual links for variant-based imported wpt tests
        https://bugs.webkit.org/show_bug.cgi?id=238832
        rdar://problem/91313891

        Reviewed by Brent Fulgham.

        Ensure that the workaround involving "len(fs.splitext(output_basename)[1]) - 1 > 5"
        does not affect imported templated wpt tests that may match that condition, such as
        ".../pbkdf2.https.any.worker.html."

        * Scripts/webkitpy/layout_tests/controllers/test_result_writer.py:
        (TestResultWriter.output_filename):
        * Scripts/webkitpy/layout_tests/controllers/test_result_writer_unittest.py:
        (TestResultWriterTest.test_output_filename):
        (TestResultWriterTest):
        (TestResultWriterTest.test_output_filename_variant):

2022-04-06  Jonathan Bedard  <jbedard@apple.com>

        [Merge-Queue] Use rebase over merge when canonicalizing commit
        https://bugs.webkit.org/show_bug.cgi?id=238877
        <rdar://problem/91363334>

        Reviewed by Ryan Haddad and Aakash Jain.

        * CISupport/ews-build/steps.py:
        (Canonicalize.run): Specify rebase workflow instead of merge workflow.
        * CISupport/ews-build/steps_unittest.py:

2022-04-06  Lauro Moura  <lmoura@igalia.com>

        [Flatpak SDK] Avoid termination if gdbus is not installed after 249303@main
        https://bugs.webkit.org/show_bug.cgi?id=238878

        Reviewed by Philippe Normand.

        Instead of bailing out, just disable a11y bus forwarding. Also hide
        some debug messages.

        * flatpak/flatpakutils.py:
        (WebkitFlatpak.setup_a11y_proxy):
        * glib/dependencies/apt: Add libglib2.0-bin

2022-04-06  Jonathan Bedard  <jbedard@apple.com>

        [git-webkit] Provide https credentialing program
        https://bugs.webkit.org/show_bug.cgi?id=238679
        <rdar://problem/91177114>

        Reviewed by Stephanie Lewis and Dewei Zhu.

        * Scripts/libraries/webkitscmpy/setup.py: Bump version.
        * Scripts/libraries/webkitscmpy/webkitscmpy/__init__.py: Ditto.
        * Scripts/libraries/webkitscmpy/webkitscmpy/program/__init__.py: Add Credentials program.
        * Scripts/libraries/webkitscmpy/webkitscmpy/program/credentials.py: Added.
        (Credentials.main): Return credentials for remote.
        * Scripts/libraries/webkitscmpy/webkitscmpy/program/setup.py:
        (Setup.git): Set credential helper if remote is an http remote.
        * Scripts/libraries/webkitscmpy/webkitscmpy/remote/bitbucket.py:
        (BitBucket.credentials): Stub function to be replace by child classes.
        * Scripts/libraries/webkitscmpy/webkitscmpy/test/setup_unittest.py:

2022-04-06  Jonathan Bedard  <jbedard@apple.com>

        [git-webkit] Add automation to assist in branch cleanup
        https://bugs.webkit.org/show_bug.cgi?id=238637
        <rdar://problem/91127828>

        Reviewed by Stephanie Lewis and Dewei Zhu.

        * Scripts/libraries/webkitscmpy/setup.py: Bump version.
        * Scripts/libraries/webkitscmpy/webkitscmpy/__init__.py: Ditto.
        * Scripts/libraries/webkitscmpy/webkitscmpy/mocks/local/git.py: Add branch deletion and reset mocks.
        * Scripts/libraries/webkitscmpy/webkitscmpy/mocks/local/svn.py:
        (Svn.__init__): Add `svn revert` mock.
        * Scripts/libraries/webkitscmpy/webkitscmpy/program/clean.py:
        (Clean):
        (Clean.parser): Allow caller to specify branch or pull request.
        (Clean.cleanup): Delete a branch or branches associated with a pull request.
        (Clean.main): Differentiate calls with branches and pull requests specified from those without.
        * Scripts/libraries/webkitscmpy/webkitscmpy/test/clean_unittest.py: Added.
        (TestClean):
        (TestClean.setUp):
        (TestClean.test_checkout_none):
        (TestClean.test_clean_git):
        (TestClean.test_clean_svn):
        (TestClean.test_clean_branch):
        (TestClean.test_clean_pr):

2022-04-06  Jonathan Bedard  <jbedard@apple.com>

        [git-webkit] Apply labels based on tracker
        https://bugs.webkit.org/show_bug.cgi?id=238640
        <rdar://problem/91135356>

        Reviewed by Stephanie Lewis.

        * Scripts/libraries/webkitbugspy/setup.py: Bump version.
        * Scripts/libraries/webkitbugspy/webkitbugspy/__init__.py: Ditto.
        * Scripts/libraries/webkitbugspy/webkitbugspy/mocks/github.py:
        (GitHub._issue): Handle case where empty assignee can be resolved.
        * Scripts/libraries/webkitscmpy/setup.py: Bump version.
        * Scripts/libraries/webkitscmpy/webkitscmpy/__init__.py: Ditto.
        * Scripts/libraries/webkitscmpy/webkitscmpy/mocks/remote/git_hub.py:
        (GitHub.__init__): Pass issues, projects and labels to base class.
        * Scripts/libraries/webkitscmpy/webkitscmpy/program/pull_request.py:
        (PullRequest.main): If we have an associated issue and can apply labels to our pull request,
        apply the issue's component and version labels to our pull request.
        * Scripts/libraries/webkitscmpy/webkitscmpy/test/pull_request_unittest.py:

2022-04-06  Sihui Liu  <sihui_liu@apple.com>

        Remove test ResourceLoadStatistics.RemoveSessionID
        https://bugs.webkit.org/show_bug.cgi?id=238815

        Reviewed by Youenn Fablet.

        This test should be removed because:
        1. The use case it wanted to examine no longer exists: this test was added in r246449 to verify that 
        WebResourceLoadStatisticsStore does not access storage session after a NetworkSession is removed in network 
        process. This could happen because NetworkSession was refcounted and it could stay alive after it's removed from 
        the map of NetworkProcess. NetworkSession is no longer refcounted after r247831. 
        2. Session removal, which the test wants to check, is not happening during this test: simply put, a download can 
        hold WebsiteDataStore alive, and the test does not wait for the download to finish. (This can be easily verified 
        by checking if ~WebsiteDataStore() is invoked.)

        * TestWebKitAPI/Tests/WebKitCocoa/ResourceLoadStatistics.mm:

2022-04-06  Simon Fraser  <simon.fraser@apple.com>

        Unify the two ImageBuffer::create() functions, passing RenderingPurpose everywhere
        https://bugs.webkit.org/show_bug.cgi?id=238851

        Reviewed by Said Abou-Hallawa.

        I need to extend RenderingPurpose flags to distinguish layer backing store buffers from
        other kinds of buffers. Before doing so, collapse the two ImageBuffer::create() functions
        together by combining RenderingMode and ShouldUseDisplayList into OptionSet<ImageBufferOptions>,
        and passing RenderingPurpose everywhere.
        
        Always passing RenderingPurpose is revealing, because it finds call sites in the
        web process that can trigger accelerated buffers (e.g. webkit.org/b/238846).

        * TestWebKitAPI/Tests/WebCore/ImageBufferTests.cpp:
        (TestWebKitAPI::TEST):
        * TestWebKitAPI/Tests/WebCore/cg/DisplayListTestsCG.cpp:
        (TestWebKitAPI::TEST):

2022-04-06  Youenn Fablet  <youenn@apple.com>

        In case of COOP-based process swap, we need to make sure the document gets controlled by its matching service worker registration
        https://bugs.webkit.org/show_bug.cgi?id=238800
        <rdar://problem/91288849>

        Reviewed by Chris Dumez.

        * TestWebKitAPI/Tests/WebKitCocoa/ServiceWorkerBasic.mm:

2022-04-06  Carlos Garcia Campos  <cgarcia@igalia.com>

        REGRESSION(r292308): links to results is wrong for some tests
        https://bugs.webkit.org/show_bug.cgi?id=238862

        Reviewed by Youenn Fablet.

        Since r292308 we generate the wrong links in the results for the tests that end with .https.html. This is because
        the output_filename is expected to have the extension, that is removed before renturing the value. Since
        r292308, the extension is removed first, so .https is considered the extension and removed too.

        * Scripts/webkitpy/layout_tests/controllers/test_result_writer.py:
        (TestResultWriter.output_filename):
        * Scripts/webkitpy/layout_tests/controllers/test_result_writer_unittest.py:
        (TestResultWriterTest.test_reftest_diff_image):
        (TestResultWriterTest):
        (TestResultWriterTest.test_output_filename):

2022-04-06  Youenn Fablet  <youenn@apple.com>

        Implement ServiceWorkerWindowClient.navigate
        https://bugs.webkit.org/show_bug.cgi?id=238738

        Reviewed by Chris Dumez.

        * TestWebKitAPI/Tests/WebKitCocoa/ServiceWorkerBasic.mm:

2022-04-06  Youenn Fablet  <youenn@apple.com>

        ServiceWorkerClients.openWindow should not need to get all clients asynchronously to resolve its promise
        https://bugs.webkit.org/show_bug.cgi?id=238503

        Reviewed by Chris Dumez.

        * TestWebKitAPI/Tests/WebKitCocoa/ServiceWorkerBasic.mm:

2022-04-06  Lauro Moura  <lmoura@igalia.com>

        [Flatpak SDK][AT-SPI] Use xdg-dbus-proxy to expose the a11y bus
        https://bugs.webkit.org/show_bug.cgi?id=238856

        Reviewed by Carlos Garcia Campos.

        Expose the host at-spi socket with xdg-dbus-proxy to avoid at-spi
        bailing out by not being able to connect to the a11y bus.

        Also add the exported address to the environement of the tests.

        Based on the original patch by Patrick Griffis with minor updates.

        * Scripts/webkitpy/port/gtk.py:
        (GtkPort.setup_environ_for_server):
        * Scripts/webkitpy/port/wpe.py:
        (WPEPort.setup_environ_for_server):
        * flatpak/flatpakutils.py:
        (WebkitFlatpak.setup_a11y_proxy):
        (WebkitFlatpak.run_in_sandbox):
        (WebkitFlatpak.get_user_runtime_dir): Deleted.

2022-04-05  Chris Dumez  <cdumez@apple.com>

        Mark String(const char*) constructor as explicit
        https://bugs.webkit.org/show_bug.cgi?id=238693

        Reviewed by Geoffrey Garen.

        * DumpRenderTree/win/DumpRenderTree.cpp:
        (findFontFallback):
        * TestWebKitAPI/Tests/WTF/CrossThreadTask.cpp:
        (TestWebKitAPI::TEST):
        * TestWebKitAPI/Tests/WebCore/HTTPParsers.cpp:
        (TestWebKitAPI::TEST):
        * TestWebKitAPI/Tests/WebCore/SharedBuffer.cpp:
        (TestWebKitAPI::readAllChunks):
        (TestWebKitAPI::TEST_F):
        * TestWebKitAPI/Tests/WebCore/UserAgentQuirks.cpp:
        (TestWebKitAPI::assertUserAgentForURLHasChromeBrowserQuirk):
        (TestWebKitAPI::assertUserAgentForURLHasFirefoxBrowserQuirk):
        (TestWebKitAPI::assertUserAgentForURLHasMacPlatformQuirk):
        (TestWebKitAPI::assertUserAgentForURLHasEmptyQuirk):
        (TestWebKitAPI::TEST):
        * TestWebKitAPI/Tests/WebCore/curl/Cookies.cpp:
        (TestWebKitAPI::Curl::TEST_F):
        * TestWebKitAPI/Tests/WebKitCocoa/AppPrivacyReport.mm:
        * TestWebKitAPI/Tests/WebKitCocoa/DeviceOrientation.mm:
        * TestWebKitAPI/Tests/WebKitCocoa/InAppBrowserPrivacy.mm:
        (cleanUpInAppBrowserPrivacyTestSettings):
        (initializeInAppBrowserPrivacyTestSettings):
        * TestWebKitAPI/Tests/WebKitCocoa/ProcessSwapOnNavigation.mm:
        * TestWebKitAPI/Tests/WebKitCocoa/_WKWebAuthenticationPanel.mm:
        (TestWebKitAPI::TEST):
        * TestWebKitAPI/Tests/WebKitGLib/TestAutomationSession.cpp:
        * TestWebKitAPI/Tests/WebKitGLib/TestSSL.cpp:
        * TestWebKitAPI/Tests/WebKitGLib/TestUIClient.cpp:
        (testWebViewWindowProperties):
        * TestWebKitAPI/Tests/WebKitGLib/TestWebExtensions.cpp:
        (testWebExtensionPageID):
        * TestWebKitAPI/glib/WebKitGLib/WebKitTestServer.cpp:
        (WebKitTestServer::addWebSocketHandler):
        (WebKitTestServer::getWebSocketURIForPath const):
        (WebKitTestServer::getURIForPath const):
        * TestWebKitAPI/ios/PreferredContentMode.mm:
        (TestWebKitAPI::setUpWebViewForPreferredContentModeTestingWithoutNavigationDelegate):
        (TestWebKitAPI::setUpWebViewForPreferredContentModeTesting):
        (TestWebKitAPI::TEST):
        * WebKitTestRunner/InjectedBundle/atspi/AccessibilityUIElementAtspi.cpp:
        (WTR::AccessibilityUIElement::stringAttributeValue):
        (WTR::AccessibilityUIElement::numberAttributeValue):
        (WTR::AccessibilityUIElement::currentStateValue const):
        (WTR::AccessibilityUIElement::boolAttributeValue):
        (WTR::AccessibilityUIElement::isAttributeSettable):
        (WTR::AccessibilityUIElement::isAttributeSupported):
        (WTR::xmlRoleValueString):
        (WTR::roleValueToString):
        (WTR::AccessibilityUIElement::role):
        (WTR::AccessibilityUIElement::roleDescription):
        (WTR::AccessibilityUIElement::computedRoleString):
        (WTR::AccessibilityUIElement::intValue const):
        (WTR::AccessibilityUIElement::valueDescription):
        (WTR::AccessibilityUIElement::hierarchicalLevel const):
        (WTR::AccessibilityUIElement::ariaIsGrabbed const):
        (WTR::AccessibilityUIElement::ariaDropEffects const):
        (WTR::AccessibilityUIElement::documentEncoding):
        (WTR::AccessibilityUIElement::documentURI):
        * WebKitTestRunner/gtk/UIScriptControllerGtk.cpp:
        (WTR::toJSONObject):
        * lldb/lldbWebKitTester/main.cpp:
        (testSummaryProviders):

2022-04-05  Jonathan Bedard  <jbedard@apple.com>

        [Merge-Queue] Extract bug_id when updating pull-request
        https://bugs.webkit.org/show_bug.cgi?id=238772
        <rdar://problem/91263398>

        Reviewed by Aakash Jain.

        * CISupport/ews-build/steps.py:
        (LeaveComment.start): Leave comment on both bugzilla and pull request.
        (LeaveComment.getResultSummary): Ditto.
        (UpdatePullRequest):
        (UpdatePullRequest.bug_id_from_log): Extract bug_id from commit message.
        (UpdatePullRequest.evaluateCommand): Set bug_id property
        * CISupport/ews-build/steps_unittest.py:

2022-04-05  Yury Semikhatsky  <yurys@chromium.org>

        Do not create network process in ~WebsiteDataStore destructor
        https://bugs.webkit.org/show_bug.cgi?id=238570

        Reviewed by Chris Dumez.

        The test is written by Chris Dumez.

        * TestWebKitAPI/Tests/WebKitCocoa/NetworkProcess.mm:
        (TEST): Test that creating and destroying ephemer WebsiteDataStore doesn't initialize
        default network process.

2022-04-04  Jonathan Bedard  <jbedard@apple.com>

        [Merge-Queue] Add author to commit message
        https://bugs.webkit.org/show_bug.cgi?id=238752
        <rdar://problem/91254339>

        Reviewed by Aakash Jain.

        svn.webkit.org will attribute a change to a specific author
        if "Patch by" is in the commit message.

        * CISupport/ews-build/factories.py:
        (MergeQueueFactory.__init__): Add AddAuthorToCommitMessage step.
        * CISupport/ews-build/factories_unittest.py:
        (TestExpectedBuildSteps): Ditto.
        * CISupport/ews-build/master.cfg: Determine commit author from github.head.user.login.
        * CISupport/ews-build/steps.py:
        (AddAuthorToCommitMessage):
        (AddAuthorToCommitMessage.__init__):
        (AddAuthorToCommitMessage.author): Return commit author's name and email, falling back
        to the committers name and email if those cannot be determined.
        (AddAuthorToCommitMessage.start): Insert "Patch by" into commit message.
        (AddAuthorToCommitMessage.getResultSummary):
        (AddAuthorToCommitMessage.doStepIf): Only do step if the author can be determined.
        (AddAuthorToCommitMessage.hideStepIf): Hide step if skipped.
        * CISupport/ews-build/steps_unittest.py:

2022-04-05  Eric Carlson  <eric.carlson@apple.com>

        5 Media API tests are flakily timing out on iOS14
        https://bugs.webkit.org/show_bug.cgi?id=230321
        <rdar://problem/83168970>

        Reviewed by Jer Noble.

        * TestWebKitAPI/Tests/ios/WKWebViewPausePlayingAudioTests.mm:
        (TestWebKitAPI::TEST):

2022-04-05  Kimmo Kinnunen  <kkinnunen@apple.com>

        ANGLE changes.diff contains differences that are from stale files or unneeded
        https://bugs.webkit.org/show_bug.cgi?id=238798

        Unreviewed, verifiable by running the script.

        Exclude WebKit ChangeLog entries from changes.diff
        Exclude WebKit build script copy-frameworks-to-secondary-path.sh
        Exclude a file that is not needed downstream custom_d8.jar

        * Scripts/update-angle:

2022-04-05  Philippe Normand  <pnormand@igalia.com>

        [Flatpak SDK] Local dependencies override support
        https://bugs.webkit.org/show_bug.cgi?id=238452

        Reviewed by Adrian Perez de Castro.

        When the environment variable WEBKIT_SDK_LOCAL_DEPS is set at compile-time and runtime, some
        dependencies (currently only libsoup and GStreamer) will be picked up from local git
        checkouts located in Tools/flatpak/. If no checkout is present, one will be made based on
        the corresponding .wrap file.

        Example: WEBKIT_SDK_LOCAL_DEPS=libsoup,gstreamer-full build-webkit --wpe ...

        Additional Meson options can be supplied with WEBKIT_SDK_LOCAL_DEPS_OPTIONS. Nested
        subprojects configuration is supported as well, for example:

        export WEBKIT_SDK_LOCAL_DEPS_OPTIONS="-Dgstreamer-full:introspection=disabled -Dgst-plugins-good:soup=disabled"

        This setup replaces the previous one that was specific to GStreamer.

        * flatpak/flatpakutils.py:
        (WebkitFlatpak.load_from_args):
        (WebkitFlatpak.__init__):
        (WebkitFlatpak.setup_local_deps):
        (WebkitFlatpak._merge_env_variables):
        (WebkitFlatpak.run_in_sandbox):
        (WebkitFlatpak.setup_dev_env):
        (WebkitFlatpak.setup_gstbuild): Deleted.
        * flatpak/local-projects/meson.build: Added.
        * flatpak/local-projects/subprojects/gstreamer-full.wrap: Added.
        * flatpak/local-projects/subprojects/libsoup.wrap: Added.

2022-04-05  Kimmo Kinnunen  <kkinnunen@apple.com>

        update-angle output varies unpredictably due to blob hash abbreviation
        https://bugs.webkit.org/show_bug.cgi?id=238793

        Reviewed by Antti Koivisto.

        Add --full-index to diff to get the unabbreviated blob hash.

        * Scripts/update-angle:

2022-04-04  Saam Barati  <sbarati@apple.com>

        Turn off LLInt ICs in captive portal mode
        https://bugs.webkit.org/show_bug.cgi?id=238778
        <rdar://84830873>

        Reviewed by Yusuke Suzuki.

        * Scripts/run-jsc-stress-tests:

2022-04-04  Simon Fraser  <simon.fraser@apple.com>

        Fix the TestWebKitAPI build with an iOS 15.4 internal SDK
        https://bugs.webkit.org/show_bug.cgi?id=238750

        Reviewed by Alex Christensen.

        Add needed include.

        * TestWebKitAPI/ios/UIKitSPI.h:

2022-04-04  Wenson Hsieh  <wenson_hsieh@apple.com>

        [iOS] Add API tests for video extraction in element fullscreen
        https://bugs.webkit.org/show_bug.cgi?id=238706
        rdar://91205141

        Reviewed by Eric Carlson.

        Add a WebKitAdditions hook for the new API test, as well as a new test page that exercises element fullscreen
        with a video element.

        * TestWebKitAPI/SourcesCocoa.txt:
        * TestWebKitAPI/TestWebKitAPI.xcodeproj/project.pbxproj:
        * TestWebKitAPI/Tests/WebKitCocoa/FullscreenVideoExtraction.mm: Added.
        * TestWebKitAPI/Tests/WebKitCocoa/PushAPI.mm:
        * TestWebKitAPI/Tests/WebKitCocoa/element-fullscreen.html: Added.
        * TestWebKitAPI/Tests/WebKitCocoa/iOSMouseSupport.mm:

2022-04-04  J Pascoe  <j_pascoe@apple.com>

        [ iOS 15 ] imported/w3c/web-platform-tests/WebCryptoAPI/derive_bits_keys/pbkdf2.https.any.worker.html is flaky timing out
        https://bugs.webkit.org/show_bug.cgi?id=231544
        rdar://problem/84122086

        Reviewed by Brent Fulgham.

        This patch adds support for running js templated WPT tests with the variant
        meta tag seperately, as the WPT test infrastructure does.

        New unit tests were added to webkitpy scripts to test the new behavior.

        * Scripts/webkitpy/layout_tests/controllers/layout_test_finder_legacy.py:
        (LayoutTestFinder._expand_variants):
        (LayoutTestFinder._real_tests):
        * Scripts/webkitpy/layout_tests/controllers/layout_test_finder_legacy_unittest.py:
        (LayoutTestFinderTests.test_find_template_variants):
        (LayoutTestFinderTests.test_preserves_order_directories): Deleted.
        (LayoutTestFinderTests.test_preserves_order_mixed_file_type): Deleted.
        (LayoutTestFinderTests.test_preserves_order_mixed_file_type_b): Deleted.
        (LayoutTestFinderTests.test_find_directory_multiple_times): Deleted.
        (LayoutTestFinderTests.test_no_reference): Deleted.
        (LayoutTestFinderTests.test_glob_no_references): Deleted.
        (LayoutTestFinderTests.test_find_with_skipped_directories): Deleted.
        (LayoutTestFinderTests.test_find_with_skipped_directories_2): Deleted.
        (LayoutTestFinderTests.test_is_test_file): Deleted.
        (LayoutTestFinderTests.test_is_w3c_resource_file): Deleted.
        * Scripts/webkitpy/layout_tests/controllers/single_test_runner.py:
        (SingleTestRunner):
        * Scripts/webkitpy/layout_tests/controllers/test_result_writer.py:
        (TestResultWriter.output_filename):
        * Scripts/webkitpy/port/base.py:
        (Port._expected_baselines_for_suffixes):
        * Scripts/webkitpy/w3c/common.py:
        * Scripts/webkitpy/w3c/test_importer.py:
        (TestImporter._variant_lines):
        (TestImporter):
        (TestImporter._write_html_template):
        (TestImporter._read_environments_and_variants_for_template_test):
        (TestImporter.write_html_files_for_templated_js_tests):
        (TestImporter.readEnvironmentsForTemplateTest): Deleted.
        * Scripts/webkitpy/w3c/test_importer_unittest.py:

2022-04-04  Jonathan Bedard  <jbedard@apple.com>

        [git-webkit canonicalize] Support multiple empty lines
        https://bugs.webkit.org/show_bug.cgi?id=238744
        <rdar://problem/91246947>

        Reviewed by Stephanie Lewis and Dewei Zhu.

        * Scripts/libraries/webkitscmpy/webkitscmpy/program/canonicalize/message.py:
        (main): When committing a change with 'Patch by' in it, SVN adds an
        extra empty line in the commit message.
        * Scripts/libraries/webkitscmpy/webkitscmpy/test/canonicalize_unittest.py:
        (TestCanonicalize.test_git_svn_existing_merge_queue): Added.

2022-04-04  Chris Dumez  <cdumez@apple.com>

        Drop mostly unused String(const LChar*) constructor
        https://bugs.webkit.org/show_bug.cgi?id=238716

        Reviewed by Geoffrey Garen.

        * TestWebKitAPI/Tests/WTF/StringOperators.cpp:
        (TestWebKitAPI::TEST):
        * TestWebKitAPI/Tests/WTF/cocoa/URLExtras.mm:
        (TestWebKitAPI::TEST):

2022-04-04  Elliott Williams  <emw@apple.com>

        [XCBuild] WebKitLegacy's "Migrated headers" script does not emit task information
        https://bugs.webkit.org/show_bug.cgi?id=238409
        <rdar://problem/90869551>

        Reviewed by Alexey Proskuryakov.

        * Scripts/check-for-inappropriate-files-in-framework: We were relying on a script to create
        an (empty) WebKitLegacy.framework/Headers directory, which was being scanned here.
        WebKitLegacy is entirely private API, so change it to check PrivateHeaders/.

2022-03-31  Jonathan Bedard  <jbedard@apple.com>

        [Merge-Queue] Remove custom summaries when skipped
        https://bugs.webkit.org/show_bug.cgi?id=238633
        <rdar://problem/91125435>

        Reviewed by Aakash Jain.

        * CISupport/ews-build/steps.py:
        (ValidateSquashed.getResultSummary):
        (AddReviewerToCommitMessage.getResultSummary):
        (AddReviewerToChangeLog.getResultSummary):
        (ValidateCommitMessage.getResultSummary):
        (Canonicalize.getResultSummary):
        (PushPullRequestBranch.getResultSummary):
        (UpdatePullRequest.getResultSummary):
        * CISupport/ews-build/steps_unittest.py:

2022-04-04  Sam Sneddon  <gsnedders@apple.com>

        WPT export broken under Python 3
        https://bugs.webkit.org/show_bug.cgi?id=238735

        Reviewed by Tim Nguyen.

        * Scripts/webkitpy/w3c/wpt_github.py:
        (WPTGitHub.request): Ensure we have bytes, not str.

2022-04-04  Adrian Perez de Castro  <aperez@igalia.com>

        [WPE][GTK] REGRESSION(r292263): Cannot make release tarballs
        https://bugs.webkit.org/show_bug.cgi?id=238698

        Reviewed by Carlos Garcia Campos.

        * gtk/manifest.txt.in: Fix paths of generated documentation to be included in release tarballs.
        * wpe/manifest.txt.in: Ditto.

2022-04-04  Cathie Chen  <cathiechen@igalia.com>

        REGRESSION(r291797): [wk1] 5 contain-intrinsic-size* tests are constant text failures
        https://bugs.webkit.org/show_bug.cgi?id=238584

        Reviewed by Simon Fraser.

        Enable ResizeObserver for wk1 test.

        * DumpRenderTree/TestOptions.cpp:
        (WTR::TestOptions::defaults):

2022-04-02  Myles C. Maxfield  <mmaxfield@apple.com>

        [Cocoa] Automatically relayout the page when new fonts are installed
        https://bugs.webkit.org/show_bug.cgi?id=238483
        <rdar://problem/80544133>

        Reviewed by Chris Dumez.

        Make TestRunner::dumpResourceLoadStatistics() clear any currently-recorded statistics.
        This avoids the problem where spurious layouts during the time when the page has been created but
        before the test has begun record irrelevant statistics.

        * WebKitTestRunner/InjectedBundle/InjectedBundle.cpp:
        (WTR::InjectedBundle::beginTesting):
        (WTR::InjectedBundle::clearResourceLoadStatistics):
        * WebKitTestRunner/InjectedBundle/InjectedBundle.h:
        * WebKitTestRunner/InjectedBundle/TestRunner.cpp:
        (WTR::TestRunner::dumpResourceLoadStatistics):

2022-04-02  Andres Gonzalez  <andresg_22@apple.com>

        Add to MiniBrowser the ability to log a textual representation of the AX trees for the current page.
        https://bugs.webkit.org/show_bug.cgi?id=238566
        <rdar://problem/91059308>

        Reviewed by Chris Fleizach and Simon Fraser.

        MiniBrowser can now log a textual representation of the AX trees via
        Debug > Log Accessibility Trees menu item, or pressing the keystroke
        Cmd Opt A.

        * MiniBrowser/mac/MainMenu.xib:
        * MiniBrowser/mac/WK2BrowserWindowController.m:
        (-[WK2BrowserWindowController logAccessibilityTrees:]):

2022-04-02  Adrian Perez de Castro  <aperez@igalia.com>

        [GTK] Replace gtk-doc with gi-docgen
        https://bugs.webkit.org/show_bug.cgi?id=226662

        Reviewed by Michael Catanzaro.

        Import two new CMake modules which define commands to easy setup of GObject-Introspection
        and gi-docgen. These in turn allow to remove a bunch of duplicated CMake code, reuse
        the same for both the WPE and GTK ports, and remove the gnarly DocBook templates and
        other auxiliary files previously used by gtk-doc (which amount to a sizeable amount of
        code).

        While at it, do a quick pass to fix the most egregious issues reported by gi-docgen's
        linting mode and that all public symbols end up with at least some documentation in
        the generated output. Follow-up patches will be needed to keep adapting to the style
        encouraged by gi-docgen, fix linking between documented entities, make code examples
        display properly, and a few other things.

        * gtkdoc/generate-gtkdoc: Removed.
        * gtkdoc/gtkdoc.py: Removed.
        (GTKDoc): Deleted.
        (GTKDoc.__init__): Deleted.
        (GTKDoc.generate): Deleted.
        (GTKDoc._delete_file_if_exists): Deleted.
        (GTKDoc._create_directory_if_nonexistent): Deleted.
        (GTKDoc._raise_exception_if_file_inaccessible): Deleted.
        (GTKDoc._output_has_warnings): Deleted.
        (GTKDoc._ask_yes_or_no_question): Deleted.
        (GTKDoc._run_command): Deleted.
        (GTKDoc._copy_doc_files_to_output_dir): Deleted.
        (GTKDoc._copy_doc_files_to_output_dir.copy_file_replacing_existing): Deleted.
        (GTKDoc._copy_doc_files_to_output_dir.copy_all_files_in_directory): Deleted.
        (GTKDoc._write_version_xml): Deleted.
        (GTKDoc._ignored_files_basenames): Deleted.
        (GTKDoc._run_gtkdoc_scan): Deleted.
        (GTKDoc._run_gtkdoc_scangobj): Deleted.
        (GTKDoc._run_gtkdoc_mkdb): Deleted.
        (GTKDoc._run_gtkdoc_mkhtml): Deleted.
        (GTKDoc._run_gtkdoc_fixxref): Deleted.
        (GTKDoc.rebase_installed_docs): Deleted.
        (GTKDoc.api_missing_documentation): Deleted.
        (PkgConfigGTKDoc): Deleted.
        (PkgConfigGTKDoc.__init__): Deleted.

2022-04-01  Alex Christensen  <achristensen@webkit.org>

        Fix internal iOS build
        https://bugs.webkit.org/show_bug.cgi?id=238032

        This is what we get when we add files to unified builds.

        * TestWebKitAPI/Tests/WebKitCocoa/FindInPage.mm:
        * TestWebKitAPI/Tests/WebKitCocoa/ImageAnalysisTests.mm:
        * TestWebKitAPI/ios/UIKitSPI.h:

2022-04-01  Sihui Liu  <sihui_liu@apple.com>

        Avoid initializing default WKWebsiteDataStore in -[WKWebViewConfiguration copyWithZone]
        https://bugs.webkit.org/show_bug.cgi?id=238531
        rdar://90628101

        Reviewed by Tim Horton.

        * TestWebKitAPI/Tests/WebKitCocoa/WKWebsiteDatastore.mm:
        (TestWebKitAPI::TEST):

2022-04-01  Jeff Miller  <jeffm@apple.com>

        WKBundlePageUIClient console message support should include source URL, column number, and console messages with arguments
        https://bugs.webkit.org/show_bug.cgi?id=238032

        Reviewed by Alex Christensen.

        Add a test for the new willAddMessageWithDetailsToConsole callback in WKBundlePageUIClient. This
        includes a new WKWebProcessPlugIn subclass, BundlePageConsoleMessageWithDetails, that implements
        this callback and formats the message and arguments into a single string which it sends to the UI
        process.

        * TestWebKitAPI/SourcesCocoa.txt:
        * TestWebKitAPI/TestWebKitAPI.xcodeproj/project.pbxproj:
        * TestWebKitAPI/Tests/WebKitCocoa/BundlePageConsoleMessageWithDetails.mm: Added.
        (willAddMessageWithDetailsToConsoleCallback):
        (-[BundlePageConsoleMessageWithDetails webProcessPlugIn:didCreateBrowserContextController:]):
        * TestWebKitAPI/Tests/WebKitCocoa/ConsoleMessageWithDetails.mm: Added.
        (TestWebKitAPI::didReceivePageMessageFromInjectedBundle):
        (TestWebKitAPI::setInjectedBundleClient):
        (TestWebKitAPI::TEST):
        * TestWebKitAPI/Tests/WebKitCocoa/console-message-with-details.html: Added.

2022-04-01  Chris Dumez  <cdumez@apple.com>

        Prepare Tools/ for making the String(const char*) constructor explicit
        https://bugs.webkit.org/show_bug.cgi?id=238530

        Reviewed by Geoffrey Garen.

        * DumpRenderTree/TestRunner.cpp:
        (TestRunner::setAccummulateLogsForChannel):
        * DumpRenderTree/mac/DumpRenderTree.mm:
        (resetWebViewToConsistentState):
        * TestWebKitAPI/Tests/WTF/FileSystem.cpp:
        (TestWebKitAPI::TEST_F):
        * TestWebKitAPI/Tests/WTF/HashCountedSet.cpp:
        (TestWebKitAPI::TEST):
        * TestWebKitAPI/Tests/WTF/JSONValue.cpp:
        (TestWebKitAPI::TEST):
        * TestWebKitAPI/Tests/WTF/StringBuilder.cpp:
        (TestWebKitAPI::expectBuilderContent):
        (TestWebKitAPI::TEST):
        * TestWebKitAPI/Tests/WTF/StringView.cpp:
        (TestWebKitAPI::TEST):
        * TestWebKitAPI/Tests/WTF/URL.cpp:
        (TestWebKitAPI::TEST_F):
        (TestWebKitAPI::createURL):
        * TestWebKitAPI/Tests/WTF/URLParser.cpp:
        (TestWebKitAPI::insertTabAtLocation):
        (TestWebKitAPI::invalidParts):
        (TestWebKitAPI::checkURL):
        (TestWebKitAPI::checkRelativeURL):
        (TestWebKitAPI::checkURLDifferences):
        (TestWebKitAPI::checkRelativeURLDifferences):
        (TestWebKitAPI::shouldFail):
        (TestWebKitAPI::testUserPassword):
        * TestWebKitAPI/Tests/WTF/Vector.cpp:
        (TestWebKitAPI::TEST):
        * TestWebKitAPI/Tests/WTF/WTFString.cpp:
        (TestWebKitAPI::TEST):
        * TestWebKitAPI/Tests/WTF/cocoa/URLExtras.mm:
        (TestWebKitAPI::TEST):
        * TestWebKitAPI/Tests/WebCore/ApplicationManifestParser.cpp:
        (ApplicationManifestParserTest::SetUp):
        (ApplicationManifestParserTest::testStartURL):
        (ApplicationManifestParserTest::testDisplay):
        (ApplicationManifestParserTest::testName):
        (ApplicationManifestParserTest::testDescription):
        (ApplicationManifestParserTest::testShortName):
        (ApplicationManifestParserTest::testThemeColor):
        (ApplicationManifestParserTest::testIconsSrc):
        (ApplicationManifestParserTest::testIconsType):
        (ApplicationManifestParserTest::testIconsSizes):
        (ApplicationManifestParserTest::testIconsPurposes):
        (TEST_F):
        * TestWebKitAPI/Tests/WebCore/CBORReaderTest.cpp:
        (TestWebKitAPI::TEST):
        * TestWebKitAPI/Tests/WebCore/CBORValueTest.cpp:
        (TestWebKitAPI::TEST):
        * TestWebKitAPI/Tests/WebCore/CBORWriterTest.cpp:
        (TestWebKitAPI::TEST):
        * TestWebKitAPI/Tests/WebCore/CSSParser.cpp:
        (TestWebKitAPI::TEST):
        * TestWebKitAPI/Tests/WebCore/ContentExtensions.cpp:
        (TestWebKitAPI::mainDocumentRequest):
        (TestWebKitAPI::subResourceRequest):
        (TestWebKitAPI::requestInTopAndFrameURLs):
        (TestWebKitAPI::makeBackend):
        (TestWebKitAPI::TEST_F):
        (TestWebKitAPI::actionsEqual):
        (TestWebKitAPI::sequenceInstances):
        (TestWebKitAPI::checkCompilerError):
        * TestWebKitAPI/Tests/WebCore/CtapPinTest.cpp:
        (TestWebKitAPI::TEST):
        * TestWebKitAPI/Tests/WebCore/CtapRequestTest.cpp:
        (TestWebKitAPI::TEST):
        * TestWebKitAPI/Tests/WebCore/CtapResponseTest.cpp:
        (TestWebKitAPI::TEST):
        * TestWebKitAPI/Tests/WebCore/FidoTestData.h:
        * TestWebKitAPI/Tests/WebCore/GridPosition.cpp:
        (TestWebKitAPI::TEST):
        * TestWebKitAPI/Tests/WebCore/HTMLParserIdioms.cpp:
        (TestWebKitAPI::testParseHTMLInteger):
        (TestWebKitAPI::parseHTMLIntegerFails):
        (TestWebKitAPI::testParseHTMLNonNegativeInteger):
        (TestWebKitAPI::parseHTMLNonNegativeIntegerFails):
        * TestWebKitAPI/Tests/WebCore/HTTPHeaderField.cpp:
        (TEST):
        * TestWebKitAPI/Tests/WebCore/HTTPHeaderMap.cpp:
        (TestWebKitAPI::TEST):
        * TestWebKitAPI/Tests/WebCore/KeyedCoding.cpp:
        (TestWebKitAPI::TEST):
        (TestWebKitAPI::testSimpleValue):
        (TestWebKitAPI::KeyedCodingTestObject::encode):
        (TestWebKitAPI::KeyedCodingTestObject::decode):
        * TestWebKitAPI/Tests/WebCore/MIMETypeRegistry.cpp:
        (TestWebKitAPI::TEST):
        * TestWebKitAPI/Tests/WebCore/NowPlayingInfoTests.cpp:
        (TestWebKitAPI::TEST):
        * TestWebKitAPI/Tests/WebCore/ParsedContentRange.cpp:
        (TestWebKitAPI::TEST):
        * TestWebKitAPI/Tests/WebCore/ParsedContentType.cpp:
        (TestWebKitAPI::TEST):
        * TestWebKitAPI/Tests/WebCore/PrivateClickMeasurement.cpp:
        (TestWebKitAPI::TEST):
        * TestWebKitAPI/Tests/WebCore/PublicSuffix.cpp:
        (TestWebKitAPI::TEST_F):
        * TestWebKitAPI/Tests/WebCore/PushDatabase.cpp:
        (TestWebKitAPI::TEST):
        * TestWebKitAPI/Tests/WebCore/PushMessageCrypto.cpp:
        (TestWebKitAPI::TEST):
        * TestWebKitAPI/Tests/WebCore/RegistrableDomain.cpp:
        (TestWebKitAPI::TEST):
        * TestWebKitAPI/Tests/WebCore/SecurityOrigin.cpp:
        (TestWebKitAPI::TEST_F):
        * TestWebKitAPI/Tests/WebCore/StringUtilities.mm:
        (TestWebKitAPI::TEST):
        * TestWebKitAPI/Tests/WebCore/StringWithDirection.cpp:
        (TestWebKitAPI::TEST):
        * TestWebKitAPI/Tests/WebCore/U2fCommandConstructorTest.cpp:
        (TestWebKitAPI::constructMakeCredentialRequest):
        (TestWebKitAPI::constructGetAssertionRequest):
        (TestWebKitAPI::TEST):
        * TestWebKitAPI/Tests/WebCore/URLParserTextEncoding.cpp:
        (TestWebKitAPI::invalidParts):
        (TestWebKitAPI::TEST_F):
        * TestWebKitAPI/Tests/WebCore/YouTubePluginReplacement.cpp:
        (TestWebKitAPI::test):
        (TestWebKitAPI::TEST_F):
        * TestWebKitAPI/Tests/WebCore/cg/BifurcatedGraphicsContextTestsCG.cpp:
        (TestWebKitAPI::TEST):
        * TestWebKitAPI/Tests/WebCore/cocoa/DatabaseTrackerTest.mm:
        (TestWebKitAPI::TEST):
        * TestWebKitAPI/Tests/WebKit/GetUserMedia.mm:
        * TestWebKitAPI/Tests/WebKit/MediaSessionCoordinatorTest.mm:
        (TestWebKitAPI::MediaSessionCoordinatorTest::loadPageAndBecomeReady):
        (TestWebKitAPI::MediaSessionCoordinatorTest::play):
        (TestWebKitAPI::MediaSessionCoordinatorTest::pause):
        * TestWebKitAPI/Tests/WebKit/WebRTC.mm:
        (TestWebKitAPI::TEST):
        * TestWebKitAPI/Tests/WebKit/XPCEndpoint.mm:
        * TestWebKitAPI/Tests/WebKitCocoa/ApplicationManifest.mm:
        (TestWebKitAPI::TEST):
        * TestWebKitAPI/Tests/WebKitCocoa/Challenge.mm:
        (TEST):
        (TestWebKitAPI::TEST):
        * TestWebKitAPI/Tests/WebKitCocoa/ContentRuleListNotification.mm:
        (TEST):
        * TestWebKitAPI/Tests/WebKitCocoa/Download.mm:
        (-[BlobWithUSDZExtensionDownloadDelegate _download:decideDestinationWithSuggestedFilename:completionHandler:]):
        (TestWebKitAPI::downloadAtRate):
        (TEST):
        * TestWebKitAPI/Tests/WebKitCocoa/EventAttribution.mm:
        (TestWebKitAPI::runBasicPCMTest):
        (TestWebKitAPI::triggerAttributionWithSubresourceRedirect):
        (TestWebKitAPI::signUnlinkableTokenAndSendSecretToken):
        (TestWebKitAPI::TEST):
        * TestWebKitAPI/Tests/WebKitCocoa/FTP.mm:
        (TestWebKitAPI::TEST):
        * TestWebKitAPI/Tests/WebKitCocoa/FileSystemAccess.mm:
        * TestWebKitAPI/Tests/WebKitCocoa/HSTS.mm:
        (TestWebKitAPI::hstsServer):
        (TestWebKitAPI::TEST):
        * TestWebKitAPI/Tests/WebKitCocoa/IndexedDBFileName.mm:
        (runTest):
        (createDirectories):
        * TestWebKitAPI/Tests/WebKitCocoa/MediaLoading.mm:
        (TestWebKitAPI::TEST):
        * TestWebKitAPI/Tests/WebKitCocoa/MediaSession.mm:
        (TestWebKitAPI::MediaSessionTest::loadPageAndBecomeNowPlaying):
        (TestWebKitAPI::MediaSessionTest::runScriptWithUserGesture):
        (TestWebKitAPI::MediaSessionTest::play):
        (TestWebKitAPI::MediaSessionTest::pause):
        (TestWebKitAPI::MediaSessionTest::eventListenerWasCalled):
        (TestWebKitAPI::MediaSessionTest::waitForEventListenerToBeCalled):
        (TestWebKitAPI::MediaSessionTest::sessionHandlerWasCalled):
        (TestWebKitAPI::MediaSessionTest::waitForSessionHandlerToBeCalled):
        (TestWebKitAPI::TEST_F):
        * TestWebKitAPI/Tests/WebKitCocoa/Navigation.mm:
        (TEST):
        * TestWebKitAPI/Tests/WebKitCocoa/NetworkProcess.mm:
        (TEST):
        * TestWebKitAPI/Tests/WebKitCocoa/NowPlaying.mm:
        (NowPlayingTest::loadPage):
        (NowPlayingTest::runScriptWithUserGesture):
        (NowPlayingTest::runScriptWithoutUserGesture):
        (TEST_F):
        * TestWebKitAPI/Tests/WebKitCocoa/PDFLinkReferrer.mm:
        (TEST):
        * TestWebKitAPI/Tests/WebKitCocoa/ProcessSwapOnNavigation.mm:
        * TestWebKitAPI/Tests/WebKitCocoa/Proxy.mm:
        (TestWebKitAPI::TEST):
        * TestWebKitAPI/Tests/WebKitCocoa/PushAPI.mm:
        * TestWebKitAPI/Tests/WebKitCocoa/ResourceLoadDelegate.mm:
        (TEST):
        * TestWebKitAPI/Tests/WebKitCocoa/ServiceWorkerBasic.mm:
        * TestWebKitAPI/Tests/WebKitCocoa/StorageQuota.mm:
        * TestWebKitAPI/Tests/WebKitCocoa/TLSDeprecation.mm:
        (TestWebKitAPI::TEST):
        * TestWebKitAPI/Tests/WebKitCocoa/TestSOAuthorization.mm:
        (TestWebKitAPI::TEST):
        * TestWebKitAPI/Tests/WebKitCocoa/UIDelegate.mm:
        * TestWebKitAPI/Tests/WebKitCocoa/UploadDirectory.mm:
        (TEST):
        * TestWebKitAPI/Tests/WebKitCocoa/WKContentExtensionStore.mm:
        (TEST_F):
        * TestWebKitAPI/Tests/WebKitCocoa/WKHTTPCookieStore.mm:
        (TEST):
        * TestWebKitAPI/Tests/WebKitCocoa/WKURLSchemeHandler-1.mm:
        * TestWebKitAPI/Tests/WebKitCocoa/WKWebViewEvaluateJavaScript.mm:
        (TEST):
        * TestWebKitAPI/Tests/WebKitCocoa/WKWebsiteDatastore.mm:
        (TestWebKitAPI::TEST):
        * TestWebKitAPI/Tests/WebKitCocoa/WebLocks.mm:
        (TestWebKitAPI::runSnapshotAcrossPagesTest):
        (TestWebKitAPI::runLockRequestWaitingOnAnotherPage):
        * TestWebKitAPI/Tests/WebKitCocoa/WebPushDaemon.mm:
        (TestWebKitAPI::TEST):
        (TestWebKitAPI::WebPushDTest::loadRequest):
        * TestWebKitAPI/Tests/WebKitCocoa/WebSocket.mm:
        (TestWebKitAPI::TEST):
        * TestWebKitAPI/Tests/WebKitCocoa/WebsiteDataStoreCustomPaths.mm:
        (TEST):
        * TestWebKitAPI/Tests/WebKitCocoa/_WKWebAuthenticationPanel.mm:
        (TestWebKitAPI::TEST):
        * TestWebKitAPI/Tests/mac/SSLKeyGenerator.mm:
        (TestWebKitAPI::TEST_F):
        * TestWebKitAPI/cocoa/HTTPServer.h:
        * TestWebKitAPI/cocoa/HTTPServer.mm:
        (TestWebKitAPI::HTTPServer::respondWithChallengeThenOK):
        (TestWebKitAPI::HTTPServer::respondWithOK):
        (TestWebKitAPI::HTTPServer::request const):
        (TestWebKitAPI::HTTPServer::requestWithLocalhost const):
        * WebKitTestRunner/InjectedBundle/InjectedBundle.cpp:
        (WTR::InjectedBundle::outputText):
        * WebKitTestRunner/InjectedBundle/InjectedBundle.h:
        * WebKitTestRunner/InjectedBundle/InjectedBundlePage.cpp:
        (WTR::dumpPath):
        (WTR::string):
        (WTR::pathSuitableForTestResult):
        (WTR::dumpErrorDescriptionSuitableForTestResult):
        * WebKitTestRunner/TestController.cpp:
        (WTR::TestController::findAndDumpWorldLeaks):
        (WTR::TestController::didReceiveLiveDocumentsList):
        (WTR::TestController::canAuthenticateAgainstProtectionSpace):
        (WTR::TestController::didReceiveAuthenticationChallenge):
        (WTR::TestController::downloadDidStart):
        (WTR::TestController::decideDestinationWithSuggestedFilename):
        (WTR::TestController::downloadDidFinish):
        * WebKitTestRunner/TestInvocation.cpp:
        (WTR::TestInvocation::waitToDumpWatchdogTimerFired):
        (WTR::TestInvocation::waitForPostDumpWatchdogTimerFired):
        * WebKitTestRunner/cocoa/TestControllerCocoa.mm:
        (WTR::TestController::cocoaResetStateToConsistentValues):

2022-04-01  Simon Fraser  <simon.fraser@apple.com>

        Hoist the IOSurfacePool out of IOSurface
        https://bugs.webkit.org/show_bug.cgi?id=238675

        Reviewed by Tim Horton.
        
        A future patch will break the assumption that there is a singleton IOSurfacePool per
        process, so we can't have IOSurface::create() consult the pool internally. Instead,
        pass the pool to the create() functions, and to the moveToPool() function.

        Callers in the web process pass IOSurfacePool::sharedPool(); those in the UI process
        pass nullptr to avoid pool creation there.

        * DumpRenderTree/ios/PixelDumpSupportIOS.mm:
        (createBitmapContextFromWebView):

2022-03-31  Jonathan Bedard  <jbedard@apple.com>

        [Merge-Queue] Canonicalize commit without rebase
        https://bugs.webkit.org/show_bug.cgi?id=238614
        <rdar://problem/91113465>

        Reviewed by Aakash Jain.

        This is helpful immiediatly after landing a subversion commit
        and allows us to bypass the 60 second sleep in PushCommitToWebKitRepo.

        * CISupport/ews-build/steps.py:
        (Canonicalize.__init__): Allow caller to opt out of rebasing.
        (Canonicalize.run): Ditto.
        * CISupport/ews-build/steps_unittest.py:

2022-04-01  Tim Horton  <timothy_horton@apple.com>

        Add a debug overlay for interaction regions
        https://bugs.webkit.org/show_bug.cgi?id=238187

        Reviewed by Wenson Hsieh.

        * MiniBrowser/mac/SettingsController.h:
        * MiniBrowser/mac/SettingsController.m:
        (-[SettingsController _populateMenu]):
        (-[SettingsController interactionRegionOverlayVisible]):
        (-[SettingsController preferenceKeyForRegionOverlayTag:]):
        * MiniBrowser/mac/WK2BrowserWindowController.m:
        (-[WK2BrowserWindowController didChangeSettings]):
        Add a switch for the new debug overlay in MiniBrowser.

2022-03-31  Chris Dumez  <cdumez@apple.com>

        Prepare WebKit/ & WebKitLegacy/ for making the String(const char*) constructor explicit
        https://bugs.webkit.org/show_bug.cgi?id=238525

        Reviewed by Darin Adler.

        * TestWebKitAPI/Tests/WebKitCocoa/Download.mm:
        (-[BlobWithUSDZExtensionDownloadDelegate _download:decideDestinationWithSuggestedFilename:completionHandler:]):
        * TestWebKitAPI/Tests/WebKitCocoa/IndexedDBFileName.mm:
        (runTest):
        (createDirectories):
        * TestWebKitAPI/Tests/WebKitCocoa/WebsiteDataStoreCustomPaths.mm:
        (TEST):

2022-03-31  Stephanie Lewis  <slewis@apple.com>

        Update Speedometer plan files.
        https://bugs.webkit.org/show_bug.cgi?id=238645

        Reviewed by Saam Barati.

        * Scripts/webkitpy/benchmark_runner/data/plans/speedometer.plan:
        * Scripts/webkitpy/benchmark_runner/data/plans/speedometer2.plan:

2022-03-31  Commit Queue  <commit-queue@webkit.org>

        Unreviewed, reverting r292183.
        https://bugs.webkit.org/show_bug.cgi?id=238639

        Broke the Big Sur build

        Reverted changeset:

        "[XCBuild] WebKitLegacy's "Migrated headers" script does not
        emit task information"
        https://bugs.webkit.org/show_bug.cgi?id=238409
        https://commits.webkit.org/r292183

2022-03-31  Commit Queue  <commit-queue@webkit.org>

        Unreviewed, reverting r292119.
        https://bugs.webkit.org/show_bug.cgi?id=238638

        New API test is flaky

        Reverted changeset:

        "Avoid initializing default WKWebsiteDataStore in
        -[WKWebViewConfiguration copyWithZone]"
        https://bugs.webkit.org/show_bug.cgi?id=238531
        https://commits.webkit.org/r292119

2022-03-31  Elliott Williams  <emw@apple.com>

        [XCBuild] WebKitLegacy's "Migrated headers" script does not emit task information
        https://bugs.webkit.org/show_bug.cgi?id=238409
        <rdar://problem/90869551>

        Reviewed by Alexey Proskuryakov.

        * Scripts/check-for-inappropriate-files-in-framework: We were relying on a script to create
        an (empty) WebKitLegacy.framework/Headers directory, which was being scanned here.
        WebKitLegacy is entirely private API, so change it to check PrivateHeaders/.

2022-03-31  Ryan Haddad  <ryanhaddad@apple.com>

        Unreviewed infrastructure fix.

        * CISupport/ews-build/config.json: Temporarily remove ews105 due to hardware failure.

2022-03-31  Jeff Miller  <jeffm@apple.com>

        Some API tests are missing header imports
        https://bugs.webkit.org/show_bug.cgi?id=238588

        Reviewed by Alexey Proskuryakov.
        
        I attempted to add a new API test which changed the source files that are compiled in each
        UnifiedSource file. This revealed that some existing API tests were only compiling successfully
        because they relied on headers being imported by other source files in the same UnifiedSource
        compilation unit.

        * TestWebKitAPI/Tests/WebKitCocoa/FileSystemAccess.mm:
        * TestWebKitAPI/Tests/WebKitCocoa/ImageAnalysisTests.mm:
        * TestWebKitAPI/Tests/WebKitCocoa/NetworkProcess.mm:

2022-03-31  Robert Jenner  <Jenner@apple.com>

        REGRESSION(r288464?):[ iOS15 Release GPUP arm64 ]TestWebKitAPI.GPUProcess.E xitsUnderMemoryPressureWebR TCCase is a constant failure
        https://bugs.webkit.org/show_bug.cgi?id=237854

        Unreviewed test gardening.

        * TestWebKitAPI/Tests/WebKitCocoa/GPUProcess.mm:
        (TEST): Disabling test while bug is under review.

2022-03-31  Don Olmstead  <don.olmstead@sony.com>

        Add PlayStation WPEToolingBackend type
        https://bugs.webkit.org/show_bug.cgi?id=238610

        Reviewed by Adrian Perez de Castro.

        Adds the implementation of HeadlessViewBackend for the WPE PlayStation backend.

        * PlatformPlayStation.cmake:
        * wpe/backends/CMakeLists.txt:
        * wpe/backends/HeadlessViewBackend.h:
        * wpe/backends/PlatformPlayStation.cmake: Added.
        * wpe/backends/playstation/HeadlessViewBackendPlayStation.cpp: Copied from Tools/wpe/backends/HeadlessViewBackend.h.
        (WPEToolingBackends::HeadlessViewBackend::HeadlessViewBackend):
        (WPEToolingBackends::HeadlessViewBackend::~HeadlessViewBackend):
        (WPEToolingBackends::HeadlessViewBackend::backend const):
        (WPEToolingBackends::HeadlessViewBackend::snapshot):
        (WPEToolingBackends::HeadlessViewBackend::updateSnapshot):
        (WPEToolingBackends::HeadlessViewBackend::vsync):

2022-03-31  Jonathan Bedard  <jbedard@apple.com>

        [Merge-Queue] Skip RemoveFlagsOnPatch if no patch defined
        https://bugs.webkit.org/show_bug.cgi?id=238613
        <rdar://problem/91111541>

        Reviewed by Aakash Jain.

        * CISupport/ews-build/steps.py:
        (RemoveFlagsOnPatch.getResultSummary): Use default summary for skip case.
        (RemoveFlagsOnPatch.doStepIf): Do step if patch_id is available.
        (RemoveFlagsOnPatch.hideStepIf): Hide step if skipped.

2022-03-31  Jonathan Bedard  <jbedard@apple.com>

        [Merge-Queue] Skip CloseBug if no bug defined
        https://bugs.webkit.org/show_bug.cgi?id=238612
        <rdar://problem/91110116>

        Reviewed by Aakash Jain.

        * CISupport/ews-build/steps.py:
        (CloseBug.__init__):
        (CloseBug.start): Ignore unavailable bug_id case.
        (CloseBug.getResultSummary): Use default summary for skip case.
        (CloseBug.doStepIf): Do step if bug_id is available.
        (CloseBug.hideStepIf): Hide step if skipped.

2022-03-30  Jonathan Bedard  <jbedard@apple.com>

        [Merge-Queue] Update pull-request with landed content
        https://bugs.webkit.org/show_bug.cgi?id=238554
        <rdar://problem/91047260>

        Reviewed by Aakash Jain.

        * CISupport/ews-build/factories.py:
        (MergeQueueFactory.__init__): Add PushPullRequestBranch and UpdatePullRequest steps.
        * CISupport/ews-build/factories_unittest.py:
        (TestExpectedBuildSteps): Ditto.
        * CISupport/ews-build/steps.py:
        (GitHubMixin.comment_on_pr): Correct error message.
        (GitHubMixin.update_pr): Update a pull request's title and description.
        (PushPullRequestBranch): Update the pull request branch with the commit we're landing.
        (UpdatePullRequest):  Update pull request title and description.
        * CISupport/ews-build/steps_unittest.py:

2022-03-31  Ben Nham  <nham@apple.com>

        Remove push subscriptions when permissions are reset
        https://bugs.webkit.org/show_bug.cgi?id=238068

        Reviewed by Youenn Fablet.

        Add a test to make sure push subscriptions are removed when the notification policy for a
        website is reset.

        Also fixed an issue with a PushAPI test that didn't properly register for notification permissions.

        * TestWebKitAPI/TestNotificationProvider.cpp:
        (TestWebKitAPI::TestNotificationProvider::TestNotificationProvider):
        (TestWebKitAPI::TestNotificationProvider::notificationPermissions const):
        (TestWebKitAPI::TestNotificationProvider::setPermission):
        (TestWebKitAPI::TestNotificationProvider::resetPermission):
        * TestWebKitAPI/TestNotificationProvider.h:
        * TestWebKitAPI/Tests/WebKitCocoa/PushAPI.mm:
        * TestWebKitAPI/Tests/WebKitCocoa/WebPushDaemon.mm:

2022-03-31  Chris Dumez  <cdumez@apple.com>

        Drop bad adoptNS() in NetworkProcess.LaunchOnlyWhenNecessary
        https://bugs.webkit.org/show_bug.cgi?id=238583

        Reviewed by Anders Carlsson.

        Drop bad adoptNS() in NetworkProcess.LaunchOnlyWhenNecessary. It is incorrect as the
        WKWebViewConfiguration.websiteDataStore getter is not ref'ing the store for us.

        * TestWebKitAPI/Tests/WebKitCocoa/NetworkProcess.mm:
        (TEST):

2022-03-30  Sihui Liu  <sihui_liu@apple.com>

        Regression: WebsiteDataStore fails to read experimental feature values from NSUserDefaults
        https://bugs.webkit.org/show_bug.cgi?id=238486

        Reviewed by Alex Christensen.

        * TestWebKitAPI/Tests/WebKitCocoa/WebsiteDataStoreCustomPaths.mm:
        (TEST):

2022-03-30  Don Olmstead  <don.olmstead@sony.com>

        Turn DEVELOPER_MODE ON for all non-Apple ports in build-webkit
        https://bugs.webkit.org/show_bug.cgi?id=238556

        Reviewed by Alex Christensen.

        Add DEVELOPER_MODE=ON to the CMake argument list for all non-Apple ports in build-webkit.
        Use ENABLE_MINIBROWSER to determine whether to build the executable on PlayStation.

        * PlatformPlayStation.cmake:
        * Scripts/webkitdirs.pm:
        (generateBuildSystemFromCMakeProject):

2022-03-30  Kate Cheney  <katherine_cheney@apple.com>

        Migrate manifest version content security policy filtering for extensions into WebKit
        https://bugs.webkit.org/show_bug.cgi?id=238230
        <rdar://problem/60081492>

        Reviewed by Timothy Hatcher.

        * WebKitTestRunner/TestOptions.cpp:
        (WTR::TestOptions::defaults):
        (WTR::TestOptions::keyTypeMapping):
        * WebKitTestRunner/TestOptions.h:
        (WTR::TestOptions::contentSecurityPolicyExtensionMode const):
        * WebKitTestRunner/cocoa/TestControllerCocoa.mm:
        (WTR::TestController::platformCreateWebView):

2022-03-30  Jonathan Bedard  <jbedard@apple.com>

        [webkitbugspy] Get and set issue component data
        https://bugs.webkit.org/show_bug.cgi?id=238514
        <rdar://problem/90994542>

        Reviewed by Dewei Zhu.

        * Scripts/libraries/webkitbugspy/setup.py: Bump version.
        * Scripts/libraries/webkitbugspy/webkitbugspy/__init__.py: Ditto.
        * Scripts/libraries/webkitbugspy/webkitbugspy/bugzilla.py:
        (Tracker.populate): Populate project, component and version.
        (Tracker.set): Set project, component and version.
        * Scripts/libraries/webkitbugspy/webkitbugspy/github.py:
        (Tracker.request): github.Tracker has no Exception member. Use RuntimeError instead.
        (Tracker.populate): Populate labels and then extract component and version.
        (Tracker.set): Set labels associated with components and versions.
        * Scripts/libraries/webkitbugspy/webkitbugspy/issue.py:
        (Issue.__init__): Set _labels, _project, _component and _version values.
        (Issue.labels): Populate and return labels.
        (Issue.set_labels): Set labels associated with issue.
        (Issue.project): Populate and return project.
        (Issue.component): Populate and return component.
        (Issue.version): Populate and return version.
        (Issue.set_component): Set the project, component and version of an issue.
        * Scripts/libraries/webkitbugspy/webkitbugspy/mocks/bugzilla.py:
        (Bugzilla._issue): Mock setting and returning project, component and version.
        (Bugzilla._create): Populate project, component and version on creation.
        * Scripts/libraries/webkitbugspy/webkitbugspy/mocks/data.py: Set values for
        project, component and version.
        * Scripts/libraries/webkitbugspy/webkitbugspy/mocks/github.py:
        (GitHub._labels_for_issue): Given an issue, return a list of labels. Take into
        consideration component and version.
        (GitHub._issue): Mock label editing and returning.
        (GitHub._create): Ditto.
        (GitHub.request): Support request to update labels.
        * Scripts/libraries/webkitbugspy/webkitbugspy/mocks/radar.py:
        (RadarModel.__init__): Set component.
        (RadarModel.commit_changes): Commit component changes.
        (RadarClient.find_components): Implement version filter.
        (RadarClient.create_radar): Create radar with component details.
        (Radar.Component.get): Implement dict-like API.
        (Radar.Component.__getitem__): Ditto.
        * Scripts/libraries/webkitbugspy/webkitbugspy/radar.py:
        (Tracker.populate): Get project, component and version.
        (Tracker.set): Set component information.
        * Scripts/libraries/webkitbugspy/webkitbugspy/tests/bugzilla_unittest.py:
        (TestBugzilla.test_create):
        (TestBugzilla.test_create_prompt):
        * Scripts/libraries/webkitbugspy/webkitbugspy/tests/github_unittest.py:
        (TestGitHub.test_projects):
        (TestGitHub.test_create_projects):
        * Scripts/libraries/webkitbugspy/webkitbugspy/tests/radar_unittest.py:
        (TestRadar.test_create):
        (TestRadar.test_create_prompt):

2022-03-30  Sihui Liu  <sihui_liu@apple.com>

        Remove -[WKWebsiteDataStore _indexedDBDatabaseDirectory]
        https://bugs.webkit.org/show_bug.cgi?id=238487

        Reviewed by Alex Christensen.

        * TestWebKitAPI/Tests/WebKitCocoa/IndexedDBFileName.mm:
        (createDirectories):
        (TEST):
        * TestWebKitAPI/Tests/WebKitCocoa/IndexedDBUserDelete.mm:
        (TEST):

2022-03-30  Jonathan Bedard  <jbedard@apple.com>

        [Merge-Queue] Add http credential helper
        https://bugs.webkit.org/show_bug.cgi?id=238553
        <rdar://problem/91044821>

        Reviewed by Aakash Jain.

        * CISupport/ews-build/steps.py:
        (CheckOutPullRequest.run): Add credential helper that pulls http credentials
        from environment variables.
        * CISupport/ews-build/steps_unittest.py:

2022-03-30  Jonathan Bedard  <jbedard@apple.com>

        [Merge-Queue] Add Reviewers to commit message (Follow-up fix)
        https://bugs.webkit.org/show_bug.cgi?id=238354
        <rdar://problem/90800671>

        Reviewed by Aakash Jain.

        * CISupport/ews-build/steps.py:
        (AddReviewerMixin.gitCommitEnvironment) Renamed from environment:
        (AddReviewerToCommitMessage.start):
        (AddReviewerToChangeLog.run):
        (AddReviewerMixin.environment): Renamed to gitCommitEnvironment.

2022-03-30  Sihui Liu  <sihui_liu@apple.com>

        Avoid initializing default WKWebsiteDataStore in -[WKWebViewConfiguration copyWithZone]
        https://bugs.webkit.org/show_bug.cgi?id=238531
        rdar://90628101

        Reviewed by Tim Horton.

        * TestWebKitAPI/Tests/WebKitCocoa/WKWebsiteDatastore.mm:
        (TestWebKitAPI::TEST):

2022-03-30  Carlos Alberto Lopez Perez  <clopez@igalia.com>

        [GTK][WPE] generate-bundle: self-contained bundle for the MiniBrowser that can work on any distro
        https://bugs.webkit.org/show_bug.cgi?id=237107

        Rubber-stamped by Philippe Normand.

        This implements in the generate-bundle script the support to generate a bundle self-contained that can work on any distro.
        To achieve that the bundle contains all the required system libraries inside the bundle (even the graphics drivers).
        It also contains the required system resources: icons (for gtk), fontconfig files and fonts, etc.
        A custom dlopenwrap library is also added and preloaded. The purpose of this library is to wrap all dlopen() calls
        and rewrite the paths to ensure that only libraries inside the bundle are loaded.

        The bundle has been tested to be generated with the flatpak build and executed on a range of very different distributions
        with sucess: Fedora, Ubuntu, Debian, Alpine, CentOS (different versions of each)

        * Scripts/bundle-binary:
        * Scripts/generate-bundle:
        * Scripts/webkitpy/binary_bundling/bundle.py:
        (BinaryBundler):
        (BinaryBundler.__init__):
        (BinaryBundler._is_system_dep):
        (BinaryBundler.set_use_sys_lib_directory):
        (BinaryBundler.copy_and_maybe_strip_patchelf):
        (BinaryBundler.destination_dir):
        (BinaryBundler.generate_wrapper_script):
        (BinaryBundler.copy_and_remove_rpath): Deleted.
        * Scripts/webkitpy/binary_bundling/dlopenwrap/Makefile: Added.
        * Scripts/webkitpy/binary_bundling/dlopenwrap/README.txt: Added.
        * Scripts/webkitpy/binary_bundling/dlopenwrap/dlopenwrap.c: Added.
        (dlopen_wrapper_path_join):
        (is_dir):
        (dlopen_wrapper_recursive_find):
        (dlopen_wrapper_get_path_for_file_under_dir):
        (dlopen_wrapper_find_library_on_libpath):
        (dlopen):
        (dlmopen):
        (dlerror):
        * Scripts/webkitpy/style/checker.py:

2022-03-29  Alex Christensen  <achristensen@webkit.org>

        Don't create directories on iOS if we are only using ephemeral storages
        https://bugs.webkit.org/show_bug.cgi?id=238402

        Reviewed by Chris Dumez.

        * TestWebKitAPI/Tests/WebKitCocoa/NSAttributedStringWebKitAdditions.mm:
        (TEST):

2022-03-29  Don Olmstead  <don.olmstead@sony.com>

        [LibWPE] Guard libxkbcommon code with WPE_ENABLE_XKB
        https://bugs.webkit.org/show_bug.cgi?id=238510

        Reviewed by Adrian Perez de Castro.

        Guard libwpe xkb code with WPE_ENABLE_XKB.

        * WebKitTestRunner/libwpe/EventSenderProxyLibWPE.cpp:
        (WTR::EventSenderProxy::keyDown):

2022-03-29  Jonathan Bedard  <jbedard@apple.com>

        [Merge-Queue] Canonicalize commit
        https://bugs.webkit.org/show_bug.cgi?id=238453
        <rdar://problem/90921217>

        Reviewed by Dewei Zhu.

        Before pushing to Subversion, we want to include the canonical
        link in the commit message.

        * CISupport/ews-build/factories.py:
        (MergeQueueFactory.__init__): Add Canonicalize step.
        * CISupport/ews-build/factories_unittest.py:
        (TestExpectedBuildSteps): Ditto.
        * CISupport/ews-build/steps.py:
        (Canonicalize):
        (Canonicalize.__init__):
        (Canonicalize.doStepIf): Only canonicalize pull requests.
        (Canonicalize.hideStepIf): Hide step if we aren't doing it.
        (Canonicalize.run): Update the base branch, rebase the source branch
        then move the base branch to the tip of the source branch. Finally,
        canonicalize the new commit.
        (Canonicalize.getResultSummary):
        * CISupport/ews-build/steps_unittest.py:

2022-03-29  Jonathan Bedard  <jbedard@apple.com>

        [Merge-Queue] Add Reviewers to ChangeLog files
        https://bugs.webkit.org/show_bug.cgi?id=238396
        <rdar://problem/90860335>

        Reviewed by Dewei Zhu.

        * CISupport/ews-build/factories.py:
        (MergeQueueFactory.__init__): Add AddReviewerToChangeLog.
        * CISupport/ews-build/factories_unittest.py:
        (TestExpectedBuildSteps): Ditto.
        * CISupport/ews-build/steps.py:
        (AddReviewerToChangeLog.__init__):
        (AddReviewerToChangeLog._files): List files in the pull-request.
        (AddReviewerToChangeLog.run): Replace "NOBODY" with reviewers.
        (AddReviewerToChangeLog.getResultSummary):
        (AddReviewerToChangeLog.doStepIf): Skip step if patch or if reviewers are undefined.
        (AddReviewerToChangeLog.hideStepIf): Hide step if skipped.
        * CISupport/ews-build/steps_unittest.py:

2022-03-29  Jonathan Bedard  <jbedard@apple.com>

        [Merge-Queue] Add Reviewers to commit message
        https://bugs.webkit.org/show_bug.cgi?id=238354
        <rdar://problem/90800671>

        Reviewed by Dewei Zhu.

        When a PR has been reviewed, Merge-Queue should insert those
        reviewers into the commit message.

        * CISupport/ews-build/factories.py:
        (MergeQueueFactory.__init__): Add AddReviewerToCommitMessage and ValidateCommitMessage steps.
        * CISupport/ews-build/factories_unittest.py:
        (TestExpectedBuildSteps): Ditto.
        * CISupport/ews-build/steps.py:
        (AddReviewerMixin):
        (AddReviewerMixin.environment): Set committer to action owner.
        (AddReviewerMixin.reviewers): Return a combined string of all reviewers.
        (AddReviewerToCommitMessage.__init__):
        (AddReviewerToCommitMessage.start): Insert reviewer string into commit message.
        (AddReviewerToCommitMessage.getResultSummary):
        (AddReviewerToCommitMessage.doStepIf): Skip step if patch or if reviewers are undefined.
        (AddReviewerToCommitMessage.hideStepIf): Hide step if skipped.
        (ValidateCommitMessage.__init__):
        (ValidateCommitMessage.start): List commit message for commit.
        (ValidateCommitMessage.getResultSummary):
        (ValidateCommitMessage.evaluateCommand):
        (ValidateCommitMessage.doStepIf): Skip step if patch.
        (ValidateCommitMessage.hideStepIf): Hide step if skipped.
        * CISupport/ews-build/steps_unittest.py:
        (mock_load_contributors): Share with multiple functions.

2022-03-29  Wenson Hsieh  <wenson_hsieh@apple.com>

        HTMLAttachmentElement.getAttachmentIdentifier() should propagate attachment data to the client
        https://bugs.webkit.org/show_bug.cgi?id=238473
        rdar://90938796

        Reviewed by Devin Rousso.

        Add a new API test to exercise the fix.

        * TestWebKitAPI/Tests/WebKitCocoa/WKAttachmentTests.mm:
        (TestWebKitAPI::TEST):

2022-03-28  Lauro Moura  <lmoura@igalia.com>

        [AT-SPI] accessibility/native-text-control-attributed-string.html is failing
        https://bugs.webkit.org/show_bug.cgi?id=237821

        Reviewed by Carlos Garcia Campos.

        * WebKitTestRunner/InjectedBundle/atspi/AccessibilityUIElementAtspi.cpp:
        (WTR::AccessibilityUIElement::attributedStringForRange): Check the
        validity of the passed range.

2022-03-28  Devin Rousso  <drousso@apple.com>

        [macOS] Add `WKWebView` API to control CSS "small viewport" `sv*` and "large viewport" `lv*` units
        https://bugs.webkit.org/show_bug.cgi?id=238173
        <rdar://problem/90602918>

        Reviewed by Wenson Hsieh.

        * TestWebKitAPI/Tests/WebKitCocoa/CSSViewportUnits.mm:
        Enable tests for `-[WKWebView setMinimumViewportInset:maximumViewportInset:]` on macOS.

2022-03-28  Jonathan Bedard  <jbedard@apple.com>

        [webkitbugspy] Support component and version in GitHub
        https://bugs.webkit.org/show_bug.cgi?id=238086
        <rdar://problem/90495776>

        Reviewed by Dewei Zhu.

        GitHub issues do not have the concept of "component" and "version." However,
        we can use label colors to divide labels into types.

        * Scripts/libraries/webkitbugspy/setup.py: Bump version.
        * Scripts/libraries/webkitbugspy/webkitbugspy/__init__.py: Ditto.
        * Scripts/libraries/webkitbugspy/webkitbugspy/github.py:
        (Tracker):
        (Tracker.__init__): Add concept of color groups for version and components.
        * Scripts/libraries/webkitbugspy/webkitbugspy/mocks/github.py:
        (GitHub):
        (GitHub.__init__):
        (GitHub._labels): Sort labels and output project details as labels.
        * Scripts/libraries/webkitbugspy/webkitbugspy/tests/github_unittest.py:
        (TestGitHub.test_create):
        (TestGitHub.test_create_projects):

2022-03-28  Jonathan Bedard  <jbedard@apple.com>

        [git-webkit] Support —oneline in log command
        https://bugs.webkit.org/show_bug.cgi?id=238209
        <rdar://problem/90660142>

        Reviewed by Dewei Zhu.

        * Scripts/libraries/webkitscmpy/setup.py: Bump version.
        * Scripts/libraries/webkitscmpy/webkitscmpy/__init__.py: Ditto.
        * Scripts/libraries/webkitscmpy/webkitscmpy/program/command.py:
        (FilteredCommand): Header lines don't always start with 'commit'
        (FilteredCommand.main): Handle --online output
        * Scripts/libraries/webkitscmpy/webkitscmpy/program/log.py:
        (Log):
        (Log.parser): Add various `git log` options.
        (Log.main): Forward `git log` options.

2022-03-28  Devin Rousso  <drousso@apple.com>

        [iOS] Add `WKWebView` API to control CSS "small viewport" `sv*` and "large viewport" `lv*` units
        https://bugs.webkit.org/show_bug.cgi?id=237979
        <rdar://problem/89434696>

        Reviewed by Tim Horton.

        * TestWebKitAPI/Tests/WebKitCocoa/CSSViewportUnits.mm:
        (TEST.CSSViewportUnits.NegativeMinimumViewportInset): Added.
        (TEST.CSSViewportUnits.NegativeMaximumViewportInset): Added.
        (TEST.CSSViewportUnits.MinimumViewportInsetLargerThanMaximumViewportInset): Added.
        (TEST.CSSViewportUnits.MinimumViewportInsetLargerThanFrame): Added.
        (TEST.CSSViewportUnits.MaximumViewportInsetLargerThanFrame): Added.
        (TEST.CSSViewportUnits.MinimumViewportInset): Added.
        (TEST.CSSViewportUnits.MaximumViewportInset): Added.
        (TEST.CSSViewportUnits.MinimumViewportInsetWithZoom): Added.
        (TEST.CSSViewportUnits.MaximumViewportInsetWithZoom): Added.
        (TEST.CSSViewportUnits.MinimumViewportInsetWithWritingMode): Added.
        (TEST.CSSViewportUnits.MaximumViewportInsetWithWritingMode): Added.
        (TEST.CSSViewportUnits.MinimumViewportInsetWithFrame): Added.
        (TEST.CSSViewportUnits.MaximumViewportInsetWithFrame): Added.
        (TEST.CSSViewportUnits.MinimumViewportInsetWithBounds): Added.
        (TEST.CSSViewportUnits.MaximumViewportInsetWithBounds): Added.
        (TEST.CSSViewportUnits.MinimumViewportInsetWithContentInset): Added.
        (TEST.CSSViewportUnits.MaximumViewportInsetWithContentInset): Added.
        (TEST.CSSViewportUnits.MinimumViewportInsetWithSafeAreaInsets): Added.
        (TEST.CSSViewportUnits.MaximumViewportInsetWithSafeAreaInsets): Added.
        (TEST.CSSViewportUnits.UnobscuredSizeOverridesIgnoreMaximumViewportInsetAPI): Added.

2022-03-28  Brady Eidson  <beidson@apple.com>

        Support ServiceWorkerClients.openWindow.
        <rdar://90616651> and https://bugs.webkit.org/show_bug.cgi?id=238400

        Reviewed by Youenn Fablet.

        Implement the new delegate to create the new view.
        
        * WebKitTestRunner/TestController.cpp:
        (WTR::TestController::createOtherPage):
        (WTR::TestController::createOtherPlatformWebView):
        * WebKitTestRunner/TestController.h:
        
        * WebKitTestRunner/cocoa/TestControllerCocoa.mm:
        (WTR::TestController::platformCreateOtherPage):
        * WebKitTestRunner/cocoa/TestWebsiteDataStoreDelegate.mm:
        (-[TestWebsiteDataStoreDelegate websiteDataStore:openWindow:fromServiceWorkerOrigin:completionHandler:]):

2022-03-28  Noam Rosenthal  <noam@webkit.org>

        Issues with WPT exporter
        https://bugs.webkit.org/show_bug.cgi?id=238446

        Also addresses https://bugs.webkit.org/show_bug.cgi?id=216330
        and https://bugs.webkit.org/show_bug.cgi?id=216603

        Reviewed by Youenn Fablet.

        Fix issues with WPT exporter:
        - Ignore *-expected.html files
        - Perform a 3-way merge when applying patch
        - Add a newline at the end of the patch

        * Scripts/webkitpy/w3c/test_exporter.py:
        (WebPlatformTestExporter._strip_ignored_files_from_diff):
        (WebPlatformTestExporter.create_branch_with_patch):

2022-03-28  Aakash Jain  <aakash_jain@apple.com>

        [ews] Update contributors in ews unit tests
        https://bugs.webkit.org/show_bug.cgi?id=238416

        Reviewed by Jonathan Bedard.

        * CISupport/ews-build/steps_unittest.py: Use mocked info in unit-tests.

2022-03-26  Myles C. Maxfield  <mmaxfield@apple.com>

        [WebGPU] Import WebGPU Conformance Test Suite
        https://bugs.webkit.org/show_bug.cgi?id=238123

        Reviewed by Dean Jackson.

        * Scripts/import-webgpu-cts: Added.

2022-03-26  Youenn Fablet  <youenn@apple.com>

        Implement ServiceWorkerWindowClient.focus
        https://bugs.webkit.org/show_bug.cgi?id=238319
        <rdar://90616490>

        Reviewed by Brady Eidson.

        * TestWebKitAPI/Tests/WebKitCocoa/ServiceWorkerBasic.mm:

2022-03-26  Yusuke Suzuki  <ysuzuki@apple.com>

        Use unary static_assert
        https://bugs.webkit.org/show_bug.cgi?id=238412

        Reviewed by Mark Lam.

        * TestWebKitAPI/Tests/WTF/EnumTraits.cpp:
        * TestWebKitAPI/Tests/WTF/HashMap.cpp:
        (TestWebKitAPI::TEST):
        * TestWebKitAPI/Tests/WTF/Int128.cpp:
        (TestWebKitAPI::TEST):
        * TestWebKitAPI/Tests/WTF/Packed.cpp:
        (TestWebKitAPI::TEST):
        * TestWebKitAPI/Tests/WTF/RobinHoodHashMap.cpp:
        (TestWebKitAPI::TEST):

2022-03-26  Adrian Perez de Castro  <aperez@igalia.com>

        [WPE][GTK] Dist/distcheck targets fail due to Python error
        https://bugs.webkit.org/show_bug.cgi?id=238394

        Reviewed by Philippe Normand.

        * Scripts/make-dist:
        (Directory.list_files_in_version_control): Ensure that data read from pipes is converted to
        strings by specifying text="ascii", as it seems safe to assume that files listed by Git will
        not contain non-ASCII characters. While at it, make the function return a set to speed up
        lookups.

2022-03-25  Wenson Hsieh  <wenson_hsieh@apple.com>

        Enable PGO when building for release and production
        https://bugs.webkit.org/show_bug.cgi?id=238119
        rdar://90182309

        Reviewed by Alexey Proskuryakov and Geoff Garen.

        Add an empty profiling data file that can be used as a fallback only for release (non-production) builds, when
        the JavaScriptCore, WebCore or WebKit profiling data hasn't been locally downloaded.

        * Profiling/Empty.profdata: Added.

2022-03-25  Devin Rousso  <drousso@apple.com>

        `PointerEvent.movementX` always 0 (breaks https://noisecraft.app/)
        https://bugs.webkit.org/show_bug.cgi?id=220194
        <rdar://problem/72814440>

        Reviewed by Simon Fraser.

        * DumpRenderTree/mac/EventSendingController.mm:
        (-[EventSendingController mouseMoveToX:Y:]):
        * WebKitTestRunner/mac/EventSenderProxy.mm:
        (WTR::EventSenderProxy::mouseMoveTo):
        On macOS, the screen's origin is the bottom-left corner, so we need to flip the `deltaY`.

2022-03-25  J Pascoe  <j_pascoe@apple.com>

        [WebAuthn] Maintain last modification time separate from last used time for platform credentials
        https://bugs.webkit.org/show_bug.cgi?id=238293
        rdar://90655676

        Reviewed by Brent Fulgham.

        This patch splits a key returned from [_WKWebAuthenticationPanel getAllLocalAuthenticatorCredentials...],
        _WKLocalAuthenticatorCredentialLastModificationDateKey, which previously signified the last time a
        credential was modified or used in an assertion, to just the last time the credential was modified.

        A new key, _WKLocalAuthenticatorCredentialLastUsedDateKey represents the old definition, the last
        time a key was used or modified.

        Updated API test to verify differences between _WKLocalAuthenticatorCredentialLastModificationDateKey
        and _WKLocalAuthenticatorCredentialLastModificationDateKey.

        * TestWebKitAPI/Tests/WebKitCocoa/_WKWebAuthenticationPanel.mm:
        (TestWebKitAPI::TEST):

2022-03-25  Jonathan Bedard  <jbedard@apple.com>

        [git-webkit] Handle no repository case
        https://bugs.webkit.org/show_bug.cgi?id=238383
        <rdar://problem/90842476>

        Reviewed by Aakash Jain.

        * Scripts/libraries/webkitscmpy/setup.py: Bump version.
        * Scripts/libraries/webkitscmpy/webkitscmpy/__init__.py: Ditto.
        * Scripts/libraries/webkitscmpy/webkitscmpy/program/__init__.py:
        (main): Set repository to 'None' instead of raising an OSError.
        * Scripts/libraries/webkitscmpy/webkitscmpy/program/canonicalize/__init__.py:
        (Canonicalize.main): If no repository is provided, exit the program.
        * Scripts/libraries/webkitscmpy/webkitscmpy/program/checkout.py:
        (Checkout.main): Ditto.
        * Scripts/libraries/webkitscmpy/webkitscmpy/program/command.py:
        (FilteredCommand.pager): Ditto.
        (FilteredCommand.main): Ditto.
        * Scripts/libraries/webkitscmpy/webkitscmpy/program/find.py:
        (Info.main): Ditto.
        * Scripts/libraries/webkitscmpy/webkitscmpy/program/install_git_lfs.py:
        (InstallGitLFS.parser): configure depends on if a repository is provided.
        (InstallGitLFS.main): Install `git lfs` when no repository is provided.
        * Scripts/libraries/webkitscmpy/webkitscmpy/program/land.py:
        (Land.main): If no repository is provided, exit the program.
        * Scripts/libraries/webkitscmpy/webkitscmpy/program/pull.py:
        (Pull.main): Ditto.
        * Scripts/libraries/webkitscmpy/webkitscmpy/program/setup_git_svn.py:
        (SetupGitSvn.main): Ditto.
        * Scripts/libraries/webkitscmpy/webkitscmpy/test/branch_unittest.py:
        (TestBranch.test_basic_none):
        * Scripts/libraries/webkitscmpy/webkitscmpy/test/canonicalize_unittest.py:
        (TestCanonicalize.test_invalid_svn): Renamed from test_invalid.
        (TestCanonicalize.test_invalid_None):
        (TestCanonicalize.test_invalid): Renamed to test_invalid_svn.
        * Scripts/libraries/webkitscmpy/webkitscmpy/test/checkout_unittest.py:
        (TestCheckout.test_checkout_none):
        * Scripts/libraries/webkitscmpy/webkitscmpy/test/find_unittest.py:
        (TestFind.test_none):
        * Scripts/libraries/webkitscmpy/webkitscmpy/test/install_git_lfs_unittest.py:
        (TestInstallGitLFS.test_no_repo):
        * Scripts/libraries/webkitscmpy/webkitscmpy/test/land_unittest.py:
        (TestLand.test_none):
        * Scripts/libraries/webkitscmpy/webkitscmpy/test/log_unittest.py:
        * Scripts/libraries/webkitscmpy/webkitscmpy/test/pull_request_unittest.py:
        * Scripts/libraries/webkitscmpy/webkitscmpy/test/setup_git_svn_unittest.py:
        (TestSetupGitSvn.test_none):
        * Scripts/libraries/webkitscmpy/webkitscmpy/test/setup_unittest.py:
        (TestSetup.test_none):

2022-03-25  Chris Dumez  <cdumez@apple.com>

        Start preparing WebCore for making the String(const char*) constructor explicit
        https://bugs.webkit.org/show_bug.cgi?id=238336

        Reviewed by Geoffrey Garen.

        Start preparing WebCore for making the String(const char*) constructor explicit.
        Making this constructor explicit helps catch at compile time cases where the ""_s
        prefix is missing on String literals.

        * TestWebKitAPI/Tests/mac/DragAndDropTestsMac.mm:
        (TEST):

2022-03-25  Sihui Liu  <sihui_liu@apple.com>

        Introduce an SPI to get website data directory for origin and use it in API tests
        https://bugs.webkit.org/show_bug.cgi?id=238269

        Reviewed by Alex Christensen.

        * TestWebKitAPI/Tests/WebKitCocoa/IDBCheckpointWAL.mm:
        (TEST):
        * TestWebKitAPI/Tests/WebKitCocoa/IDBIndexUpgradeToV2.mm:
        (runMultipleIndicesTestWithDatabase):
        * TestWebKitAPI/Tests/WebKitCocoa/IndexedDBFileName.mm:
        (runTest):
        (TEST):
        * TestWebKitAPI/Tests/WebKitCocoa/IndexedDBPersistence.mm:
        * TestWebKitAPI/Tests/WebKitCocoa/IndexedDBTempFileSize.mm:
        (TEST):
        * TestWebKitAPI/Tests/WebKitCocoa/StoreBlobThenDelete.mm:
        (TEST):
        * TestWebKitAPI/Tests/WebKitCocoa/WebsiteDataStoreCustomPaths.mm:
        (runWebsiteDataStoreCustomPaths):

2022-03-24  Chris Dumez  <cdumez@apple.com>

        FileSystem::pathByAppendingComponent() should take in StringViews instead of Strings
        https://bugs.webkit.org/show_bug.cgi?id=238344

        Reviewed by Geoff Garen.

        * TestWebKitAPI/Tests/WTF/FileSystem.cpp:
        (TestWebKitAPI::TEST_F):

2022-03-24  Aakash Jain  <aakash_jain@apple.com>

        [ews] Set bug_title property appropriately
        https://bugs.webkit.org/show_bug.cgi?id=238342

        Reviewed by Ryan Haddad.

        * CISupport/ews-build/steps.py:
        (BugzillaMixin._is_bug_closed):

2022-03-24  Brent Fulgham  <bfulgham@apple.com>

        Disable RTCRtpScriptTransform in CaptivePortal mode
        https://bugs.webkit.org/show_bug.cgi?id=238340
        <rdar://87821636>

        Reviewed by Chris Dumez.

        Add a test that RTCRtpScriptTransform is properly disabled in
        CaptivePortal mode.

        * TestWebKitAPI/Tests/WebKitCocoa/ProcessSwapOnNavigation.mm:

2022-03-24  Jonathan Bedard  <jbedard@apple.com>

        [git-webkit] Install git-lfs
        https://bugs.webkit.org/show_bug.cgi?id=238270
        <rdar://problem/90708032>

        Reviewed by Aakash Jain and Wenson Hsieh.

        * Scripts/libraries/webkitcorepy/setup.py: Bump version.
        * Scripts/libraries/webkitcorepy/webkitcorepy/__init__.py: Ditto.
        * Scripts/libraries/webkitcorepy/webkitcorepy/mocks/requests_.py:
        (Response.__init__): Accept binary content or text.
        (Response.text): Decode binary content.
        * Scripts/libraries/webkitscmpy/setup.py: Bump version.
        * Scripts/libraries/webkitscmpy/webkitscmpy/__init__.py: Ditto.
        * Scripts/libraries/webkitscmpy/webkitscmpy/mocks/local/git.py:
        (Git): Add git lfs mocks.
        * Scripts/libraries/webkitscmpy/webkitscmpy/mocks/remote/git_hub.py:
        (GitHub.__init__): Mock project release binaries.
        (GitHub.request): Ditto.
        * Scripts/libraries/webkitscmpy/webkitscmpy/program/__init__.py: Add InstallGitLFS.
        * Scripts/libraries/webkitscmpy/webkitscmpy/program/install_git_lfs.py: Added.
        (InstallGitLFS):
        (InstallGitLFS.url): Return URL specific to the current platform.
        (InstallGitLFS.install): Install `git lfs` globally on this machine.
        (InstallGitLFS.parser): Install `git lfs` even if it is already installed.
        (InstallGitLFS.main): Check `git lfs` version, install it if needed, and then run `git lfs install`.
        * Scripts/libraries/webkitscmpy/webkitscmpy/test/install_git_lfs_unittest.py: Added.
        (TestInstallGitLFS):
        (TestInstallGitLFS.setUp):
        (TestInstallGitLFS.test_svn):
        (TestInstallGitLFS.test_remote_git):
        (TestInstallGitLFS.test_url):
        (TestInstallGitLFS.test_install):
        (TestInstallGitLFS.test_configure):
        (TestInstallGitLFS.test_no_op):

2022-03-24  Ben Nham  <nham@apple.com>

        PushAPI.firePushEventWithNoPagesTimeout fails in debug builds
        https://bugs.webkit.org/show_bug.cgi?id=238309

        Reviewed by Youenn Fablet.

        This test was dying on an assertion in debug builds because we were calling
        terminateNetworkProcessWhileRegistrationIsStored with a brand new WKWebsiteDataStore, which
        wasn't associated with an active NetworkProcess connection since it was a brand new object.
        Fix this by using the existing data store object instead.

        Additionally, terminateNetworkProcessWhileRegistrationIsStored was waiting on the wrong
        filename, so I changed the test to reference the correct filename.

        * TestWebKitAPI/Tests/WebKitCocoa/PushAPI.mm:

2022-03-24  Chris Dumez  <cdumez@apple.com>

        Unreviewed, update outdated comment after r291787.

        * TestWebKitAPI/Tests/WTF/StringImpl.cpp:
        (TestWebKitAPI::TEST):

2022-03-23  Simon Fraser  <simon.fraser@apple.com>

        Have MiniBrowser shows the GPU Process pid in its title bar
        https://bugs.webkit.org/show_bug.cgi?id=238286

        Reviewed by Tim Horton.

        KVO-observe the WKWebView's _gpuProcessIdentifier property and include it in the
        window title.

        * MiniBrowser/mac/WK2BrowserWindowController.m:
        (-[WK2BrowserWindowController awakeFromNib]):
        (-[WK2BrowserWindowController dealloc]):
        (-[WK2BrowserWindowController updateTitle:]):
        (-[WK2BrowserWindowController observeValueForKeyPath:ofObject:change:context:]):

2022-03-23  Alex Christensen  <achristensen@webkit.org>

        Add off-by-default experimental feature for app store attribution
        https://bugs.webkit.org/show_bug.cgi?id=238294

        Reviewed by John Wilander.

        * TestWebKitAPI/Tests/WebKitCocoa/EventAttribution.mm:
        (TestWebKitAPI::TEST):

2022-03-23  Myles C. Maxfield  <mmaxfield@apple.com>

        [WebGPU] Implement Device::createTexture() according to the spec
        https://bugs.webkit.org/show_bug.cgi?id=238251

        Reviewed by Darin Adler.

        Document the behavior of fastLog2().

        * TestWebKitAPI/Tests/WTF/MathExtras.cpp:
        (TestWebKitAPI::TEST):

2022-03-23  Myles C. Maxfield  <mmaxfield@apple.com>

        [Cocoa] Make IPCTestingAPI.CGColorInNSSecureCoding more robust
        https://bugs.webkit.org/show_bug.cgi?id=238300
        <rdar://problem/90124325>

        Unreviewed test gardening.

        Round-tripping a CGColor through CFData on iOS can turn extended sRGB color spaces
        into regular sRGB color spaces, if the color is common to both.

        * TestWebKitAPI/Tests/WebKitCocoa/IPCTestingAPI.mm:

2022-03-22  Jonathan Bedard  <jbedard@apple.com>

        [commits.webkit.org] Sync tags
        https://bugs.webkit.org/show_bug.cgi?id=238144
        <rdar://problem/90594915>

        Reviewed by Dewei Zhu.

        * Scripts/libraries/reporelaypy/reporelaypy/__init__.py: Bump version.
        * Scripts/libraries/reporelaypy/reporelaypy/checkout.py:
        (Checkout): Make 'origin' a global variable.
        (Checkout.__init__): Ditto.
        (Checkout.is_updated): Ditto.
        (Checkout.push_update): Support pushing a tag.
        (Checkout.fetch): Fetch a specific remote.
        (Checkout.update_for): Make 'origin' a global variable.
        (Checkout.update_all): Add tag syncing.
        * Scripts/libraries/reporelaypy/reporelaypy/hooks.py:
        (HookProcessor):
        (HookProcessor.process_worker_hook): Update tags as well as branches.
        * Scripts/libraries/reporelaypy/setup.py: Bump version.
        * Scripts/libraries/webkitscmpy/setup.py: Ditto.
        * Scripts/libraries/webkitscmpy/webkitscmpy/__init__.py: Ditto.
        * Scripts/libraries/webkitscmpy/webkitscmpy/local/git.py:
        (Git.tags): List tags for remote.
        * Scripts/libraries/webkitscmpy/webkitscmpy/local/svn.py:
        (Svn.tags): Remove @property tag.
        * Scripts/libraries/webkitscmpy/webkitscmpy/mocks/local/git.py:
        (Git.__init__): List tags for remote. 
        * Scripts/libraries/webkitscmpy/webkitscmpy/remote/bitbucket.py:
        (BitBucket.tags): Remove @property tag.
        * Scripts/libraries/webkitscmpy/webkitscmpy/remote/git_hub.py:
        (GitHub.tags): Ditto.
        * Scripts/libraries/webkitscmpy/webkitscmpy/remote/svn.py:
        (Svn.tags): Ditto.
        * Scripts/libraries/webkitscmpy/webkitscmpy/scm_base.py:
        (ScmBase.tags): Ditto.
        (ScmBase.find): tags is a function instead of a property.
        * Scripts/libraries/webkitscmpy/webkitscmpy/test/git_unittest.py:
        (TestGit.test_tags):
        * Scripts/libraries/webkitscmpy/webkitscmpy/test/svn_unittest.py:
        (TestLocalSvn.test_tags):
        (TestRemoteSvn.test_tags):

2022-03-23  Jon Lee  <jonlee@apple.com>

        Turn DOM in GPU Process on by default on iOS layout tests
        https://bugs.webkit.org/show_bug.cgi?id=236547
        rdar://88863036

        Reviewed by Geoffrey Garen.

        * WebKitTestRunner/TestOptions.cpp:
        (WTR::TestOptions::defaults):

2022-03-22  Ben Nham  <nham@apple.com>

        Only show notification permission prompt on transient activation
        https://bugs.webkit.org/show_bug.cgi?id=238188

        Reviewed by Youenn Fablet.

        Add an internal API denyWebNotificationPermissionOnPrompt to WebKitTestRunner that allows a
        notification permission prompt to first be displayed and then rejected. This differs from
        the existing denyNotificationPermission call, which denied notification permissions before
        prompting.

        * WebKitTestRunner/InjectedBundle/Bindings/TestRunner.idl:
        * WebKitTestRunner/InjectedBundle/TestRunner.cpp:
        (WTR::TestRunner::denyWebNotificationPermission):
        (WTR::TestRunner::denyWebNotificationPermissionOnPrompt):
        * WebKitTestRunner/InjectedBundle/TestRunner.h:
        * WebKitTestRunner/TestController.cpp:
        (WTR::originUserVisibleName):
        (WTR::TestController::denyNotificationPermissionOnPrompt):
        (WTR::TestController::resetStateToConsistentValues):
        (WTR::TestController::decidePolicyForNotificationPermissionRequest):
        * WebKitTestRunner/TestController.h:
        * WebKitTestRunner/TestInvocation.cpp:
        (WTR::TestInvocation::didReceiveSynchronousMessageFromInjectedBundle):

2022-03-22  Yusuke Suzuki  <ysuzuki@apple.com>

        [JSC] Test DFG / FTL DataIC
        https://bugs.webkit.org/show_bug.cgi?id=231224

        Reviewed by Saam Barati.

        * Scripts/run-jsc-stress-tests:

2022-03-22  Alex Christensen  <achristensen@webkit.org>

        Implement PCM to SKAdNetwork bridge
        https://bugs.webkit.org/show_bug.cgi?id=237969
        <rdar://82988054>

        Reviewed by John Wilander.

        * TestWebKitAPI/Tests/WebKitCocoa/EventAttribution.mm:
        (TestWebKitAPI::TEST):

2022-03-22  Jonathan Bedard  <jbedard@apple.com>

        [git-webkit] Do not re-prompt configuration options during setup
        https://bugs.webkit.org/show_bug.cgi?id=237571
        <rdar://problem/89940351>

        Reviewed by Dewei Zhu.

        * Scripts/libraries/webkitscmpy/setup.py: Bump version.
        * Scripts/libraries/webkitscmpy/webkitscmpy/__init__.py: Ditto.
        * Scripts/libraries/webkitscmpy/webkitscmpy/program/setup.py:
        (Setup.git): Skip already configured options by default.
        (Setup.parser): Add option to re-prompt for previously configured options.
        * Scripts/libraries/webkitscmpy/webkitscmpy/test/setup_unittest.py:

2022-03-22  Jonathan Bedard  <jbedard@apple.com>

        [Merge-Queue] Add ValidateSquashed
        https://bugs.webkit.org/show_bug.cgi?id=238172
        <rdar://problem/90602594>

        Reviewed by Aakash Jain.

        * CISupport/ews-build/factories.py:
        (MergeQueueFactory.__init__): Add ValidateSquashed.
        * CISupport/ews-build/factories_unittest.py:
        (TestExpectedBuildSteps): Ditto.
        * CISupport/ews-build/steps.py:
        (VerifyGitHubIntegrity.send_email_for_github_issue):
        (ValidateSquashed): Ensure that a pull request only has a single commit.
        (ValidateSquashed.__init__): Do not log environment variables.
        (ValidateSquashed.start): Log commits between the HEAD branch and base branch.
        (ValidateSquashed.getResultSummary):
        (ValidateSquashed.evaluateCommand): Check number of commits between HEAD and base branch.
        (ValidateSquashed.doStepIf): Only run step for pull requests.
        (ValidateSquashed.hideStepIf): Hide step if we aren't running it.

2022-03-22  J Pascoe  <j_pascoe@apple.com>

        [WebAuthn] Pass along timeout to ASA and ignore timeout for conditional mediation requests
        https://bugs.webkit.org/show_bug.cgi?id=238147
        rdar://90509464

        Reviewed by Brent Fulgham.

        Modify API test to use new SPI.

        * TestWebKitAPI/Tests/WebKitCocoa/_WKWebAuthenticationPanel.mm:
        (TestWebKitAPI::TEST):

2022-03-21  Jonathan Bedard  <jbedard@apple.com>

        [Merge-Queue] Add ValidateCommitterAndReviewer
        https://bugs.webkit.org/show_bug.cgi?id=238150
        <rdar://problem/90587620>

        Reviewed by Aakash Jain.

        * CISupport/ews-build/factories.py:
        (CommitQueueFactory.__init__): Rename ValidateCommiterAndReviewer to ValidateCommiterAndReviewer.
        (MergeQueueFactory.__init__): Add ValidateCommitterAndReviewer, PrintConfiguration, CleanGitRepo,
        CheckOutSource, FetchBranches, ShowIdentifier, VerifyGitHubIntegrity, UpdateWorkingDirectory
        and CheckOutPullRequest.
        * CISupport/ews-build/factories_unittest.py:
        (TestExpectedBuildSteps): Add Merge-Queue step names.
        * CISupport/ews-build/steps.py:
        (GitHubMixin.get_pr_json): Retry tied to attempt not index.
        (GitHubMixin.get_reviewers): Get list of reviewers for pull-request in repository.
        (ValidateCommitterAndReviewer): Renamed from ValidateCommiterAndReviewer, inherit from GitHubMixin.
        (ValidateCommitterAndReviewer.__init__): Rename ValidateCommiterAndReviewer.
        (ValidateCommitterAndReviewer.fail_build): Block pull request, differentiate comment for pull
        request and patch.
        (ValidateCommitterAndReviewer.start): Support pull requests.
        (ValidateCommiterAndReviewer): Renamed to ValidateCommitterAndReviewer.
        * CISupport/ews-build/steps_unittest.py:

2022-03-22  Wenson Hsieh  <wenson_hsieh@apple.com>

        -[WKWebView _spellCheckerDocumentTag] is inconsistent with the document tag passed into NSSpellChecker
        https://bugs.webkit.org/show_bug.cgi?id=238186
        rdar://90591883

        Reviewed by Tim Horton.

        Add a test to verify that the spell checking document tag passed into NSSpellChecker API is consistent with the
        document tag reported by WKWebView.

        * TestWebKitAPI/TestWebKitAPI.xcodeproj/project.pbxproj:
        * TestWebKitAPI/Tests/mac/SpellCheckerDocumentTag.mm: Added.
        (TestWebKitAPI::TEST):

2022-03-22  Jonathan Bedard  <jbedard@apple.com>

        [git-webkit] Make radar conditional on authentication (Follow-up fix)
        https://bugs.webkit.org/show_bug.cgi?id=238051
        <rdar://problem/90384655>

        Reviewed by Alexey Proskuryakov.

        * Scripts/libraries/webkitbugspy/webkitbugspy/radar.py:
        (Tracker.__init__): Only check for authentication if library exists.

2022-03-21  Jonathan Bedard  <jbedard@apple.com>

        [Python 3] Use sys.executable instead of Python
        https://bugs.webkit.org/show_bug.cgi?id=238175
        <rdar://problem/90604107>

        Reviewed by Ryan Haddad.

        * Scripts/webkitpy/common/system/executive_unittest.py:
        (ExecutiveTest.test_run_command_with_bad_command):

2022-03-22  Carlos Garcia Campos  <cgarcia@igalia.com>

        [GTK][WPE] Remove the ATK implementation
        https://bugs.webkit.org/show_bug.cgi?id=238198

        Reviewed by Adrian Perez de Castro.

        * DumpRenderTree/AccessibilityController.h:
        * DumpRenderTree/AccessibilityUIElement.h:
        * Scripts/valgrind/suppressions.txt:
        * Scripts/webkit-filter-log:
        * TestWebKitAPI/Tests/WebKitGtk/TestWebKitAccessibility.cpp:
        (testAccessibleChildrenChanged):
        (testAccessibleAttributes):
        (testAccessibleState):
        (testAccessibleStateChanged):
        (testAccessibleListMarkers):
        (testTextSurrogatePair):
        (testTextIterator):
        (testTextExtents):
        (testTextSelections):
        (testTextAttributes):
        (testTextStateChanged):
        (testTextReplacedObjects):
        (testTextListMarkers):
        (testHyperlinkBasic):
        (testHypertextBasic):
        (testActionBasic):
        (testDocumentBasic):
        (testImageBasic):
        (testSelectionMenuList):
        (testTableBasic):
        * TestWebKitAPI/glib/PlatformGTK.cmake:
        * WebKitTestRunner/InjectedBundle/AccessibilityController.h:
        * WebKitTestRunner/InjectedBundle/AccessibilityUIElement.h:
        * WebKitTestRunner/InjectedBundle/atk/AccessibilityControllerAtk.cpp: Removed.
        (WTR::AccessibilityController::resetToConsistentState): Deleted.
        (WTR::childElementById): Deleted.
        (WTR::AccessibilityController::accessibleElementById): Deleted.
        (WTR::AccessibilityController::platformName): Deleted.
        (WTR::AccessibilityController::injectAccessibilityPreference): Deleted.
        (WTR::AccessibilityController::rootElement): Deleted.
        (WTR::AccessibilityController::focusedElement): Deleted.
        (WTR::AccessibilityController::addNotificationListener): Deleted.
        (WTR::AccessibilityController::removeNotificationListener): Deleted.
        * WebKitTestRunner/InjectedBundle/atk/AccessibilityNotificationHandlerAtk.cpp: Removed.
        (): Deleted.
        (WTR::AccessibilityNotificationHandler::AccessibilityNotificationHandler): Deleted.
        (WTR::AccessibilityNotificationHandler::~AccessibilityNotificationHandler): Deleted.
        (WTR::AccessibilityNotificationHandler::setNotificationFunctionCallback): Deleted.
        (WTR::AccessibilityNotificationHandler::removeAccessibilityNotificationHandler): Deleted.
        (WTR::AccessibilityNotificationHandler::connectAccessibilityCallbacks): Deleted.
        (WTR::AccessibilityNotificationHandler::disconnectAccessibilityCallbacks): Deleted.
        * WebKitTestRunner/InjectedBundle/atk/AccessibilityNotificationHandlerAtk.h: Removed.
        (WTR::AccessibilityNotificationHandler::create): Deleted.
        (WTR::AccessibilityNotificationHandler::setPlatformElement): Deleted.
        (WTR::AccessibilityNotificationHandler::platformElement const): Deleted.
        (WTR::AccessibilityNotificationHandler::notificationFunctionCallback const): Deleted.
        * WebKitTestRunner/InjectedBundle/atk/AccessibilityUIElementAtk.cpp: Removed.
        (): Deleted.
        (WTR::AccessibilityUIElement::AccessibilityUIElement): Deleted.
        (WTR::AccessibilityUIElement::~AccessibilityUIElement): Deleted.
        (WTR::AccessibilityUIElement::isEqual): Deleted.
        (WTR::AccessibilityUIElement::getChildren): Deleted.
        (WTR::AccessibilityUIElement::getChildrenWithRange): Deleted.
        (WTR::AccessibilityUIElement::childrenCount): Deleted.
        (WTR::AccessibilityUIElement::elementAtPoint): Deleted.
        (WTR::AccessibilityUIElement::indexOfChild): Deleted.
        (WTR::AccessibilityUIElement::childAtIndex): Deleted.
        (WTR::accessibilityElementAtIndex): Deleted.
        (WTR::AccessibilityUIElement::linkedUIElementAtIndex): Deleted.
        (WTR::AccessibilityUIElement::ariaOwnsElementAtIndex): Deleted.
        (WTR::AccessibilityUIElement::ariaOwnsReferencingElementAtIndex): Deleted.
        (WTR::AccessibilityUIElement::ariaFlowToElementAtIndex): Deleted.
        (WTR::AccessibilityUIElement::ariaFlowToReferencingElementAtIndex): Deleted.
        (WTR::AccessibilityUIElement::ariaControlsElementAtIndex): Deleted.
        (WTR::AccessibilityUIElement::ariaControlsReferencingElementAtIndex): Deleted.
        (WTR::AccessibilityUIElement::ariaLabelledByElementAtIndex): Deleted.
        (WTR::AccessibilityUIElement::ariaLabelledByReferencingElementAtIndex): Deleted.
        (WTR::AccessibilityUIElement::ariaDescribedByElementAtIndex): Deleted.
        (WTR::AccessibilityUIElement::ariaDescribedByReferencingElementAtIndex): Deleted.
        (WTR::AccessibilityUIElement::ariaDetailsElementAtIndex): Deleted.
        (WTR::AccessibilityUIElement::ariaDetailsReferencingElementAtIndex): Deleted.
        (WTR::AccessibilityUIElement::ariaErrorMessageElementAtIndex): Deleted.
        (WTR::AccessibilityUIElement::ariaErrorMessageReferencingElementAtIndex): Deleted.
        (WTR::AccessibilityUIElement::disclosedRowAtIndex): Deleted.
        (WTR::AccessibilityUIElement::rowAtIndex): Deleted.
        (WTR::AccessibilityUIElement::selectedChildAtIndex const): Deleted.
        (WTR::AccessibilityUIElement::selectedChildrenCount const): Deleted.
        (WTR::AccessibilityUIElement::selectedRowAtIndex): Deleted.
        (WTR::AccessibilityUIElement::titleUIElement): Deleted.
        (WTR::AccessibilityUIElement::parentElement): Deleted.
        (WTR::AccessibilityUIElement::disclosedByRow): Deleted.
        (WTR::AccessibilityUIElement::attributesOfLinkedUIElements): Deleted.
        (WTR::AccessibilityUIElement::attributesOfDocumentLinks): Deleted.
        (WTR::AccessibilityUIElement::attributesOfChildren): Deleted.
        (WTR::AccessibilityUIElement::allAttributes): Deleted.
        (WTR::AccessibilityUIElement::stringDescriptionOfAttributeValue): Deleted.
        (WTR::AccessibilityUIElement::stringAttributeValue): Deleted.
        (WTR::AccessibilityUIElement::numberAttributeValue): Deleted.
        (WTR::AccessibilityUIElement::currentStateValue const): Deleted.
        (WTR::AccessibilityUIElement::uiElementArrayAttributeValue const): Deleted.
        (WTR::AccessibilityUIElement::rowHeaders const): Deleted.
        (WTR::AccessibilityUIElement::columnHeaders const): Deleted.
        (WTR::AccessibilityUIElement::uiElementAttributeValue const): Deleted.
        (WTR::AccessibilityUIElement::boolAttributeValue): Deleted.
        (WTR::AccessibilityUIElement::isAttributeSettable): Deleted.
        (WTR::AccessibilityUIElement::isAttributeSupported): Deleted.
        (WTR::AccessibilityUIElement::parameterizedAttributeNames): Deleted.
        (WTR::AccessibilityUIElement::role): Deleted.
        (WTR::AccessibilityUIElement::subrole): Deleted.
        (WTR::AccessibilityUIElement::roleDescription): Deleted.
        (WTR::AccessibilityUIElement::computedRoleString): Deleted.
        (WTR::AccessibilityUIElement::title): Deleted.
        (WTR::AccessibilityUIElement::description): Deleted.
        (WTR::AccessibilityUIElement::orientation const): Deleted.
        (WTR::AccessibilityUIElement::stringValue): Deleted.
        (WTR::AccessibilityUIElement::language): Deleted.
        (WTR::AccessibilityUIElement::helpText const): Deleted.
        (WTR::AccessibilityUIElement::x): Deleted.
        (WTR::AccessibilityUIElement::y): Deleted.
        (WTR::AccessibilityUIElement::width): Deleted.
        (WTR::AccessibilityUIElement::height): Deleted.
        (WTR::AccessibilityUIElement::clickPointX): Deleted.
        (WTR::AccessibilityUIElement::clickPointY): Deleted.
        (WTR::AccessibilityUIElement::intValue const): Deleted.
        (WTR::AccessibilityUIElement::minValue): Deleted.
        (WTR::AccessibilityUIElement::maxValue): Deleted.
        (WTR::AccessibilityUIElement::valueDescription): Deleted.
        (WTR::AccessibilityUIElement::insertionPointLineNumber): Deleted.
        (WTR::AccessibilityUIElement::isPressActionSupported): Deleted.
        (WTR::AccessibilityUIElement::isIncrementActionSupported): Deleted.
        (WTR::AccessibilityUIElement::isDecrementActionSupported): Deleted.
        (WTR::AccessibilityUIElement::isEnabled): Deleted.
        (WTR::AccessibilityUIElement::isRequired const): Deleted.
        (WTR::AccessibilityUIElement::isFocused const): Deleted.
        (WTR::AccessibilityUIElement::isSelected const): Deleted.
        (WTR::AccessibilityUIElement::isSelectedOptionActive const): Deleted.
        (WTR::AccessibilityUIElement::isExpanded const): Deleted.
        (WTR::AccessibilityUIElement::isChecked const): Deleted.
        (WTR::AccessibilityUIElement::isIndeterminate const): Deleted.
        (WTR::AccessibilityUIElement::hierarchicalLevel const): Deleted.
        (WTR::AccessibilityUIElement::speakAs): Deleted.
        (WTR::AccessibilityUIElement::ariaIsGrabbed const): Deleted.
        (WTR::AccessibilityUIElement::ariaDropEffects const): Deleted.
        (WTR::AccessibilityUIElement::lineForIndex): Deleted.
        (WTR::AccessibilityUIElement::rangeForLine): Deleted.
        (WTR::AccessibilityUIElement::rangeForPosition): Deleted.
        (WTR::AccessibilityUIElement::boundsForRange): Deleted.
        (WTR::AccessibilityUIElement::stringForRange): Deleted.
        (WTR::AccessibilityUIElement::attributedStringForRange): Deleted.
        (WTR::AccessibilityUIElement::attributedStringRangeIsMisspelled): Deleted.
        (WTR::AccessibilityUIElement::uiElementCountForSearchPredicate): Deleted.
        (WTR::AccessibilityUIElement::uiElementForSearchPredicate): Deleted.
        (WTR::AccessibilityUIElement::selectTextWithCriteria): Deleted.
        (WTR::AccessibilityUIElement::attributesOfColumnHeaders): Deleted.
        (WTR::AccessibilityUIElement::attributesOfRowHeaders): Deleted.
        (WTR::AccessibilityUIElement::attributesOfColumns): Deleted.
        (WTR::AccessibilityUIElement::attributesOfRows): Deleted.
        (WTR::AccessibilityUIElement::attributesOfVisibleCells): Deleted.
        (WTR::AccessibilityUIElement::attributesOfHeader): Deleted.
        (WTR::AccessibilityUIElement::rowCount): Deleted.
        (WTR::AccessibilityUIElement::columnCount): Deleted.
        (WTR::AccessibilityUIElement::indexInTable): Deleted.
        (WTR::AccessibilityUIElement::rowIndexRange): Deleted.
        (WTR::AccessibilityUIElement::columnIndexRange): Deleted.
        (WTR::AccessibilityUIElement::cellForColumnAndRow): Deleted.
        (WTR::AccessibilityUIElement::horizontalScrollbar const): Deleted.
        (WTR::AccessibilityUIElement::verticalScrollbar const): Deleted.
        (WTR::AccessibilityUIElement::selectedTextRange): Deleted.
        (WTR::AccessibilityUIElement::setSelectedTextRange): Deleted.
        (WTR::AccessibilityUIElement::increment): Deleted.
        (WTR::AccessibilityUIElement::decrement): Deleted.
        (WTR::AccessibilityUIElement::showMenu): Deleted.
        (WTR::AccessibilityUIElement::press): Deleted.
        (WTR::AccessibilityUIElement::setSelectedChild const): Deleted.
        (WTR::AccessibilityUIElement::setSelectedChildAtIndex const): Deleted.
        (WTR::AccessibilityUIElement::removeSelectionAtIndex const): Deleted.
        (WTR::AccessibilityUIElement::clearSelectedChildren const): Deleted.
        (WTR::AccessibilityUIElement::accessibilityValue const): Deleted.
        (WTR::AccessibilityUIElement::documentEncoding): Deleted.
        (WTR::AccessibilityUIElement::documentURI): Deleted.
        (WTR::AccessibilityUIElement::url): Deleted.
        (WTR::AccessibilityUIElement::addNotificationListener): Deleted.
        (WTR::AccessibilityUIElement::removeNotificationListener): Deleted.
        (WTR::AccessibilityUIElement::isFocusable const): Deleted.
        (WTR::AccessibilityUIElement::isSelectable const): Deleted.
        (WTR::AccessibilityUIElement::isMultiSelectable const): Deleted.
        (WTR::AccessibilityUIElement::isVisible const): Deleted.
        (WTR::AccessibilityUIElement::isOffScreen const): Deleted.
        (WTR::AccessibilityUIElement::isCollapsed const): Deleted.
        (WTR::AccessibilityUIElement::isIgnored const): Deleted.
        (WTR::AccessibilityUIElement::isSingleLine const): Deleted.
        (WTR::AccessibilityUIElement::isMultiLine const): Deleted.
        (WTR::AccessibilityUIElement::hasPopup const): Deleted.
        (WTR::AccessibilityUIElement::takeFocus): Deleted.
        (WTR::AccessibilityUIElement::takeSelection): Deleted.
        (WTR::AccessibilityUIElement::addSelection): Deleted.
        (WTR::AccessibilityUIElement::removeSelection): Deleted.
        (WTR::AccessibilityUIElement::lineTextMarkerRangeForTextMarker): Deleted.
        (WTR::AccessibilityUIElement::textMarkerRangeForElement): Deleted.
        (WTR::AccessibilityUIElement::textMarkerRangeLength): Deleted.
        (WTR::AccessibilityUIElement::previousTextMarker): Deleted.
        (WTR::AccessibilityUIElement::nextTextMarker): Deleted.
        (WTR::AccessibilityUIElement::stringForTextMarkerRange): Deleted.
        (WTR::AccessibilityUIElement::rectsForTextMarkerRange): Deleted.
        (WTR::AccessibilityUIElement::textMarkerRangeForMarkers): Deleted.
        (WTR::AccessibilityUIElement::startTextMarkerForTextMarkerRange): Deleted.
        (WTR::AccessibilityUIElement::endTextMarkerForTextMarkerRange): Deleted.
        (WTR::AccessibilityUIElement::endTextMarkerForBounds): Deleted.
        (WTR::AccessibilityUIElement::startTextMarkerForBounds): Deleted.
        (WTR::AccessibilityUIElement::textMarkerForPoint): Deleted.
        (WTR::AccessibilityUIElement::accessibilityElementForTextMarker): Deleted.
        (WTR::AccessibilityUIElement::attributedStringForTextMarkerRange): Deleted.
        (WTR::AccessibilityUIElement::attributedStringForTextMarkerRangeWithOptions): Deleted.
        (WTR::AccessibilityUIElement::attributedStringForTextMarkerRangeContainsAttribute): Deleted.
        (WTR::AccessibilityUIElement::indexForTextMarker): Deleted.
        (WTR::AccessibilityUIElement::isTextMarkerValid): Deleted.
        (WTR::AccessibilityUIElement::textMarkerForIndex): Deleted.
        (WTR::AccessibilityUIElement::startTextMarker): Deleted.
        (WTR::AccessibilityUIElement::endTextMarker): Deleted.
        (WTR::AccessibilityUIElement::setSelectedTextMarkerRange): Deleted.
        (WTR::AccessibilityUIElement::scrollToMakeVisible): Deleted.
        (WTR::AccessibilityUIElement::scrollToGlobalPoint): Deleted.
        (WTR::AccessibilityUIElement::scrollToMakeVisibleWithSubFocus): Deleted.
        (WTR::AccessibilityUIElement::supportedActions const): Deleted.
        (WTR::AccessibilityUIElement::pathDescription const): Deleted.
        (WTR::AccessibilityUIElement::mathPostscriptsDescription const): Deleted.
        (WTR::AccessibilityUIElement::mathPrescriptsDescription const): Deleted.
        (WTR::AccessibilityUIElement::classList const): Deleted.
        (WTR::stringAtOffset): Deleted.
        (WTR::AccessibilityUIElement::characterAtOffset): Deleted.
        (WTR::AccessibilityUIElement::wordAtOffset): Deleted.
        (WTR::AccessibilityUIElement::lineAtOffset): Deleted.
        (WTR::AccessibilityUIElement::sentenceAtOffset): Deleted.
        (WTR::AccessibilityUIElement::replaceTextInRange): Deleted.
        (WTR::AccessibilityUIElement::insertText): Deleted.
        (WTR::AccessibilityUIElement::popupValue const): Deleted.
        * WebKitTestRunner/PlatformGTK.cmake:
        * WebKitTestRunner/PlatformWPE.cmake:
        * WebKitTestRunner/TestOptions.cpp:
        (WTR::TestOptions::defaults):

2022-03-22  Myles C. Maxfield  <mmaxfield@apple.com>

        Squelch warning message from output of build-jsc
        https://bugs.webkit.org/show_bug.cgi?id=238177

        Reviewed by Saam Barati.

        There was a "prototype mismatch" error.

        * Scripts/webkitperl/BuildSubproject.pm:

2022-03-22  Youenn Fablet  <youenn@apple.com>

        Website policies are not respected when doing COOP based process swap
        https://bugs.webkit.org/show_bug.cgi?id=238036
        <rdar://89616625>

        Reviewed by Chris Dumez.

        * TestWebKitAPI/Tests/WebKitCocoa/ProcessSwapOnNavigation.mm:

2022-03-21  Said Abou-Hallawa  <said@apple.com>

        [GPU Process] Make GraphicsContextState keep track of changes till they are applied
        https://bugs.webkit.org/show_bug.cgi?id=238066
        rdar://90585183

        Reviewed by Simon Fraser.

        * TestWebKitAPI/Tests/WebCore/cg/GraphicsContextTestsCG.cpp:
        (TestWebKitAPI::TEST):

2022-03-21  Brent Fulgham  <bfulgham@apple.com>

        Disable the <model> element in Captive Portal mode.
        https://bugs.webkit.org/show_bug.cgi?id=238148
        <rdar://90562002>

        Reviewed by Chris Dumez.

        Update tests to check <model> element.

        * TestWebKitAPI/Tests/WebKitCocoa/ProcessSwapOnNavigation.mm:

2022-03-21  Myles C. Maxfield  <mmaxfield@apple.com>

        [WebGPU] Set the WebGPU WKPreference to true in layout tests
        https://bugs.webkit.org/show_bug.cgi?id=238130

        Reviewed by Sam Weinig.

        WebGPU isn't ready yet to show up in any Safari menus, so rather than just marking it as an experimental feature,
        this patch just enables the preference in DumpRenderTree and WebKitTestRunner.

        This doesn't require a linker change, because all of the WebGPU calls are already behind HAS(WEBGPU_IMPLEMENTATION).
        Therefore, the immediate behavior change of this patch is that the IDL types are exposed in layout tests, but calling
        WebGPU functions in layout tests will return undefined. When we finally link WebCore with WebGPU, then these
        functions will automatically start working in layout tests. Outside of layout tests, the IDL types are still not
        present, and so therefore the WebGPU functions cannot be called because they are not visible from script.

        * DumpRenderTree/TestOptions.cpp:
        (WTR::TestOptions::defaults):
        * WebKitTestRunner/TestOptions.cpp:
        (WTR::TestOptions::defaults):

2022-03-21  Myles C. Maxfield  <mmaxfield@apple.com>

        [WebGPU] Add a build-webgpu script
        https://bugs.webkit.org/show_bug.cgi?id=238040

        Reviewed by Saam Barati.

        This patch adds a build-webgpu script by sharing code with the build-jsc script.
        It moves almost all of the contents of the build-jsc script to a shared Perl module,
        webkitperl/BuildSubproject.pm, and then has build-jsc and build-webgpu both call
        into it to build the relevant projects.

        * Scripts/build-jsc:
        (buildMyProject): Deleted.
        (writeCongrats): Deleted.
        * Scripts/build-webgpu: Added.
        * Scripts/webkitperl/BuildSubproject.pm: Copied from Tools/Scripts/build-jsc.
        (buildMyProject):
        (writeCongrats):

2022-03-18  Jonathan Bedard  <jbedard@apple.com>

        [Merge-Queue] Support multiple reviewers names
        https://bugs.webkit.org/show_bug.cgi?id=238095
        <rdar://problem/90503503>

        Reviewed by Aakash Jain.

        * CISupport/ews-build/steps.py:
        (ApplyPatch.start): Only apply the first reviewer name.
        (ValidateCommiterAndReviewer.start): Support a list of reviewers.

2022-03-21  Diego Pino Garcia  <dpino@igalia.com>

        Unreviewed, fix Debian Stable build after r291543

        * TestWebKitAPI/Tests/JavaScriptCore/glib/TestJSC.cpp:
        (elementSize): Replace RELEASE_ASSERT_NOT_REACHED() for RELEASE_ASSERT_NOT_REACHED_UNDER_CONSTEXPR_CONTEXT().

2022-03-20  Adrian Perez de Castro  <aperez@igalia.com>

        Fix clang warning after r291229

        Unreviewed build fix.

        * TestWebKitAPI/Tests/JavaScriptCore/glib/TestJSC.cpp:
        (elementSize): Move RELEASE_ASSERT_NOT_REACHED() out of the switch to make clang happy.

2022-03-19  Chris Dumez  <cdumez@apple.com>

        Vector move constructor and move assignment operator are suboptimal when the vector has an inline buffer
        https://bugs.webkit.org/show_bug.cgi?id=238096

        Reviewed by Darin Adler.

        Add API test coverage.

        * TestWebKitAPI/Tests/WTF/Vector.cpp:
        (TestWebKitAPI::TEST):

2022-03-18  Myles C. Maxfield  <mmaxfield@apple.com>

        [Cocoa] Teach WebKit how to serialize CGColors
        https://bugs.webkit.org/show_bug.cgi?id=238069
        <rdar://problem/90124325>

        Reviewed by Dean Jackson and Tim Horton.

        * Scripts/webkitpy/style/checkers/cpp.py:
        * TestWebKitAPI/Tests/WebKitCocoa/IPCTestingAPI.mm:

2022-03-18  Per Arne Vollan  <pvollan@apple.com>

        Fix test failures when enabling content filtering in the Network process
        https://bugs.webkit.org/show_bug.cgi?id=237217

        Reviewed by Brent Fulgham.

        TestWebKitAPI needs to link with WebCore now that the mock content filter is compiled into WebCore.
        Adjust test expectations, since the content filters are not expected to be loaded in the WebContent
        process anymore.

        * TestWebKitAPI/Configurations/TestWebKitAPI.xcconfig:
        * TestWebKitAPI/Configurations/WebProcessPlugIn.xcconfig:
        * TestWebKitAPI/Tests/WebKitCocoa/ContentFiltering.mm:
        (TEST):
        * TestWebKitAPI/Tests/WebKitCocoa/ContentFilteringPlugIn.mm:
        * TestWebKitAPI/Tests/mac/ContentFiltering.mm:

2022-03-18  Ben Nham  <nham@apple.com>

        Remove push subscriptions when associated service worker registrations are removed
        https://bugs.webkit.org/show_bug.cgi?id=237983

        Reviewed by Youenn Fablet.

        Add new tests to make sure that we delete push subscriptions when unregistering a service
        worker or deleting website data.

        * TestWebKitAPI/Tests/WebKitCocoa/WebPushDaemon.mm:

2022-03-18  J Pascoe  <j_pascoe@apple.com>

        Trigger PDF download in captive portal mode instead of using PDF viewer
        https://bugs.webkit.org/show_bug.cgi?id=237245
        rdar://problem/89525531

        Reviewed by Chris Dumez.

        Add API test for captive portal pdf behavior.

        * TestWebKitAPI/Tests/WebKitCocoa/Download.mm:
        (tempPDFThatDoesNotExist):

2022-03-18  Jonathan Bedard  <jbedard@apple.com>

        [git-webkit] Make radar conditional on authentication
        https://bugs.webkit.org/show_bug.cgi?id=238051
        <rdar://problem/90384655>

        Reviewed by Aakash Jain.

        * Scripts/libraries/webkitbugspy/setup.py: Bump version.
        * Scripts/libraries/webkitbugspy/webkitbugspy/__init__.py: Ditto.
        * Scripts/libraries/webkitbugspy/webkitbugspy/radar.py:
        (Tracker.__init__): Only instantiate client with valid authentication.
        (Tracker.authentication): Catch exceptions from failed authentication.
        * Scripts/libraries/webkitscmpy/setup.py: Bump version.
        * Scripts/libraries/webkitscmpy/webkitscmpy/__init__.py: Ditto.
        * Scripts/libraries/webkitscmpy/webkitscmpy/local/scm.py:
        (Scm.__init__): Only instantiate Radar as a tracker with valid authentication.

2022-03-18  Patrick Griffis  <pgriffis@igalia.com>

        [Flatpak] Pass extra webkit-flatpak args to sub-command
        https://bugs.webkit.org/show_bug.cgi?id=238027

        Reviewed by Carlos Garcia Campos.

        This adds the abillity to run something like:
          webkit-flatpak --command=echo -- --help
        Where our script doesn't parse anything after `--` and it gets passed to the subcommand.

        * flatpak/flatpakutils.py:
        (extract_extra_command_args):
        (WebkitFlatpak.load_from_args):
        (WebkitFlatpak.setup_dev_env):

2022-03-18  Philippe Normand  <pnormand@igalia.com>

        [GStreamer] Initial import of the GstWebRTC backend
        https://bugs.webkit.org/show_bug.cgi?id=236540

        Reviewed by Carlos Garcia Campos and Xabier Rodriguez-Calvar.

        * flatpak/flatpakutils.py:
        (WebkitFlatpak.run_in_sandbox): Allow libnice debug log environment variable in runtime sandbox.

2022-03-18  Carlos Garcia Campos  <cgarcia@igalia.com>

        [GLIB] Make it possible to call GRefPtr::outPtr() multiple times wihtout an explicit clear
        https://bugs.webkit.org/show_bug.cgi?id=238070

        Reviewed by Adrian Perez de Castro.

        Add a unit tests for GRefPtr.

        * TestWebKitAPI/PlatformGTK.cmake:
        * TestWebKitAPI/PlatformWPE.cmake:
        * TestWebKitAPI/Tests/WTF/glib/GRefPtr.cpp: Added.
        (TestWebKitAPI::GWeakPtr::GWeakPtr):
        (TestWebKitAPI::GWeakPtr::~GWeakPtr):
        (TestWebKitAPI::GWeakPtr::set):
        (TestWebKitAPI::TEST):

2022-03-18  Carlos Garcia Campos  <cgarcia@igalia.com>

        [ATSPI] accessibility/dropdown-value.html is timing out since added in 248145@main
        https://bugs.webkit.org/show_bug.cgi?id=237803
        <rdar://problem/90193311>

        Reviewed by Andres Gonzalez.

        The test expects the combo box to expose the selected element name as the string value.

        * WebKitTestRunner/InjectedBundle/atspi/AccessibilityUIElementAtspi.cpp:
        (WTR::AccessibilityUIElement::stringValue): Handle combo boxes as special case and return the selected element
        name.

2022-03-18  Youenn Fablet  <youenn@apple.com>

        Keep service workers alive when they are inspected even though they should be terminated
        https://bugs.webkit.org/show_bug.cgi?id=237827
        <rdar://88313935>

        Reviewed by Alex Christensen.

        * TestWebKitAPI/Tests/WebKitCocoa/PushAPI.mm:

2022-03-17  Jonathan Bedard  <JonWBedard@gmail.com>

        configure-xcode-for-embedded-development fails with Xcode 13.3
        https://bugs.webkit.org/show_bug.cgi?id=237994
        <rdar://problem/90455614>

        Reviewed by Ryan Haddad.

        * Scripts/configure-xcode-for-embedded-development: Handle different xcspec locations in XCode 13.3.

2022-03-17  Brent Fulgham  <bfulgham@apple.com>

        Disable push features in CaptivePortal mode 
        https://bugs.webkit.org/show_bug.cgi?id=237981
        <rdar://88897228>

        Reviewed by Chris Dumez.

        We should not support push features when running in a Captive Portal.

        * TestWebKitAPI/Tests/WebKitCocoa/ProcessSwapOnNavigation.mm:

2022-03-17  Jonathan Bedard  <jbedard@apple.com>

        [Merge-Queue] Remove merge-queue labels when blocking PR
        https://bugs.webkit.org/show_bug.cgi?id=237964
        <rdar://problem/90372805>

        Reviewed by Aakash Jain.

        * CISupport/ews-build/steps.py:
        (GitHubMixin.add_label): Renamed from modify_label, only handle add case
        because removal case requires 'get' request first.
        (GitHubMixin.remove_labels): Remove list of labels from PR.
        (BlockPullRequest.start): Remove merge-queue labels.
        (BlockPullRequest.getResultSummary): Add label name in results summary.
        (GitHubMixin.modify_label): Renamed add_label.

2022-03-17  Saam Barati  <sbarati@apple.com>

        compare-results should break down sync vs async time in Speedometer2
        https://bugs.webkit.org/show_bug.cgi?id=237993

        Reviewed by Alexey Shvayka.

        * Scripts/compare-results:
        (speedometer2Breakdown):
        (speedometer2BreakdownSyncAsync):
        (dumpBreakdowns):
        (getOptions):
        (main):

2022-03-17  Myles C. Maxfield  <mmaxfield@apple.com>

        Delete Tools/jsc-cli in favor of the jsc target in JavaScriptCore itself
        https://bugs.webkit.org/show_bug.cgi?id=238042

        Rubber-stamped by Saam Barati.

        The last time jsc-cli was substantively modified was 8 years ago. On the other
        hand, the jsc target in JavaScriptCore serves the same purpose, and is actively
        maintained.

        * Scripts/build-jsc:
        * jsc-cli/jsc-cli.xcodeproj/project.pbxproj: Removed.
        * jsc-cli/jsc-cli/CLIInstance.h: Removed.
        * jsc-cli/jsc-cli/CLIInstance.m: Removed.
        * jsc-cli/jsc-cli/JSModule.h: Removed.
        * jsc-cli/jsc-cli/JSModule.m: Removed.
        * jsc-cli/jsc-cli/JSRunLoopThread.h: Removed.
        * jsc-cli/jsc-cli/JSRunLoopThread.m: Removed.
        * jsc-cli/jsc-cli/ReadEvalPrintLoop.h: Removed.
        * jsc-cli/jsc-cli/ReadEvalPrintLoop.m: Removed.
        * jsc-cli/jsc-cli/RunLoopThread.h: Removed.
        * jsc-cli/jsc-cli/RunLoopThread.m: Removed.
        * jsc-cli/jsc-cli/ScriptInputSource.h: Removed.
        * jsc-cli/jsc-cli/ScriptInputSource.m: Removed.
        * jsc-cli/jsc-cli/main.m: Removed.

2022-03-17  Ben Nham  <nham@apple.com>

        Only show notification permission prompt on user gesture
        https://bugs.webkit.org/show_bug.cgi?id=237946

        Unreviewed build fix for r291414.

        * TestWebKitAPI/Tests/WebKitCocoa/WebPushDaemon.mm:

2022-03-17  Ben Nham  <nham@apple.com>

        Only show notification permission prompt on user gesture
        https://bugs.webkit.org/show_bug.cgi?id=237946

        Reviewed by Geoffrey Garen.

        Change existing permission tests to use evaluateJavaScript since that executes in the
        context of a user gesture.

        * TestWebKitAPI/Tests/WebKitCocoa/UIDelegate.mm:
        * TestWebKitAPI/Tests/WebKitCocoa/WebPushDaemon.mm:

2022-03-17  Ben Nham  <nham@apple.com>

        Allow push preference to be set programatically
        https://bugs.webkit.org/show_bug.cgi?id=238003

        Reviewed by Geoffrey Garen.

        Make webpushd tests enable the push API via WKPreferences.

        * TestWebKitAPI/Tests/WebKitCocoa/WebPushDaemon.mm:

2022-03-17  Kate Cheney  <katherine_cheney@apple.com>

        Calls to print can result in unresponsive print modal
        https://bugs.webkit.org/show_bug.cgi?id=237940
        <rdar://problem/88257828>

        Reviewed by Chris Dumez.

        Add API test. Adjust delegate naming in the PDF case to be more
        specific so we can use the generic PrintUIDelegate name in the general
        case.

        * TestWebKitAPI/SourcesCocoa.txt:
        * TestWebKitAPI/TestWebKitAPI.xcodeproj/project.pbxproj:
        * TestWebKitAPI/Tests/WebKitCocoa/WKPDFView.mm:
        (TEST):
        (-[PrintUIDelegate _webView:printFrame:pdfFirstPageSize:completionHandler:]): Deleted.
        (-[PrintUIDelegate waitForPageSize]): Deleted.
        (-[PrintUIDelegate lastPrintedFrame]): Deleted.
        * TestWebKitAPI/Tests/WebKitCocoa/WKPrinting.mm: Added.
        (-[PrintUIDelegate callBlockAsync:]):
        (-[PrintUIDelegate _webView:printFrame:pdfFirstPageSize:completionHandler:]):
        (-[PrintUIDelegate waitForPagination]):
        (TEST):

2022-03-17  Oriol Brufau  <obrufau@igalia.com>

        Clarify code for logical-to-physical mappings, and add physical-to-logical mappings
        https://bugs.webkit.org/show_bug.cgi?id=237967

        Reviewed by Darin Adler.

        Add tests.

        * TestWebKitAPI/CMakeLists.txt:
        * TestWebKitAPI/TestWebKitAPI.xcodeproj/project.pbxproj:
        * TestWebKitAPI/Tests/WebCore/WritingModeTests.cpp: Added.
        (TestWebKitAPI::TEST):

2022-03-17  Aakash Jain  <aakash_jain@apple.com>

        XSS in EWS App
        https://bugs.webkit.org/show_bug.cgi?id=236633

        Reported by Iman Sharafaldin - Forward Security.

        Reviewed by Darin Adler.

        * CISupport/ews-app/ews/views/submittoews.py:
        (SubmitToEWS.post):

2022-03-16  Jonathan Bedard  <jbedard@apple.com>

        [reporelaypy] Support credentialed https repositories
        https://bugs.webkit.org/show_bug.cgi?id=237853
        <rdar://90252426>

        Reviewed by Ryan Haddad, Dewei Zhu and Stephanie Lewis.

        * Scripts/libraries/reporelaypy/reporelaypy/__init__.py: Bump version.
        * Scripts/libraries/reporelaypy/reporelaypy/checkout.py:
        (Checkout.Encoder.default): Pass credentials.
        (Checkout.clone): Add credentials to local configuration.
        (Checkout.add_credentials): Add username to .git/config and populate
        .git-credentials file appropriately.
        (Checkout.__init__): Re-add credentials.
        * Scripts/libraries/reporelaypy/reporelaypy/tests/checkout_unittest.py:
        (CheckoutUnittest.test_json):
        * Scripts/libraries/reporelaypy/setup.py: Bump version.

2022-03-17  Nikolas Zimmermann  <nzimmermann@igalia.com>

        Build broken on macOS Monterey 12.3 - PassKitSPI related error
        https://bugs.webkit.org/show_bug.cgi?id=238010
        <rdar://problem/90417687>

        Reviewed by Antoine Quint.

        Unbreak the macOS 12.3 build: assure that 'PKShippingMethod' is declared before used
        in the 'PKShippingMethods' interface. Fix various unused variable warnings.

        No new tests. No change in functionality.

        * TestWebKitAPI/Tests/WebKitCocoa/WKWebViewCloseAllMediaPresentations.mm:
        (loadPictureInPicture):

2022-03-17  Youenn Fablet  <youenn@apple.com>

        AudioContext is suspended on iOS when page is backgrounded
        https://bugs.webkit.org/show_bug.cgi?id=237878

        Reviewed by Eric Carlson.

        * TestWebKitAPI/Tests/WebKitCocoa/GPUProcess.mm:
        * TestWebKitAPI/Tests/WebKitCocoa/audio-context-playing.html:

2022-03-16  Jonathan Bedard  <jbedard@apple.com>

        [Merge-Queue] Add step to make comment on pull requests
        https://bugs.webkit.org/show_bug.cgi?id=237962
        <rdar://problem/90371727>

        Reviewed by Aakash Jain.

        * CISupport/ews-build/steps.py:
        (GitHubMixin.comment_on_pr): Make a comment on pull request for in repository.
        (ApplyPatch.evaluateCommand): Rename CommentOnBug to LeaveComment.
        (ValidateCommiterAndReviewer.fail_build): Ditto.
        (ValidateChangeLogAndReviewer.evaluateCommand): Ditto.
        (LeaveComment): Renamed from CommentOnBug, support pull request
        (LeaveComment.start):
        (LeaveComment.getResultSummary):
        (AnalyzeCompileWebKitResults.analyzeResults): Rename CommentOnBug to LeaveComment.
        (AnalyzeLayoutTestsResults.report_failure): Ditto.
        (FindModifiedChangeLogs.evaluateCommand): Ditto.
        (CreateLocalGITCommit.evaluateCommand): Ditto.
        (PushCommitToWebKitRepo.evaluateCommand): Ditto.
        (CommentOnBug): Renamed to LeaveComment.

2022-03-16  Basuke Suzuki  <basuke.suzuki@sony.com>

        Suppress warnings for implicit conversion from unsigned long to double
        https://bugs.webkit.org/show_bug.cgi?id=237899
        <rdar://problem/90364907>

        Reviewed by Darin Adler.

        Add static_cast for approx casting to double.

        * TestWebKitAPI/Tests/WTF/Int128.cpp:
        (TestWebKitAPI::TEST):

2022-03-15  Jonathan Bedard  <jbedard@apple.com>

        [Merge-Queue] Rename patch_reviewer
        https://bugs.webkit.org/show_bug.cgi?id=237916
        <rdar://problem/90324765>

        Reviewed by Aakash Jain.

        Rename patch_reviewer to reviewer for compatibility with
        pull requests.

        * CISupport/ews-build/steps.py:
        (ApplyPatch.start):
        (BugzillaMixin._does_patch_have_acceptable_review_flag):
        (ValidateCommiterAndReviewer.start):
        * CISupport/ews-build/steps_unittest.py:

2022-03-16  Youenn Fablet  <youenn@apple.com>

        Make MIMETypeRegistry::mimeTypeForPath take a StringView
        https://bugs.webkit.org/show_bug.cgi?id=236441
        <rdar://problem/89084526>

        Reviewed by Chris Dumez.

        * TestWebKitAPI/cocoa/TestInspectorURLSchemeHandler.mm:
        (-[TestInspectorURLSchemeHandler webView:startURLSchemeTask:]):

2022-03-15  Diego Pino Garcia  <dpino@igalia.com>

        [GLIB] Unreviewed, fix build for Ubuntu 18.04 and Debian Stable after r291229
        https://bugs.webkit.org/show_bug.cgi?id=237938

        * TestWebKitAPI/Tests/JavaScriptCore/glib/TestJSC.cpp:
        (elementSize):

2022-03-15  Saam Barati  <sbarati@apple.com>

        Add support for chrome-beta and chrome-dev to run-benchmark
        https://bugs.webkit.org/show_bug.cgi?id=237937

        Reviewed by Stephanie Lewis.

        * Scripts/webkitpy/benchmark_runner/browser_driver/osx_chrome_driver.py:
        (set_binary_location_impl):
        (OSXChromeDriver._set_chrome_binary_location):
        (OSXChromeCanaryDriver):
        (OSXChromeCanaryDriver._set_chrome_binary_location):
        (OSXChromeBetaDriver):
        (OSXChromeBetaDriver._set_chrome_binary_location):
        (OSXChromeDevDriver):
        (OSXChromeDevDriver._set_chrome_binary_location):

2022-03-15  Jonathan Bedard  <jbedard@apple.com>

        [Merge-Queue] Rename bugzilla_comment_text
        https://bugs.webkit.org/show_bug.cgi?id=237911
        <rdar://problem/90319995>

        Reviewed by Aakash Jain.

        Rename bugzilla_comment_text to comment_text to re-use
        code to comment on pull requests.

        * CISupport/ews-build/steps.py:
        (ApplyPatch.evaluateCommand):
        (ValidateCommiterAndReviewer.fail_build):
        (ValidateChangeLogAndReviewer.evaluateCommand):
        (CommentOnBug.start):
        (AnalyzeCompileWebKitResults.analyzeResults):
        (AnalyzeLayoutTestsResults.report_failure):
        (FindModifiedChangeLogs.evaluateCommand):
        (CreateLocalGITCommit.evaluateCommand):
        (PushCommitToWebKitRepo.evaluateCommand):
        * CISupport/ews-build/steps_unittest.py:

2022-03-15  Aditya Keerthi  <akeerthi@apple.com>

        [iOS] Indefinite hang when printing using a UIPrintPageRenderer
        https://bugs.webkit.org/show_bug.cgi?id=237835
        rdar://90002387

        Reviewed by Devin Rousso.

        Add API test coverage for printing web content to a PDF, using a
        UIPrintPageRenderer (which uses the main thread) and a
        UIPrintInteractionController (which uses a background thread).

        * TestWebKitAPI/Tests/WebKitCocoa/WKWebViewPrintFormatter.mm:
        (TEST):

2022-03-15  Alex Christensen  <achristensen@webkit.org>

        Stop using DYLD_INTERPOSE
        https://bugs.webkit.org/show_bug.cgi?id=237867

        Reviewed by Anders Carlsson.

        * Scripts/webkitpy/port/mac.py:
        (MacPort.setup_environ_for_server):
        * Scripts/webkitpy/port/mac_unittest.py:
        (MacTest.test_setup_environ_for_server):

2022-03-14  Jonathan Bedard  <jbedard@apple.com>

        [Merge-Queue] Fail draft PRs
        https://bugs.webkit.org/show_bug.cgi?id=237859
        <rdar://problem/90277316>

        Reviewed by Aakash Jain.

        We should never merge a draft pull request.

        * CISupport/ews-build/factories.py:
        (MergeQueueFactory.__init__): Verify that provided change is not a draft.
        * CISupport/ews-build/steps.py:
        (GitHubMixin._is_pr_draft): Check if pr_json indicates a draft PR.
        (ValidateChange.__init__): Accept verifyNoDraft flag.
        (ValidateChange.start):
        (ValidateChange.fail_build):
        (ValidateChange.validate_github): Fail the build if the provided PR is a draft.
        * CISupport/ews-build/steps_unittest.py:

2022-03-15  Youenn Fablet  <youenn@apple.com>

        Mark permission as denied if system forbids access to camera and/or microphone
        https://bugs.webkit.org/show_bug.cgi?id=237823

        Reviewed by Eric Carlson.

        * TestWebKitAPI/Tests/WebKit/GetUserMedia.mm:
        * TestWebKitAPI/Tests/WebKit/getUserMediaPermission.html:

2022-03-14  Wenson Hsieh  <wenson_hsieh@apple.com>

        [Mail compose] Allow copied resources with remote (HTTP/HTTPS) URLs to be pasted as attachments
        https://bugs.webkit.org/show_bug.cgi?id=237810
        rdar://90119983

        Reviewed by Devin Rousso.

        Add an API test to exercise copying remote images and pasting as attachment-backed images. This API test first
        loads a web page (simulating page load via HTTPS, along with multiple image subresources); it then pastes into
        an attachment-enabled WKWebView-based editor and verifies that the _WKAttachment UI delegate hooks are invoked
        with attachments corresponding to each of the remote images.

        * TestWebKitAPI/Tests/WebKitCocoa/WKAttachmentTests.mm:
        (TestWebKitAPI::TEST):

2022-03-14  Wenson Hsieh  <wenson_hsieh@apple.com>

        [Mail Compose] Spelling and grammar context menu items need custom identifiers
        https://bugs.webkit.org/show_bug.cgi?id=237804
        rdar://90124049

        Reviewed by Aditya Keerthi.

        Add a new API test to exercise the new identifiers.

        * TestWebKitAPI/TestWebKitAPI.xcodeproj/project.pbxproj:
        * TestWebKitAPI/Tests/mac/ContextMenuTests.mm: Added.
        (-[NSMenu itemWithIdentifier:]):
        (TestWebKitAPI::TEST):

2022-03-10  Jonathan Bedard  <jbedard@apple.com>

        [EWS] Clean up PR branches and remotes
        https://bugs.webkit.org/show_bug.cgi?id=237714
        <rdar://problem/88771970>

        Reviewed by Aakash Jain.

        * CISupport/ews-build/steps.py:
        (ShellMixin.shell_command): Use `sh` on Windows.
        (CleanGitRepo.run): Delete all non-origin remote and all unused branches.
        * CISupport/ews-build/steps_unittest.py:

2022-03-14  Jonathan Bedard  <jbedard@apple.com>

        [git-webkit] Handle comparing User and Contributor to None
        https://bugs.webkit.org/show_bug.cgi?id=237622
        <rdar://problem/89992772>

        Reviewed by Dewei Zhu.

        * Scripts/libraries/webkitbugspy/setup.py: Bump version.
        * Scripts/libraries/webkitbugspy/webkitbugspy/__init__.py: Ditto.
        * Scripts/libraries/webkitbugspy/webkitbugspy/tests/user_unittest.py:
        (TestUser.test_compare):
        * Scripts/libraries/webkitbugspy/webkitbugspy/user.py:
        (User.__cmp__): Handle 'None' case.
        * Scripts/libraries/webkitscmpy/webkitscmpy/contributor.py:
        (Contributor.__cmp__): Ditto.
        * Scripts/libraries/webkitscmpy/webkitscmpy/test/contributor_unittest.py:
        (TestContributor.test_comparison):

2022-03-14  Alejandro G. Castro  <alex@igalia.com>

        [Flatpack SDK] Api tests scripts have conflicting parameters with the flatpak scripts
        https://bugs.webkit.org/show_bug.cgi?id=237778

        Reviewed by Philippe Normand.

        run-gtk-tests and run-wpe-tests have arguments that cause
        conflicts with the flatpak sdk, we have to rewrite and consume
        some of them to avoid problems because we do not know what the
        user is requesting. This patch gives priority to the api tests
        parameters, the flatpak ones for the conflictive situations need
        to be passed with the long format, namely regenerate-toolchains
        and sccache-token.

        * Scripts/run-gtk-tests:
        * Scripts/run-wpe-tests:
        * glib/api_test_runner.py:
        (add_options):
        (get_runner_args):

2022-03-14  Jonathan Bedard  <jbedard@apple.com>

        [webkitcorepy] Do not fetch key without username
        https://bugs.webkit.org/show_bug.cgi?id=237830
        <rdar://problem/90248939>

        Unreviewed git-webkit fix.

        * Scripts/libraries/webkitcorepy/setup.py: Bump version.
        * Scripts/libraries/webkitcorepy/webkitcorepy/__init__.py: Ditto.
        * Scripts/libraries/webkitcorepy/webkitcorepy/credentials.py:
        (credentials): Only attempt to fetch key if username is defined.

2022-03-14  Adrian Perez de Castro  <aperez@igalia.com>

        [GLib] Expose typed arrays in the public API
        https://bugs.webkit.org/show_bug.cgi?id=197535

        Reviewed by Carlos Garcia Campos.

        This adds a set of new functions to operate on JSCValue objects which refer to typed
        arrays in the JavaScript side of the world. Typed array values can be created with an
        existing ArrayBuffer to hold the contents, in which case custom allocations are possible;
        or letting JSC handle allocation. Operating on typed arrays is expected to be done on an
        element-by-element basis, and in general it is recommended to use the functions dealing
        with the "length" (number of elements) of typed arrays; nevertheless it is also possible
        to retrieve their "size" and "offset" over the underlying ArrayBuffer, and/or retrieving
        said ArrayBuffer.

        * TestWebKitAPI/Tests/JavaScriptCore/glib/TestJSC.cpp: Added test for typed arrays.
        (elementSize):
        (testJSCTypedArray):
        (main):

2022-03-14  Kimmo Kinnunen  <kkinnunen@apple.com>

        WebGL context should use discrete gpu if the context is created when the window is on external monitor, ANGLE Metal backend
        https://bugs.webkit.org/show_bug.cgi?id=236487

        Reviewed by Kenneth Russell.

        Add tests to test that the windowGPUID affects the contexts being created.
        Avoid ifdefs by always compiling the tests and move the "platform can have
        multiple gpus / there is no multiple gpus in the platform" ifdef aspects
        to helper functions.

        * TestWebKitAPI/Tests/WebCore/cocoa/TestGraphicsContextGLCocoa.mm:
        (TestWebKitAPI::allDevices):
        (TestWebKitAPI::lowPowerDevice):
        (TestWebKitAPI::highPerformanceDevice):
        (TestWebKitAPI::hasMultipleGPUs):
        (TestWebKitAPI::TEST_F):

2022-03-12  Tim Horton  <timothy_horton@apple.com>

        Adopt FALLBACK_PLATFORM_NAME in place of FALLBACK_PLATFORM
        https://bugs.webkit.org/show_bug.cgi?id=237809

        Reviewed by Per Arne Vollan.

        * ContentExtensionTester/Configurations/SDKVariant.xcconfig:
        * DumpRenderTree/mac/Configurations/SDKVariant.xcconfig:
        * ImageDiff/cg/Configurations/SDKVariant.xcconfig:
        * MiniBrowser/Configurations/SDKVariant.xcconfig:
        * MobileMiniBrowser/Configurations/SDKVariant.xcconfig:
        * TestWebKitAPI/Configurations/SDKVariant.xcconfig:
        * WebEditingTester/Configurations/SDKVariant.xcconfig:
        * WebKitTestRunner/Configurations/SDKVariant.xcconfig:
        * lldb/lldbWebKitTester/Configurations/SDKVariant.xcconfig:

2022-03-11  Alex Christensen  <achristensen@webkit.org>

        Finish implementing modify-headers actions for WKContentRuleList SPI
        https://bugs.webkit.org/show_bug.cgi?id=237784

        Reviewed by Tim Hatcher.

        * TestWebKitAPI/Tests/WebCore/ContentExtensions.cpp:
        (TestWebKitAPI::TEST_F):

2022-03-11  Adrian Perez de Castro  <aperez@igalia.com>

        [GLib] Expose ArrayBuffer in the public API
        https://bugs.webkit.org/show_bug.cgi?id=237088

        Reviewed by Carlos Garcia Campos.

        This adds a set of new functions to operate on JSCValue objects which refer to array
        buffers in the JS side of the world. This allows sharing chunks of memory buffers
        efficiently with native code, without needing to copy nor encode data back and forth.

        * TestWebKitAPI/Tests/JavaScriptCore/glib/TestJSC.cpp: Added test for array buffers.
        (testJSCArrayBuffer):
        (main):

2022-03-11  Jonathan Bedard  <jbedard@apple.com>

        [Merge-Queue] Add queue triggered by label addition
        https://bugs.webkit.org/show_bug.cgi?id=237615
        <rdar://problem/89983452>

        Reviewed by Aakash Jain.

        * CISupport/ews-build/config.json: Add Merge-Queue.
        * CISupport/ews-build/events.py:
        (GitHubEventHandlerNoEdits): Remove action list, add merge-queue labels.
        (GitHubEventHandlerNoEdits.handle_pull_request): Let parent class filter actions, treat
        merge-queue label addition as a 'synchronize', but change event name to trigger different
        scheduler family.
        * CISupport/ews-build/factories.py:
        (MergeQueueFactory): Added.
        * CISupport/ews-build/factories_unittest.py:
        (TestExpectedBuildSteps):
        * CISupport/ews-build/loadConfig.py:
        (loadBuilderConfig): AnyBranchSchedulers should only accept events which match their name.
        * CISupport/ews-build/loadConfig_unittest.py:
        (ConfigDotJSONTest): Match pull request scheduler name to pull request event.

2022-03-11  Jonathan Bedard  <jbedard@apple.com>

        [Merge-Queue] Check for merge-queue labels
        https://bugs.webkit.org/show_bug.cgi?id=237690
        <rdar://problem/90064892>

        Reviewed by Aakash Jain.

        * CISupport/ews-build/steps.py:
        (GitHubMixin):
        (GitHubMixin.get_pr_json): Add retry.
        (GitHubMixin._is_pr_in_merge_queue): Check for merge-queue label.
        (GitHubMixin.should_send_email_for_pr): get_pr_json now owns logging.
        (ValidateChange.__init__): Add verifyMergeQueue flag.
        (ValidateChange):
        (ValidateChange.start): Add log to indicate PR has a merge-queue flag.
        (ValidateChange.validate_github): Add retry when getting PR json, add merge queue check.
        * CISupport/ews-build/steps_unittest.py:

2022-03-11  Wenson Hsieh  <wenson_hsieh@apple.com>

        [iOS] Add support for -[UITextInput removeEmojiAlternatives] on WKContentView
        https://bugs.webkit.org/show_bug.cgi?id=237742
        rdar://89647018

        Reviewed by Kate Cheney.

        Adjust an API test and augment an existing test to exercise `-removeEmojiAlternatives`.

        * TestWebKitAPI/Tests/ios/TextAlternatives.mm:
        (TestWebKitAPI::TEST):
        * TestWebKitAPI/ios/UIKitSPI.h:

2022-03-11  J Pascoe  <j_pascoe@apple.com>

        [WebAuthn] Support authenticatorSelection.residentKey ResidentKeyRequirement
        https://bugs.webkit.org/show_bug.cgi?id=237567
        rdar://89788378

        Reviewed by Brent Fulgham and Chris Dumez.

        Add API tests for authenticatorSelection.residentKey.

        * TestWebKitAPI/Tests/WebCore/CtapRequestTest.cpp:
        (TestWebKitAPI::TEST):
        * TestWebKitAPI/Tests/WebCore/CtapResponseTest.cpp:
        (TestWebKitAPI::TEST):

2022-03-10  Carlos Garcia Campos  <cgarcia@igalia.com>

        [GTK] Add a unit tests to check the remote inspector HTTP server
        https://bugs.webkit.org/show_bug.cgi?id=237708

        Reviewed by Michael Catanzaro.

        Rework the inspector server test to also allow to launch the HTTP server and check it correctly serves the
        target list page.

        * TestWebKitAPI/Tests/WebKitGtk/InspectorTestServer.cpp:
        (main):
        * TestWebKitAPI/Tests/WebKitGtk/TestInspectorServer.cpp:
        (InspectorHTTPServerTest::setup):
        (InspectorHTTPServerTest::teardown):
        (testInspectorServerPageList):
        (testInspectorHTTPServerPageList):
        (beforeAll):
        (afterAll):
        (stopTestServer): Deleted.
        (sigAbortHandler): Deleted.
        (connectToInspectorServer): Deleted.
        (waitUntilInspectorServerIsReady): Deleted.
        (startTestServer): Deleted.

2022-03-10  Peng Liu  <peng.liu6@apple.com>

        EnterPictureInPictureEvent event was renamed to PictureInPictureEvent in spec
        https://bugs.webkit.org/show_bug.cgi?id=221083

        Reviewed by Youenn Fablet.

        * TestWebKitAPI/Tests/WebKitCocoa/ProcessSwapOnNavigation.mm:

2022-03-10  Jonathan Bedard  <jbedard@apple.com>

        [git-webkit] Support multiple metadata locations
        https://bugs.webkit.org/show_bug.cgi?id=237395
        <rdar://problem/89715863>

        Reviewed by Dewei Zhu.

        * Scripts/libraries/webkitscmpy/setup.py: Bump version.
        * Scripts/libraries/webkitscmpy/webkitscmpy/__init__.py: Ditto.
        * Scripts/libraries/webkitscmpy/webkitscmpy/local/git.py:
        (Git): Rename PROJECT_CONFIG_PATH to GIT_CONFIG_EXTENSION.
        (Git.config): Use dynamic context.metadata instead of constant.
        * Scripts/libraries/webkitscmpy/webkitscmpy/local/scm.py:
        (Scm.__init__): Use self.metadata instead of constant.
        (Scm.metadata): Support multiple locations for this directory.
        * Scripts/libraries/webkitscmpy/webkitscmpy/program/setup.py:
        (Setup.git): Use dynamic repository.metadata instead of constant.
        * Scripts/libraries/webkitscmpy/webkitscmpy/test/git_unittest.py:

2022-03-10  Wenson Hsieh  <wenson_hsieh@apple.com>

        [iOS] Add support for -[UITextInput addTextAlternatives:] on WKContentView
        https://bugs.webkit.org/show_bug.cgi?id=237691
        rdar://89647018

        Reviewed by Aditya Keerthi.

        Add several basic API tests to exercise the new API; in particular, exercise both cases where the text
        alternative's primary text matches before the selection, where it does not match, and where it matches inside
        the selection.

        * TestWebKitAPI/TestWebKitAPI.xcodeproj/project.pbxproj:
        * TestWebKitAPI/Tests/ios/TextAlternatives.mm: Added.
        (-[TestWKWebView dictationAlternativesMarkerCount:]):
        (TestWebKitAPI::createWebViewForTestingTextAlternatives):
        (TestWebKitAPI::TEST):
        * TestWebKitAPI/ios/UIKitSPI.h:

2022-03-10  Elliott Williams  <emw@apple.com>

        [XCBuild] Fix GeneratedSources dependency validation errors
        https://bugs.webkit.org/show_bug.cgi?id=237490

        Reviewed by Alexey Proskuryakov.

        * Scripts/set-webkit-configuration: Add --validate-dependencies option.
        * WebKitTestRunner/DerivedSources-input.xcfilelist: Autogenerated changes.
        * WebKitTestRunner/DerivedSources.make: Explicitly depend on preprocessor.pm, which is
        imported by other scripts but not listed as a dependency.

2022-03-09  Jonathan Bedard  <jbedard@apple.com>

        [EWS] Add DEFAULT_BRANCH variable
        https://bugs.webkit.org/show_bug.cgi?id=237693
        <rdar://problem/90067276>

        Reviewed by Aakash Jain.

        * CISupport/ews-build/steps.py:
        (ShowIdentifier.evaluateCommand):
        (CheckOutPullRequest.run):
        (CleanGitRepo.__init__):

2022-03-10  Carlos Garcia Campos  <cgarcia@igalia.com>

        [GTK][WPE] Add initial support for PDF documents using PDF.js
        https://bugs.webkit.org/show_bug.cgi?id=237513

        Reviewed by Michael Catanzaro.

        Add a script to generate the GResource manifest for PDF.js sources.

        * glib/generate-pdfjs-gresource-manifest.py: Added.
        (get_filenames):
        (get_filenames.should_ignore_resource):
        (get_filenames.resource_name):
        (is_compressible):
        * gtk/manifest.txt.in: Add pdfjs to tarballs.
        * wpe/manifest.txt.in: Ditto.

2022-03-09  Jonathan Bedard  <jbedard@apple.com>

        [EWS] Support concept of 'blocked' pull requests
        https://bugs.webkit.org/show_bug.cgi?id=237370
        <rdar://problem/89689094>

        Unreviewed follow-up fix.

        Accidently landed change using string literals instead of variables.

        * CISupport/ews-build/steps.py:
        (GitHubMixin):
        (GitHubMixin._is_pr_blocked):
        (ValidateChange.validate_github):
        (BlockPullRequest.start):
        (BlockPullRequest.getResultSummary):

2022-03-09  Lauro Moura  <lmoura@igalia.com>

        [Tools] Add script to query results database
        https://bugs.webkit.org/show_bug.cgi?id=233800

        Reviewed by Jonathan Bedard.

        This commit adds a script to query https://results.webkit.org for the
        history of a testcase for a given bot/config. It includes a
        `--only-changes` switch to show only revisions when the actual changed
        from the previous one (useful to check when a test started failing).

        For now it supports only layout-tests and has GTK/WPE bots predefined,
        although full configurations (the query string for results.webkit.org)
        can be used to access other bots.

        * Scripts/webkit-test-results: Added.

2022-03-09  Lauro Moura  <lmoura@igalia.com>

        [webkitcorepy] Prefer xdg-open to open in linux
        https://bugs.webkit.org/show_bug.cgi?id=237655

        Reviewed by Jonathan Bedard.

        * Scripts/libraries/webkitcorepy/webkitcorepy/terminal.py:
        (Terminal.open_url):

2021-12-07  Zhifei Fang  <facetothefate@gmail.com>

        [results.webkit.org]Add selection box for results database.
        https://bugs.webkit.org/show_bug.cgi?id=233958

        Reviewed by Jonathan Bedard.

        Allow user can drag a selection box to select multiple dots.
        Allow user to use cmd + click to select multiple dots. 
        Allow user to use shift + click to select a row of dots.

        * Scripts/libraries/resultsdbpy/resultsdbpy/view/static/js/timeline.js:
        (TimelineFromEndpoint):
        (TimelineFromEndpoint.prototype.update):
        (TimelineFromEndpoint.prototype.getTestResultStatus):
        (TimelineFromEndpoint.prototype.getTestResultUrl):
        (TimelineFromEndpoint.prototype.render):
        * Scripts/libraries/resultsdbpy/resultsdbpy/view/static/js/tooltip.js:
        * Scripts/libraries/resultsdbpy/resultsdbpy/view/static/library/js/components/TimelineComponents.js:
        (pointRectCollisionDetect): Detact if a point and a rect have a insertion.
        (rectRectCollisionDetect): Detact if two rects have a insertion.
        (XScrollableCanvasProvider): Add selection box.
        (xScrollStreamRenderFactory):
        (Timeline.CanvasSeriesComponent): Add selection box , cmd + click and shift + click.
        (prototype.ExpandableSeriesComponent):
        (prototype.Timeline.CanvasContainer):

2022-03-01  Jonathan Bedard  <jbedard@apple.com>

        [EWS] Support concept of 'blocked' pull requests
        https://bugs.webkit.org/show_bug.cgi?id=237370
        <rdar://problem/89689094>

        Reviewed by Ryan Haddad.

        cq- communicates that a change is blocked, either by an engineer or by a failed EWS run.
        "changes requested" is not as dramatic as "cq-", so we are adding the concept of a "blocked"
        pull request, which has simlar effects to "cq-".

        * CISupport/ews-build/steps.py:
        (GitHubMixin._is_pr_blocked): Check if a pull request currently has the "blocked" tag.
        (GitHubMixin.modify_label): Add or remove a label from a pull request.
        (SetCommitQueueMinusFlagOnPatch.hideStepIf): Added.
        (BlockPullRequest): Added.
        (AnalyzeCompileWebKitResults.analyzeResults): Block PR if failed.
        (AnalyzeLayoutTestsResults.report_failure): Ditto.

2022-03-09  Jonathan Bedard  <jbedard@apple.com>

        [git-webkit] Extract revision from `git svn dcommit` (Follow-up fix)
        https://bugs.webkit.org/show_bug.cgi?id=236849
        <rdar://problem/89155179>

        Unreviewed follow-up fix.

        * Scripts/libraries/webkitscmpy/setup.py: Bump version.
        * Scripts/libraries/webkitscmpy/webkitscmpy/__init__.py: Ditto.
        * Scripts/libraries/webkitscmpy/webkitscmpy/program/land.py:
        (Land.main): Only capture stdout.

2022-03-09  Angelos Oikonomopoulos  <angelos@igalia.com>

        [JSC] Make runner should only schedule tests on live remotes
        https://bugs.webkit.org/show_bug.cgi?id=237030

        Reviewed by Adrian Perez de Castro.

        The make runner does static scheduling of tests, i.e. it will
        assign tests to all known remotes. In practice, this means that
        even though the make runner participates in the retry loop, it
        will always end up scheduling any tests that failed to run
        (e.g. because the remote was down on startup or went away during
        testing) on all remotes, including ones that are known to be down.

        This patch makes it slightly more robust by introducing a liveness
        check (getLiveRemoteHosts) before the static scheduling, i.e.
        1. in the initial preparation of the tests to run (prepareArtifacts) and
        2. in refreshExecution.

        It reuses the command to get the number of processors as the
        liveness check (it's a command we know currenly works in all
        supported remotes), so flips numberOfProcessors inside-out.
        While here, it adds getconf _NPROCESSORS_ONLN as a final attempt
        to get the number of processors.

        This does not mean that the make runner is now robust against
        flaky remotes. At the very least, it's still missing an ssh
        timeout (so it won't hang e.g. when hosts go away after the
        initial connection is established) and child cleanup (e.g. when
        bailing early from one remote in forEachRemote, it needs to kill
        all children for other remotes, or we might end up retrying while
        the old jobs are still running). But it's getting there.

        Q: But isn't the GNU parallel runner much better suited for
        handling flaky remotes?

        A: Yes. However, the make runner is (somewhat) better at keeping
        the remote CPUs busy with "fast" remotes, so we may still want to
        use it when the remotes are both fast and stable enough. That
        said, it still needs to be able to recover from the occasional
        failed remote without producing false test failures.

        * Scripts/run-jsc-stress-tests:
        * Scripts/webkitruby/jsc-stress-test/executor.rb:
        Make remoteHosts available to refreshExecution.

2022-03-08  Jean-Yves Avenard  <jya@apple.com>

        Have MediaFormatReader plugin use WebMParser directly
        https://bugs.webkit.org/show_bug.cgi?id=237594
        rdar://89960307

        Reviewed by Eric Carlson.

        * TestWebKitAPI/Tests/WebCore/SampleMap.cpp:

2022-03-08  John Cunningham  <johncunningham@apple.com>

        RemoteGraphicsContextGL ReadPixels does not preserve contents for area that is not part of the Framebuffer
        https://bugs.webkit.org/show_bug.cgi?id=222410
        <rdar://problem/75025951>

        Reviewed by Kimmo Kinnunen.

        Make a copy of the data buffer passed into readnpixels so that reads outside the framebuffer contain
        the expected results, rather than being zero'd.

        * Scripts/generate-gpup-webgl:

2022-03-08  Jean-Yves Avenard  <jya@apple.com>

        Split SourceBufferParserWebM and have platform agnostic WebMParser
        https://bugs.webkit.org/show_bug.cgi?id=237472
        rdar://problem/89810969

        Reviewed by Eric Carlson.

        * TestWebKitAPI/Tests/WebCore/SampleMap.cpp: Update following base class definition change.

2022-03-08  Alex Christensen  <achristensen@webkit.org>

        Remove unused _grantAccessToPreferenceService
        https://bugs.webkit.org/show_bug.cgi?id=237623

        Reviewed by Per Arne Vollan.

        * TestWebKitAPI/TestWebKitAPI.xcodeproj/project.pbxproj:
        * TestWebKitAPI/Tests/WebKit/GrantAccessToPreferencesService.mm: Removed.

2022-03-08  Chris Dumez  <cdumez@apple.com>

        Rename allow-custom-protocols-navigation to allow-top-navigation-to-custom-protocols
        https://bugs.webkit.org/show_bug.cgi?id=237605

        Reviewed by Darin Adler.

        * TestWebKitAPI/Tests/WebKitCocoa/Navigation.mm:
        (TEST):

2022-03-08  Jonathan Bedard  <jbedard@apple.com>

        [git-webkit] Prompt user when GitHub credentials are likely incorrect
        https://bugs.webkit.org/show_bug.cgi?id=237450
        <rdar://problem/89781069>

        Reviewed by Dewei Zhu.

        GitHub doesn't make it obvious when credentials are invalid, but our scripts
        can make an educated guess when invalid credentials are the root cause.

        * Scripts/libraries/webkitbugspy/setup.py: Bump version.
        * Scripts/libraries/webkitbugspy/webkitbugspy/__init__.py: Ditto.
        * Scripts/libraries/webkitbugspy/webkitbugspy/github.py:
        (Tracker): Add REFRESH_TOKEN_PROMPT.
        * Scripts/libraries/webkitscmpy/setup.py: Bump version.
        * Scripts/libraries/webkitscmpy/webkitscmpy/__init__.py: Ditto.
        * Scripts/libraries/webkitscmpy/webkitscmpy/remote/git_hub.py:
        (GitHub.PRGenerator.create):
        (GitHub.PRGenerator.update):
        (GitHub.request):
        * Scripts/libraries/webkitscmpy/webkitscmpy/test/checkout_unittest.py:
        (TestCheckout.test_no_pr_github):

2022-03-08  Jonathan Bedard  <jbedard@apple.com>

        [git-webkit] Set bug tracker usernames from contributors.json
        https://bugs.webkit.org/show_bug.cgi?id=237608
        <rdar://problem/89971547>

        Reviewed by Dewei Zhu.

        * Scripts/libraries/webkitscmpy/setup.py: Bump version.
        * Scripts/libraries/webkitscmpy/webkitscmpy/__init__.py: Ditto.
        * Scripts/libraries/webkitscmpy/webkitscmpy/local/scm.py:
        (Scm.__init__): Set GitHub and bugzilla usernames from contributors.json

2022-03-08  Youenn Fablet  <youenn@apple.com>

        Add a preference to mute video capture in case audio capture gets interrupted
        https://bugs.webkit.org/show_bug.cgi?id=237524
        <rdar://78421282>

        Reviewed by Eric Carlson.

        Add support for interrupt mock microphone devices.

        * WebKitTestRunner/InjectedBundle/Bindings/TestRunner.idl:
        * WebKitTestRunner/InjectedBundle/TestRunner.cpp:
        * WebKitTestRunner/InjectedBundle/TestRunner.h:
        * WebKitTestRunner/TestController.cpp:
        * WebKitTestRunner/TestController.h:
        * WebKitTestRunner/TestInvocation.cpp:

2022-03-08  Carlos Garcia Campos  <cgarcia@igalia.com>

        [GTK][WPE] Do not add new modules under ThirdParty to the tarball
        https://bugs.webkit.org/show_bug.cgi?id=237519

        Reviewed by Michael Catanzaro.

        We currently include ThirdParty and exclude individually what we don't want in the tarball. That means every
        time something new is added to ThirdParty we have to manually exclude it. It's better to exclude ThirdParty and
        manually add what we need instead.

        * gtk/manifest.txt.in:
        * wpe/manifest.txt.in:

2022-03-08  Sihui Liu  <sihui_liu@apple.com>

        Add early return for empty path in makeAllDirectories
        https://bugs.webkit.org/show_bug.cgi?id=237540
        rdar://89901536

        Reviewed by Chris Dumez.

        * TestWebKitAPI/Tests/WTF/FileSystem.cpp:
        (TestWebKitAPI::TEST_F):

2022-03-07  David Kilzer  <ddkilzer@apple.com>

        Fix Release builds for sanitizers by defining RELEASE_WITHOUT_OPTIMIZATIONS
        <https://webkit.org/b/237556>
        <rdar://problem/89929061>

        Reviewed by Kate Cheney.

        * sanitizer/sanitizer.xcconfig:
        (OTHER_CFLAGS): Add `-DRELEASE_WITHOUT_OPTIMIZATIONS` so Release
        builds at lower optimization levels don't fail.

2022-03-07  Jean-Yves Avenard  <jya@apple.com>

        Add ability to convert FragmentedSharedBuffer to CMBlockBuffer
        https://bugs.webkit.org/show_bug.cgi?id=237075

        Reviewed by Jer Noble.

        * TestWebKitAPI/Tests/WebCore/SharedBuffer.cpp:
        (TestWebKitAPI::TEST_F):

2022-03-07  Jean-Yves Avenard  <jya@apple.com>

        MediaTime::invalidTime() conversion to CMTime incorrectly creates a valid time.
        https://bugs.webkit.org/show_bug.cgi?id=237473
        rdar://problem/89814921

        Reviewed by Jer Noble.

        Fly-by fixes: AVFoundationSoftLinkTest wasn't being compiled

        * TestWebKitAPI/TestWebKitAPI.xcodeproj/project.pbxproj:
        * TestWebKitAPI/Tests/WebCore/cocoa/AVFoundationSoftLinkTest.mm:
        (TestWebKitAPI::TEST):
        * TestWebKitAPI/Tests/WebCore/cocoa/CoreMediaUtilities.mm: Added.
        (TestWebKitAPI::TEST):

2022-03-07  Chris Dumez  <cdumez@apple.com>

        allow-custom-protocols-navigation sandbox flag.
        https://bugs.webkit.org/show_bug.cgi?id=237269
        <rdar://problem/89899736>

        Reviewed by Geoffrey Garen.

        Add API test coverage.

        * TestWebKitAPI/Tests/WebKitCocoa/Navigation.mm:
        (TEST):

2022-03-07  Jonathan Bedard  <jbedard@apple.com>

        [iOS] editing/async-clipboard/* 20 tests are flaky timeouts on iOS
        https://bugs.webkit.org/show_bug.cgi?id=237372
        <rdar://problem/89689914>

        Reviewed by Alexey Proskuryakov.

        * CISupport/kill-old-processes: Kill "Simulator" process (since killing Simulator.app
        won't do anything), shutdown simulators before killing processes. Check that simulators
        are shut down before continuing.

2022-03-07  Chris Dumez  <cdumez@apple.com>

        Optimize the passing of data across threads
        https://bugs.webkit.org/show_bug.cgi?id=237502

        Reviewed by Geoff Garen.

        Expand test coverage for crossThreadCopy() and make sure the optimizations are working
        when called on a r-value reference.

        * TestWebKitAPI/Tests/WTF/CrossThreadCopier.cpp:
        (TestWebKitAPI::TEST):
        * TestWebKitAPI/Tests/WTF/Vector.cpp:
        (TestWebKitAPI::TEST):

2022-03-07  Jonathan Bedard  <jbedard@apple.com>

        [git-webkit] Derive branch name from bug title (Follow-up fix)
        https://bugs.webkit.org/show_bug.cgi?id=237284
        <rdar://problem/89578241>

        Unreviewed follow-up fix.

        * Scripts/libraries/webkitscmpy/setup.py: Bump version.
        * Scripts/libraries/webkitscmpy/webkitscmpy/__init__.py: Ditto.
        * Scripts/libraries/webkitscmpy/webkitscmpy/test/branch_unittest.py:
        (TestBranch.test_basic_svn): Using an integer will attempt to find a bug number.
        (TestBranch.test_basic_git): Ditto.

2022-03-07  Jonathan Bedard  <jbedard@apple.com>

        [webkitbugspy] Allow creation of new issues
        https://bugs.webkit.org/show_bug.cgi?id=237123
        <rdar://problem/89388181>

        Reviewed by Dewei Zhu.

        * Scripts/libraries/webkitbugspy/setup.py: Bump version.
        * Scripts/libraries/webkitbugspy/webkitbugspy/__init__.py: Ditto.
        * Scripts/libraries/webkitbugspy/webkitbugspy/bugzilla.py:
        (Tracker.projects): Return a dictionary of projects, components and versions.
        (Tracker.create): Create a new bug, prompting user for product, component and version
        if needed.
        * Scripts/libraries/webkitbugspy/webkitbugspy/github.py:
        (Tracker.labels): Return a dictionary of all labels associated with the project.
        (Tracker.projects): Return an empty dictionary.
        (Tracker.create): Create a new issue.
        * Scripts/libraries/webkitbugspy/webkitbugspy/mocks/__init__.py: Export PROJECT data.
        * Scripts/libraries/webkitbugspy/webkitbugspy/mocks/base.py:
        (Base.__init__): Mock trackers should define a project dictionary.
        * Scripts/libraries/webkitbugspy/webkitbugspy/mocks/bugzilla.py:
        (Bugzilla.__init__):
        (Bugzilla._product_details): Derive product details from project dictionary.
        (Bugzilla._create): Create a new bug.
        (Bugzilla.request): Handle requests for product details and bug creation.
        * Scripts/libraries/webkitbugspy/webkitbugspy/mocks/data.py:
        * Scripts/libraries/webkitbugspy/webkitbugspy/mocks/github.py:
        (GitHub.__init__):
        (GitHub._labels): Return a list of project labels.
        (GitHub._create): Create a new issue.
        (GitHub.request): Handle requests for labels and issue creation.
        * Scripts/libraries/webkitbugspy/webkitbugspy/mocks/radar.py:
        (RadarClient.find_components): Mock radarclient's component search API.
        (RadarClient.create_radar): Mock radarclient's radar creation API.
        (Radar.Component): Added.
        (Radar.exceptions): Added.
        * Scripts/libraries/webkitbugspy/webkitbugspy/radar.py:
        (Tracker):
        (Tracker.Encoder.default): Pass 'projects' to radar instances.
        (Tracker.__init__): Callers should define projects to limit component scope.
        (Tracker.projects): Search radar components to provide a subset relevant to the declared projects.
        (Tracker.create): Create a radar, prompting user for component and version if needed.
        * Scripts/libraries/webkitbugspy/webkitbugspy/tests/bugzilla_unittest.py:
        (TestBugzilla.test_state_why):
        (TestBugzilla):
        (TestBugzilla.test_projects):
        (TestBugzilla.test_create):
        (TestBugzilla.test_create_prompt):
        * Scripts/libraries/webkitbugspy/webkitbugspy/tests/github_unittest.py:
        (TestGitHub.test_state_why):
        (TestGitHub):
        (TestGitHub.test_labels):
        (TestGitHub.test_projects):
        (TestGitHub.test_create):
        * Scripts/libraries/webkitbugspy/webkitbugspy/tests/radar_unittest.py:
        (TestRadar.test_state_why):
        (TestRadar):
        (TestRadar.test_projects):
        (TestRadar.test_create):
        (TestRadar.test_create_prompt):
        * Scripts/libraries/webkitbugspy/webkitbugspy/tracker.py:
        (Tracker.from_json): Pass 'projects' to radar instances.
        (Tracker.projects): Add base-class implementation.
        (Tracker.create): Ditto.

2022-03-06  Lauro Moura  <lmoura@igalia.com>

        [Flatpak SDK] Fix key expired treatment with Python3
        https://bugs.webkit.org/show_bug.cgi?id=237509

        Reviewed by Fujii Hironori.

        * flatpak/flatpakutils.py:
        (FlatpakObject.flatpak_update):

2022-03-06  Wenson Hsieh  <wenson_hsieh@apple.com>

        [iOS] Layer tree can get indefinitely frozen if WKWebView is unparented underneath -[UIWindow dealloc]
        https://bugs.webkit.org/show_bug.cgi?id=237505
        rdar://85563958

        Reviewed by Tim Horton.

        Add an API test to exercise the bug. This API test is comprised of the following series of steps:
        1. Create the web view and add it under window #1.
        2. Post a "did enter background" notification.
        3. Deallocate window #1 (thereby unparenting the web view in the process).
        4. Post a "will enter foreground" notification.
        5. Add the web view under window #2.
        6. Load some HTML content and wait for a presentation update.

        Before the fix, this test times out because the layer tree is permanently frozen after step (3), due to the
        `BackgroundApplication` reason, so the presentation update in step (6) never finishes.

        * TestWebKitAPI/TestWebKitAPI.xcodeproj/project.pbxproj:
        * TestWebKitAPI/Tests/ios/ApplicationStateTracking.mm: Added.
        (TestWebKitAPI::TEST):

2022-03-04  Sihui Liu  <sihui_liu@apple.com>

        Add null check for path in makeAllDirectories
        https://bugs.webkit.org/show_bug.cgi?id=237477

        Reviewed by Darin Adler.

        * TestWebKitAPI/Tests/WTF/FileSystem.cpp:
        (TestWebKitAPI::TEST_F):

2022-03-04  Myles C. Maxfield  <mmaxfield@apple.com>

        [iOS] Books ASSERTs upon opening a book with a debug build of WebKit
        https://bugs.webkit.org/show_bug.cgi?id=237445
        <rdar://problem/89776531>

        Reviewed by Alex Christensen.

        * TestWebKitAPI/Tests/WTF/FileSystem.cpp:
        (TestWebKitAPI::TEST_F):

2022-03-04  Chris Dumez  <cdumez@apple.com>

        URL's isolatedCopy() optimization when called on a r-value reference doesn't work
        https://bugs.webkit.org/show_bug.cgi?id=237481

        Reviewed by Geoffrey Garen.

        Add API test coverage.

        * TestWebKitAPI/Tests/WTF/URL.cpp:
        (TestWebKitAPI::TEST_F):

2022-03-04  Aditya Keerthi  <akeerthi@apple.com>

        [iOS] Unable to scroll to a found text range when there is an existing selection
        https://bugs.webkit.org/show_bug.cgi?id=237407
        rdar://89653213

        Reviewed by Wenson Hsieh.

        Add an API test that sets a selection in the document, finds some
        text outside the viewport, and scrolls to make the found text
        visible.

        * TestWebKitAPI/Tests/WebKitCocoa/FindInPage.mm:
        (-[TestScrollViewDelegate init]):
        (-[TestScrollViewDelegate scrollViewDidEndScrollingAnimation:]):
        (TEST):

2022-03-04  Philippe Normand  <pnormand@igalia.com>

        [Flatpak SDK] Upgrade from llvm12 to llvm13
        https://bugs.webkit.org/show_bug.cgi?id=237430

        Reviewed by Adrian Perez de Castro.

        * flatpak/flatpakutils.py:
        (WebkitFlatpak.run_in_sandbox):
        (WebkitFlatpak._get_dependency_packages):

2022-03-03  Ben Nham  <nham@apple.com>

        Enforce silent push quota
        https://bugs.webkit.org/show_bug.cgi?id=236863

        Reviewed by Brady Eidson.

        Modified existing push tests to show a notification. Added a new test case to make sure that
        subscriptions are removed when an origin reaches its quota of silent pushes.

        * TestWebKitAPI/TestNotificationProvider.cpp:
        (TestWebKitAPI::notificationPermissions):
        (TestWebKitAPI::TestNotificationProvider::TestNotificationProvider):
        (TestWebKitAPI::TestNotificationProvider::~TestNotificationProvider):
        (TestWebKitAPI::TestNotificationProvider::notificationPermissions):
        (TestWebKitAPI::TestNotificationProvider::setPermission):
        * TestWebKitAPI/Tests/WebCore/PushDatabase.cpp:
        (TestWebKitAPI::makeTemporaryDatabasePath):
        (TestWebKitAPI::getTopicsSync):
        (TestWebKitAPI::PushDatabaseTest::getTopics):
        (TestWebKitAPI::PushDatabaseTest::removeRecordsByBundleIdentifierAndSecurityOrigin):
        (TestWebKitAPI::PushDatabaseTest::incrementSilentPushCount):
        (TestWebKitAPI::operator==):
        (TestWebKitAPI::TEST_F):
        (TestWebKitAPI::TEST):
        * TestWebKitAPI/cocoa/HTTPServer.mm:
        (TestWebKitAPI::HTTPServer::origin const):

2022-03-03  Dewei Zhu  <dewei_zhu@apple.com>

        'run-benchmark' script should log http requests during benchmark run.
        https://bugs.webkit.org/show_bug.cgi?id=237076
        <rdar://89270825>

        Reviewed by Jonathan Bedard.

        Relanding 290583 with fix.
        Add support to log http requests during benchmark run for diagnostic purpose.
        AutoInstall sets 'AUTOINSTALL_CA_CERT_PATH' to environment variables when certificate is specified,
        and uses 'AUTOINSTALL_CA_CERT_PATH' when it's present in environment variables. This ensures scripts invoked
        from subprocess can use autoinstalled correcctly.

        * Scripts/libraries/webkitcorepy/webkitcorepy/autoinstall.py:
        (AutoInstall):
        (AutoInstall.set_index):
        * Scripts/webkitpy/__init__.py: Update 'attr' package version to 20.3.0 so match upgraded twisted version
        * Scripts/webkitpy/autoinstalled/twisted.py: Upgrade twisted version to latest python2 & python3 compatibile
        version with specified implicit dependencies.
        * Scripts/webkitpy/benchmark_runner/benchmark_runner.py: Ensure benchmark diagnostic directory is created.
        (BenchmarkRunner.__init__):
        * Scripts/webkitpy/benchmark_runner/http_server_driver/http_server/twisted_http_server.py: Add '--log-path'
        arugment to allow specify logging output and it defaults to '/tmp/run-benchmark-http.log'
        * Scripts/webkitpy/benchmark_runner/http_server_driver/http_server_driver.py:
        (HTTPServerDriver.set_device_id):
        (HTTPServerDriver):
        (HTTPServerDriver.set_http_log):
        * Scripts/webkitpy/benchmark_runner/http_server_driver/simple_http_server_driver.py: Pass http log path to
        twisted http server if specified.
        (SimpleHTTPServerDriver.__init__):
        (SimpleHTTPServerDriver.serve):
        (SimpleHTTPServerDriver.set_http_log):
        * Scripts/webkitpy/benchmark_runner/run_benchmark.py: Fix a tiny bug that default_diagnose_dir() is involked twice in
        argument parser help message.
        (config_argument_parser):
        * Scripts/webkitpy/benchmark_runner/webserver_benchmark_runner.py: Set http request log path if diagnostic directory
        is specified.
        (WebServerBenchmarkRunner.__init__):

2022-03-03  Jonathan Bedard  <jbedard@apple.com>

        [git-webkit] Handle new PR with old branch name
        https://bugs.webkit.org/show_bug.cgi?id=237457
        <rdar://problem/89788939>

        Reviewed by Dewei Zhu.

        * Scripts/libraries/webkitscmpy/setup.py: Bump version.
        * Scripts/libraries/webkitscmpy/webkitscmpy/__init__.py: Ditto.
        * Scripts/libraries/webkitscmpy/webkitscmpy/program/pull_request.py:
        (PullRequest.main):

2022-03-03  Sihui Liu  <sihui_liu@apple.com>

        Text manipulation does not observe updated title element
        https://bugs.webkit.org/show_bug.cgi?id=237435
        rdar://87318842

        Reviewed by Wenson Hsieh.

        * TestWebKitAPI/Tests/WebKitCocoa/TextManipulation.mm:
        (TestWebKitAPI::TEST):

2022-03-03  Lauro Moura  <lmoura@igalia.com>

        [Python3] Switch a few more glib scripts to Python3
        https://bugs.webkit.org/show_bug.cgi?id=237442

        Reviewed by Adrian Perez de Castro.

        * Scripts/check-for-global-bss-symbols-in-webkitgtk-libs: Update
        shebang.
        (bss_symbols): Decode Popen bytes output.
        * gtk/jhbuildrc: Update shebang.
        * gtk/ycm_extra_conf.py: Ditto.
        * jhbuild/jhbuild-wrapper: Ditto.
        (jhbuild_at_expected_revision): Decode Popen bytes output.
        * jhbuild/jhbuildrc_common.py: Remove uneeded shebang.
        * wpe/jhbuildrc: Update shebang.

2022-03-03  Jonathan Bedard  <jbedard@apple.com>

        [webkitcorepy] Disable prompt when saving credentials
        https://bugs.webkit.org/show_bug.cgi?id=237438
        <rdar://problem/89764417>

        Reviewed by Aakash Jain.

        * Scripts/libraries/webkitbugspy/setup.py: Bump version.
        * Scripts/libraries/webkitbugspy/webkitbugspy/__init__.py: Ditto.
        * Scripts/libraries/webkitbugspy/webkitbugspy/github.py:
        (Tracker.credentials): Pass 'save' to webkitcorepy.credentials.
        * Scripts/libraries/webkitcorepy/setup.py: Bump version.
        * Scripts/libraries/webkitcorepy/webkitcorepy/__init__.py: Ditto.
        * Scripts/libraries/webkitcorepy/webkitcorepy/credentials.py:
        (credentials): Unless caller explicitly disables saving, assume that all credentials
        should be saved to a system's keyring.
        * Scripts/libraries/webkitscmpy/setup.py: Bump version.
        * Scripts/libraries/webkitscmpy/webkitscmpy/__init__.py: Ditto.
        * Scripts/libraries/webkitscmpy/webkitscmpy/program/setup.py:
        (Setup.github): Automatically save any prompted credentials.
        (Setup.git): Ditto.
        * Scripts/libraries/webkitscmpy/webkitscmpy/remote/git_hub.py:
        (GitHub.credentials): Pass 'save' to github.Tracker.credentials.

2022-03-03  Jonathan Bedard  <jbedard@apple.com>

        [git-webkit] Open pre-populated GitHub page for new tokens
        https://bugs.webkit.org/show_bug.cgi?id=237436
        <rdar://problem/89763053>

        Reviewed by Ryan Haddad.

        GitHub gives us a way to pre-populate its token generation web page. We should
        open this page with appropriate arguments during setup.

        * Scripts/libraries/webkitbugspy/setup.py: Bump version.
        * Scripts/libraries/webkitbugspy/webkitbugspy/__init__.py: Ditto.
        * Scripts/libraries/webkitbugspy/webkitbugspy/github.py:
        (Tracker.credentials): Make 'prompt' into a function, allowing us to open a url
        and change the prompt based on the success of opening the url.
        * Scripts/libraries/webkitcorepy/setup.py: Bump version.
        * Scripts/libraries/webkitcorepy/webkitcorepy/__init__.py: Ditto.
        * Scripts/libraries/webkitcorepy/webkitcorepy/credentials.py:
        (credentials): Allow 'prompt' to be callable.

2022-03-03  Lauro Moura  <lmoura@igalia.com>

        [build.webkit.org] Add GTK queue using clang
        https://bugs.webkit.org/show_bug.cgi?id=229637

        Reviewed by Michael Catanzaro.

        This commit adds a specific queue to build with clang in place of GCC.
        It will help cover both toolchains and catch bugs and warnings
        that happen to be raised by/to affect only clang.

        Initially, it'll be a build-only queue, moving to a complete build and
        tester in the future. It'll use clang-12, the version available in the
        current SDK used by GTK and WPE.

        * CISupport/build-webkit-org/config.json:
        * CISupport/build-webkit-org/factories_unittest.py:
        (TestExpectedBuildSteps):

2022-03-03  Myles C. Maxfield  <mmaxfield@apple.com>

        [Style] Forbid spaces between type names and protocol names in Objective-C
        https://bugs.webkit.org/show_bug.cgi?id=237406

        Reviewed by Darin Adler.

        According to https://lists.webkit.org/pipermail/webkit-dev/2022-February/032130.html.

        Because the style checker uses regexes, we don't know what's a type name and what's
        a protocol name, so the checker simplifies the problem and just checks for "id <".

        * Scripts/webkitpy/style/checkers/cpp.py:
        (check_objc_protocol):
        (check_style):

2022-03-03  Jonathan Bedard  <jbedard@apple.com>

        [Python-3] Invoke webkit-patch with Python 3 by default (Follow-up fix)
        https://bugs.webkit.org/show_bug.cgi?id=231591
        <rdar://problem/84153640>

        Unreviewed follow-up fix.

        * Scripts/webkitpy/tool/commands/download.py:
        (AbstractRevertPrepCommand._prepare_state): Reason may be spread accross multiple arguments.
        * Scripts/webkitpy/tool/commands/download_unittest.py:

2022-03-03  Philippe Normand  <pnormand@igalia.com>

        [Python3] Switch a couple glib/flatpak scripts to Python3
        https://bugs.webkit.org/show_bug.cgi?id=237377

        Reviewed by Carlos Garcia Campos.

        * Scripts/update-webkit-flatpak: Update shebang to Python3.
        * Scripts/webkit-flatpak: Ditto.
        * glib/api_test_runner.py: Ditto.
        * glib/common.py: Remove useless shebang.
        * glib/generate-inspector-gresource-manifest.py: Update shebang to Python3.
        * glib/svn-revision: Ditto.

2022-03-02  Lauro Moura  <lmoura@igalia.com>

        [Tools] Fix linux_get_crash_log.py error logging with python3
        https://bugs.webkit.org/show_bug.cgi?id=237404

        Reviewed by Fujii Hironori.

        Avoid issues generating error logs after 247736@main defaulted to
        python3.

        * Scripts/webkitpy/port/linux_get_crash_log.py:
        (GDBCrashLogGenerator._get_gdb_output): Encode returncode before
        appending to bytes.

2022-03-02  Jonathan Bedard  <jbedard@apple.com>

        [webkitcorepy] Add Terminal.open_url
        https://bugs.webkit.org/show_bug.cgi?id=237386
        <rdar://problem/89703756>

        Reviewed by Don Olmstead.

        Different platforms have different commands to open URLs.

        * Scripts/libraries/webkitcorepy/setup.py: Bump version.
        * Scripts/libraries/webkitcorepy/webkitcorepy/__init__.py: Ditto.
        * Scripts/libraries/webkitcorepy/webkitcorepy/terminal.py:
        (Terminal): Add list of valid URL prefixes.
        (Terminal.open_url): If terminal is interactive, open the provided URL.
        * Scripts/libraries/webkitscmpy/setup.py: Bump version.
        * Scripts/libraries/webkitscmpy/webkitscmpy/__init__.py: Ditto.
        * Scripts/libraries/webkitscmpy/webkitscmpy/program/setup.py:
        (Setup.main): Invoke Terminal.open_url.

2022-03-02  Chris Dumez  <cdumez@apple.com>

        Unreviewed, address post-landing feedback from Darin on r290743

        * WebKitTestRunner/mac/EventSenderProxy.mm:
        (WTR::EventSenderProxy::mouseMoveTo):

2022-03-02  Jonathan Bedard  <jbedard@apple.com>

        [Python-3] Invoke webkit-patch with Python 3 by default
        https://bugs.webkit.org/show_bug.cgi?id=231591
        <rdar://problem/84153640>

        Reviewed by Ryan Haddad.
    
        * Scripts/webkit-patch: Change shebang to Python 3.

2022-03-02  Jonathan Bedard  <jbedard@apple.com>

        [git-webkit] Derive branch name from bug title
        https://bugs.webkit.org/show_bug.cgi?id=237284
        <rdar://problem/89578241 >

        Reviewed by Dewei Zhu.

        * Scripts/libraries/webkitscmpy/setup.py: Bump version.
        * Scripts/libraries/webkitscmpy/webkitscmpy/__init__.py: Ditto.
        * Scripts/libraries/webkitscmpy/webkitscmpy/program/branch.py:
        (Branch.to_branch_name): Convert string (particularly a bug title) to potential branch name.
        (Branch.main): If provided branch name is actually a bug number or URL, use the title
        of that bug as the branch name.
        * Scripts/libraries/webkitscmpy/webkitscmpy/test/branch_unittest.py:
        (TestBranch):
        (TestBranch.test_prompt_git):
        (TestBranch.test_prompt_number):
        (TestBranch.test_prompt_url):
        (TestBranch.test_invalid_branch):
        (TestBranch.test_to_branch_name):

2022-03-02  Jonathan Bedard  <jbedard@apple.com>

        [git-webkit] Sync personal fork by default
        https://bugs.webkit.org/show_bug.cgi?id=237324
        <rdar://problem/89618617>

        Reviewed by Dewei Zhu.

        * Scripts/libraries/webkitscmpy/setup.py: Bump version.
        * Scripts/libraries/webkitscmpy/webkitscmpy/__init__.py: Ditto.
        * Scripts/libraries/webkitscmpy/webkitscmpy/local/git.py:
        (Git): Add new webkitscmpy.update-fork option.
        * Scripts/libraries/webkitscmpy/webkitscmpy/mocks/local/git.py:
        * Scripts/libraries/webkitscmpy/webkitscmpy/program/pull_request.py:
        (PullRequest.main): If we are rebasing the source branch, we should push that synced branch
        to a user's personal fork, if such a fork exists.
        * Scripts/libraries/webkitscmpy/webkitscmpy/test/pull_request_unittest.py:

2022-03-02  Chris Dumez  <cdumez@apple.com>

        Mousemove events double-firing in Safari
        https://bugs.webkit.org/show_bug.cgi?id=237342
        <rdar://88025610>

        Reviewed by Wenson Hsieh.

        Call [WKWebView _simulateMouseMove:] SPI instead of calling [WKWebView mouseMoved:]
        since the latter calls are now being ignored.

        * TestWebKitAPI/cocoa/TestWKWebView.mm:
        (-[TestWKWebView mouseMoveToPoint:withFlags:]):
        * TestWebKitAPI/mac/PlatformWebViewMac.mm:
        (TestWebKitAPI::PlatformWebView::simulateMouseMove):
        * WebKitTestRunner/mac/EventSenderProxy.mm:
        (WTR::EventSenderProxy::mouseMoveTo):

2022-03-02  Sihui Liu  <sihui_liu@apple.com>

        Add assertion that no two sessions share the same general storage directory
        https://bugs.webkit.org/show_bug.cgi?id=236844
        <rdar://problem/89178566>

        Reviewed by Chris Dumez.

        Update the tests where two WebsiteDataStores are created with the same general storage directory.

        * TestWebKitAPI/Tests/WebKitCocoa/PrivateClickMeasurement.mm:
        (emptyObservationsDBPath):
        (emptyPcmDBPath):
        (cleanUp):
        * TestWebKitAPI/Tests/WebKitCocoa/PushAPI.mm:
        * TestWebKitAPI/Tests/WebKitCocoa/ResourceLoadStatistics.mm:
        (TEST):
        * TestWebKitAPI/Tests/WebKitCocoa/WebPushDaemon.mm:
        * TestWebKitAPI/Tests/WebKitCocoa/WebsiteDataStoreCustomPaths.mm:
        (runWebsiteDataStoreCustomPaths):

2022-03-02  Sihui Liu  <sihui_liu@apple.com>

        Add test coverage for deleting FileSystem data when file is being written
        https://bugs.webkit.org/show_bug.cgi?id=237353

        Reviewed by Chris Dumez.

        Verify that file can be removed from disk, and active FileSystemSyncAccessHandle is invalidated in this case.

        * TestWebKitAPI/Tests/WebKitCocoa/FileSystemAccess.mm:

2022-03-02  Alex Christensen  <achristensen@webkit.org>

        Add SPI _WKDataTask
        https://bugs.webkit.org/show_bug.cgi?id=237234

        Reviewed by Tim Horton.

        * TestWebKitAPI/Tests/WebKitCocoa/NetworkProcess.mm:
        (-[TestDataTaskDelegate dataTask:didReceiveAuthenticationChallenge:completionHandler:]):
        (-[TestDataTaskDelegate dataTask:didReceiveResponse:decisionHandler:]):
        (-[TestDataTaskDelegate dataTask:didReceiveData:]):
        (-[TestDataTaskDelegate dataTask:didCompleteWithError:]):
        (TEST):

2022-03-01  Wenson Hsieh  <wenson_hsieh@apple.com>

        Clipboard Paste dialog doesn't show on external monitors
        https://bugs.webkit.org/show_bug.cgi?id=236395
        rdar://88943577

        Reviewed by Tim Horton.

        Adjust the swizzled implementation of `-popUpContextMenu:withEvent:forView:` to additionally verify that the
        NSEvent we're presenting the menu with isn't `nil`.

        * WebKitTestRunner/mac/TestControllerMac.mm:
        (WTR::swizzledPopUpContextMenu):

2022-03-01  Fujii Hironori  <Hironori.Fujii@sony.com>

        WTF::SentinelLinkedList::iterator should have operator++ for range-for loop
        https://bugs.webkit.org/show_bug.cgi?id=237265

        Reviewed by Yusuke Suzuki.

        * TestWebKitAPI/Tests/WTF/SentinelLinkedList.cpp:
        (TestWebKitAPI::TEST):

2022-03-01  Fujii Hironori  <Hironori.Fujii@sony.com>

        [WinCairo][pywebsocket3] UnicodeDecodeError: 'charmap' codec can't decode byte 0x9d in position 640: character maps to <undefined>
        https://bugs.webkit.org/show_bug.cgi?id=237339

        Reviewed by Jonathan Bedard.

        After r290580 started to use pywebsocket3 and Python 3, Windows
        Python couldn't start WebSocket server due to UnicodeDecodeError.

        * Scripts/webkitpy/port/win.py:
        (WinPort.setup_environ_for_server): Added PYTHONUTF8 environment variable.

2022-03-01  Andres Gonzalez  <andresg_22@apple.com>

        Make accessibility/aria-hidden-false-works-in-subtrees.html async to pass in isolated tree mode.
        https://bugs.webkit.org/show_bug.cgi?id=237051
        <rdar://problem/89312156>

        Reviewed by Chris Fleizach.

        * WebKitTestRunner/InjectedBundle/mac/AccessibilityControllerMac.mm:
        (WTR::AccessibilityController::accessibleElementById):
        Convert the JSStringRef to NSString on the main thread and capture the
        NSString to be used on the AX secondary thread. This may be safer since
        JSStringRefs are supposed to be used on the main thread.

2022-03-01  Jonathan Bedard  <jbedard@apple.com>

        [git-webkit] Gate information URL on initial setup
        https://bugs.webkit.org/show_bug.cgi?id=237325
        <rdar://problem/89620175>

        Reviewed by Aakash Jain.

        * Scripts/libraries/webkitscmpy/setup.py: Bump version.
        * Scripts/libraries/webkitscmpy/webkitscmpy/__init__.py: Ditto.
        * Scripts/libraries/webkitscmpy/webkitscmpy/program/setup.py:
        (Setup.main): Offer to open documentation URL if repository has not been setup.
        * Scripts/libraries/webkitscmpy/webkitscmpy/test/setup_unittest.py:
        (TestSetup.test_github):

2022-03-01  J Pascoe  <j_pascoe@apple.com>

        REGRESSION(r290539-r290538): [ iOS ] 3 TestWebKitAPI.WebAuthenticationPanel.* tests are constantly failing/crashing. 
        https://bugs.webkit.org/show_bug.cgi?id=237285
        rdar://problem/89579460

        Reviewed by Brent Fulgham.

        Remove obsolete API test and ensure another has clean state.

        * TestWebKitAPI/Tests/WebKitCocoa/_WKWebAuthenticationPanel.mm:
        (TestWebKitAPI::TEST):

2022-03-01  Commit Queue  <commit-queue@webkit.org>

        Unreviewed, reverting r290325.
        https://bugs.webkit.org/show_bug.cgi?id=237326

        Broken patch

        Reverted changeset:

        "[GStreamer] Switch media player to playbin3"
        https://bugs.webkit.org/show_bug.cgi?id=236884
        https://commits.webkit.org/r290325

2022-03-01  Angelos Oikonomopoulos  <angelos@igalia.com>

        [JSC] Implement chunking for the GNU parallel runner
        https://bugs.webkit.org/show_bug.cgi?id=237028

        Reviewed by Adrian Perez de Castro.

        The GNU parallel runner can't keep up with the scheduling when using
        multiple fast remotes. This results in poor CPU utilization on the
        remotes and more waiting time.

        As a quick fix, allow the user to specify a --gnu-parallel-chunk-size,
        the value of which specifies the number of test jobs to schedule as a
        unit (defaults to 1). Specifying a higher value means longer-running
        jobs, so that GNU parallel can more efficiently schedule them.

        * Scripts/run-javascriptcore-tests:
        (runJSCStressTests):
        * Scripts/run-jsc-stress-tests:

2022-03-01  Sihui Liu  <sihui_liu@apple.com>

        Migrate third-party IndexedDB data to GeneralStorageDirectory
        https://bugs.webkit.org/show_bug.cgi?id=237283

        Reviewed by Chris Dumez.

        * TestWebKitAPI/TestWebKitAPI.xcodeproj/project.pbxproj:
        * TestWebKitAPI/Tests/WebKitCocoa/IndexedDBPersistence.mm:
        * TestWebKitAPI/Tests/WebKitCocoa/indexeddb-persistence-third-party.sqlite3: Added.

2022-02-28  Simon Fraser  <simon.fraser@apple.com>

        No animation when scroll snap scroller is navigated with the keyboard
        https://bugs.webkit.org/show_bug.cgi?id=236244

        Reviewed by Tim Horton.

        In fixing this bug I ran into the issue predicted in https://bugs.webkit.org/show_bug.cgi?id=234456#c6.
        As a workaround, explicitly set NSScrollAnimationEnabled to NO in both processes. This is a partial revert
        of r287228 which I tried, and failed to fix via bug 234488.

        * WebKitTestRunner/InjectedBundle/mac/InjectedBundleMac.mm:
        (WTR::InjectedBundle::platformInitialize):
        * WebKitTestRunner/mac/main.mm:
        (setDefaultsToConsistentValuesForTesting):

2022-02-28  Wenson Hsieh  <wenson_hsieh@apple.com>

        Add API testing infrastructure for "Markup Image" and "Copy Cropped Image"
        https://bugs.webkit.org/show_bug.cgi?id=236519
        rdar://89154213

        Reviewed by Tim Horton.

        Add API testing support (as well as a new API test) for the "Markup Image" flow.

        * TestWebKitAPI/Tests/WebKitCocoa/ImageAnalysisTests.mm:
        (TestWebKitAPI::TEST):
        (TestWebKitAPI::invokeImageMarkupAction):
        * TestWebKitAPI/Tests/WebKitCocoa/WKContentViewEditingActions.mm:

        Add an API test that triggers the "Markup Image" action, and verifies the following:
        - The first image is replaced with the canned image result (a 215-px-wide image of the WebKit logo).
        - The selection range is effectively unchanged.

        * TestWebKitAPI/cocoa/ImageAnalysisTestingUtilities.h:
        * TestWebKitAPI/cocoa/ImageAnalysisTestingUtilities.mm:

        Add a declaration for ImageAnalysisMarkupSwizzler, a helper class that is used in the new API test to make
        VisionKit return a canned image and cropped rect when invoking the SPI that corresponds to "Markup Image"; see
        WebKitAdditions change for more information.

        * TestWebKitAPI/cocoa/TestWKWebView.h:
        * TestWebKitAPI/cocoa/TestWKWebView.mm:
        (-[WKWebView selectedText]):
        * TestWebKitAPI/ios/TestUIMenuBuilder.h:
        * TestWebKitAPI/ios/TestUIMenuBuilder.mm:
        (-[TestUIMenuBuilder actionWithTitle:]):

        Refactor and rename this to return the found UIAction instead of just a BOOL indicating whether or not it could
        be found, and change existing call sites above to use `EXPECT_NULL` and `EXPECT_NOT_NULL`.

        (-[TestUIMenuBuilder containsActionWithTitle:]): Deleted.
        * TestWebKitAPI/ios/UIKitSPI.h:

2022-02-28  Christopher Reid  <chris.reid@sony.com>

        [Win] vswhere should search for Visual Studio Build tools
        https://bugs.webkit.org/show_bug.cgi?id=237229

        Reviewed by Ross Kirsling.

        * Scripts/webkitdirs.pm:

2022-02-28  Angelos Oikonomopoulos  <angelos@igalia.com>

        [webkit-patch] Allow user to opt out of browser for viewing the diff
        https://bugs.webkit.org/show_bug.cgi?id=220925

        Reviewed by Jonathan Bedard.

        The user may legitimately have a browser installed yet not want to
        use it to view the diff.

        * Scripts/webkitpy/common/system/user.py:
        (User.can_open_url):

2022-02-28  Jonathan Bedard  <jbedard@apple.com>

        Unreviewed, reverting r290583.

        Breaks webkit-patch

        Reverted changeset:

        "'run-benchmark' script should log http requests during
        benchmark run."
        https://bugs.webkit.org/show_bug.cgi?id=237076
        https://commits.webkit.org/r290583

2022-02-28  Pascal Abresch  <nep@packageloss.eu>

        Enable python3 for lighttpd
        https://bugs.webkit.org/show_bug.cgi?id=236938

        Reviewed by Darin Adler.

        This is needed for the Haiku port to use the python3 tests.
        This patch also removes the PHP support since all PHP tests have been removed and there are
        currently no plans to include new ones in the future.
        * Scripts/webkitpy/layout_tests/servers/http_server.py:
        (Lighttpd._prepare_config):
        * Scripts/webkitpy/layout_tests/servers/lighttpd.conf:

2022-02-22  Jonathan Bedard  <jbedard@apple.com>

        [run-webkit-tests] Use Python 3 (Part 3)
        https://bugs.webkit.org/show_bug.cgi?id=226658
        <rdar://problem/78882016 >

        Reviewed by Ryan Haddad.

        * CISupport/ews-build/steps.py:
        (RunWebKitTests): Change invocation to Python 3.
        * CISupport/ews-build/steps_unittest.py:
        (test_success):
        (test_warnings):

2022-02-27  Dewei Zhu  <dewei_zhu@apple.com>

        'run-benchmark' script should log http requests during benchmark run.
        https://bugs.webkit.org/show_bug.cgi?id=237076
        <rdar://89270825>

        Reviewed by Simon Fraser.

        Add support to log http requests during benchmark run for diagnostic purpose.
        * Scripts/webkitpy/__init__.py: Update 'attr' package version to 20.3.0 so match upgraded twisted version
        * Scripts/webkitpy/autoinstalled/twisted.py: Upgrade twisted version to latest python2 & python3 compatibile
        version.
        * Scripts/webkitpy/benchmark_runner/benchmark_runner.py: Ensure benchmark diagnostic directory is created.
        (BenchmarkRunner.__init__):
        * Scripts/webkitpy/benchmark_runner/http_server_driver/http_server/twisted_http_server.py: Add '--log-path'
        arugment to allow specify logging output and it defaults to '/tmp/run-benchmark-http.log'
        * Scripts/webkitpy/benchmark_runner/http_server_driver/http_server_driver.py:
        (HTTPServerDriver.set_device_id):
        (HTTPServerDriver):
        (HTTPServerDriver.set_http_log):
        * Scripts/webkitpy/benchmark_runner/http_server_driver/simple_http_server_driver.py: Pass http log path to
        twisted http server if specified.
        (SimpleHTTPServerDriver.__init__):
        (SimpleHTTPServerDriver.serve):
        (SimpleHTTPServerDriver.set_http_log):
        * Scripts/webkitpy/benchmark_runner/run_benchmark.py: Fix a tiny bug that default_diagnose_dir() is involked twice in
        argument parser help message.
        (config_argument_parser):
        * Scripts/webkitpy/benchmark_runner/webserver_benchmark_runner.py: Set http request log path if diagnostic directory
        is specified.
        (WebServerBenchmarkRunner.__init__):


2022-02-27  Jonathan Bedard  <jbedard@apple.com>

        webkitpy: WebSocket server doesn't support Python 3
        https://bugs.webkit.org/show_bug.cgi?id=230319
        <rdar://problem/58814743>

        Reviewed by Fujii Hironori.

        * Scripts/new-run-webkit-websocketserver: Change shebang.
        * Scripts/webkitpy/layout_tests/servers/websocket_server.py:
        (PyWebSocket._prepare_config): Invoke WebSocket server with Python 3.

2022-02-27  Chris Dumez  <cdumez@apple.com>

        Omit template parameter for SetForScope<> variables
        https://bugs.webkit.org/show_bug.cgi?id=237258

        Reviewed by Darin Adler.

        * TestWebKitAPI/Tests/WTF/SetForScope.cpp:
        (TestWebKitAPI::TEST):
        * TestWebKitAPI/Tests/WebKitCocoa/WKInspectorDelegate.mm:
        (TEST):
        * TestWebKitAPI/mac/TestFontOptions.mm:
        (-[TestFontOptions setShadowWidth:]):
        (-[TestFontOptions setShadowHeight:]):
        (-[TestFontOptions setShadowBlurRadius:]):
        (-[TestFontOptions setHasShadow:]):
        (-[TestFontOptions setForegroundColor:]):
        (-[TestFontOptions setBackgroundColor:]):
        * WebKitTestRunner/TestController.cpp:
        (WTR::TestController::resetStateToConsistentValues):
        (WTR::TestController::reattachPageToWebProcess):

2022-02-27  Chris Dumez  <cdumez@apple.com>

        Call WKNavigationDelegate.didFailProvisionalNavigation even after a cross-origin navigation with COOP
        https://bugs.webkit.org/show_bug.cgi?id=237071
        <rdar://problem/89354367>

        Reviewed by Darin Adler.

        Add API test coverage (Test was written by Alex Christensen).

        * TestWebKitAPI/Tests/WebKitCocoa/Navigation.mm:
        (TEST):

2022-02-25  Sihui Liu  <sihui_liu@apple.com>

        [macOS] TestWebKitAPI.WebKit.MigrateLocalStorageDataToGeneralStorageDirectory is a flaky failure
        https://bugs.webkit.org/show_bug.cgi?id=237065
        <rdar://problem/89324250>

        Reviewed by Alexey Proskuryakov.

        * TestWebKitAPI/Tests/WebKitCocoa/WebsiteDataStoreCustomPaths.mm:
        (TEST):

2022-02-25  Wenson Hsieh  <wenson_hsieh@apple.com>

        Adjust -[WKContentView _requiresKeyboardWhenFirstResponder] to account for editable web views
        https://bugs.webkit.org/show_bug.cgi?id=237226
        rdar://89447095

        Reviewed by Aditya Keerthi.

        Add an API test to exercise the change. This new API test is comprised of 3 parts:
        - Verify that `-_requiresKeyboardWhenFirstResponder` is NO after loading the page.
        - Verify that `-_requiresKeyboardWhenFirstResponder` becomes YES after making the web view editable.
        - Verify that `-_requiresKeyboardWhenFirstResponder` is NO again after focusing a readonly input inside the
          now-editable web view.

        * TestWebKitAPI/Tests/ios/KeyboardInputTestsIOS.mm:
        (TestWebKitAPI::TEST):
        * TestWebKitAPI/ios/UIKitSPI.h:

2022-02-25  J Pascoe  <j_pascoe@apple.com>

        [WebAuthn] Fallback to attestation=none whenever attestation fails
        https://bugs.webkit.org/show_bug.cgi?id=237223
        rdar://88767812

        Reviewed by Brent Fulgham.

        Add test for local authenticator attestation fallback behavior.

        * TestWebKitAPI/Tests/WebKitCocoa/_WKWebAuthenticationPanel.mm:
        (TestWebKitAPI::TEST):

2022-02-25  Brent Fulgham  <bfulgham@apple.com>

        WebKit continues to render PDF images in Captive Portal mode
        https://bugs.webkit.org/show_bug.cgi?id=237120
        <rdar://problem/89384234>

        Reviewed by Chris Dumez.

        WebKit should handle all PDF processing in PDF.JS when in Captive Portal mode. However, testing
        revealed that PDF images are still rendered natively. As a first step we should bypass the
        native PDF code path. A subsequent patch will handle in PDF.JS.

        We need to thread the state of the Captive Portal setting through the image loading code so that
        WebKit knows to bail out before consuming the PDF data in the native decoder.

        * TestWebKitAPI/TestWebKitAPI.xcodeproj/project.pbxproj:
        * TestWebKitAPI/Tests/WebKitCocoa/CaptivePortalPDF.html: Added.
        * TestWebKitAPI/Tests/WebKitCocoa/ProcessSwapOnNavigation.mm:
        (-[CaptivePortalMessageHandler userContentController:didReceiveScriptMessage:]): Add new test case.
        * TestWebKitAPI/Tests/WebKitCocoa/webkit-logo.pdf: Added.

2022-02-25  Sihui Liu  <sihui_liu@apple.com>

        Regression(r242729): m_origin in IDBDatabaseIdentifier is incorrect
        https://bugs.webkit.org/show_bug.cgi?id=237044

        Reviewed by Youenn Fablet.

        * TestWebKitAPI/Tests/WebKitCocoa/IndexedDBPersistence.mm:
        (-[IndexedDBMessageHandler userContentController:didReceiveScriptMessage:]):
        (TEST):

2022-02-25  Alex Christensen  <achristensen@webkit.org>

        Re-add YouTubePluginReplacement, removed in r285252
        https://bugs.webkit.org/show_bug.cgi?id=237182

        Reviewed by Chris Dumez.

        * TestWebKitAPI/TestWebKitAPI.xcodeproj/project.pbxproj:
        * TestWebKitAPI/Tests/WebCore/YouTubePluginReplacement.cpp:

2022-02-24  Jonathan Bedard  <jbedard@apple.com>

        [Python 3] Invoke validate-committer-lists with Python 3
        https://bugs.webkit.org/show_bug.cgi?id=237171
        <rdar://problem/89449485>

        Reviewed by Alexey Proskuryakov.

        * Scripts/validate-committer-lists:
        (CommitterListFromMailingList): Use https urls.
        (CommitterListFromMailingList._fetch_authors_and_last_commit_time_from_git_log):
        Handle commits in the canonical repository.
        (CommitterListFromGit.possibly_expired_committers): Use Python 3 sorting idioms.
        (CommitterListFromGit.possibly_inactive_reviewers): Declare process encoding.
        (CommitterListFromGit.print_possibly_expired_committers): Committers which are not in
        contributors.json or are only contributors cannot have expired committer status.
        (CommitterListFromGit.print_possibly_inactive_reviewers): String already utf-8.
        (CommitterListFromGit.print_committers_missing_from_committer_list): Check contributors,
        not committers.
        * Scripts/webkitpy/common/net/bugzilla/bugzilla.py:
        (BugzillaQueries.fetch_bugs_matching_quicksearch): Make urllib.quote invocations Python 3 compatible.
        (BugzillaQueries.fetch_bugs_matching_search): Ditto.
        (BugzillaQueries.fetch_bugs_from_review_queue): Ditto.
        (BugzillaQueries.fetch_login_userid_pairs_matching_substring): Ditto.
        (BugzillaQueries.is_invalid_bugzilla_email): Ditto.

2022-02-25  Kimmo Kinnunen  <kkinnunen@apple.com>

        REGRESSION(r289580): [ iOS macOS ] TestWebKitAPI.IPCTestingAPI.CanReceiveSharedMemory is a constant timeout
        https://bugs.webkit.org/show_bug.cgi?id=236744

        Reviewed by Antti Koivisto.

        * TestWebKitAPI/Tests/WebKitCocoa/IPCTestingAPI.mm:

2022-02-25  Carlos Garcia Campos  <cgarcia@igalia.com>

        AX: List item marker not exposed when not a direct child of a list item
        https://bugs.webkit.org/show_bug.cgi?id=236777
        <rdar://problem/89082485>

        Reviewed by Adrian Perez de Castro.

        * WebKitTestRunner/InjectedBundle/atspi/AccessibilityUIElementAtspi.cpp:
        (WTR::roleValueToString): Return AXStatic for Text role too.

2022-02-24  Alex Christensen  <achristensen@webkit.org>

        Unreviewed, reverting r290371.

        Caused assertion

        Reverted changeset:

        "Call WKNavigationDelegate.didFailProvisionalNavigation even
        after a cross-origin navigation with COOP"
        https://bugs.webkit.org/show_bug.cgi?id=237071
        https://commits.webkit.org/r290371

2022-02-24  Aditya Keerthi  <akeerthi@apple.com>

        [iOS] Add support for replacing WKFoundTextRanges
        https://bugs.webkit.org/show_bug.cgi?id=237151
        rdar://89258687

        Reviewed by Wenson Hsieh.

        Add a test that replaces found ranges.

        * TestWebKitAPI/Tests/WebKitCocoa/FindInPage.mm:
        (TEST):

2022-02-24  Jonathan Bedard  <jbedard@apple.com>

        [Python3] Remove shebangs from webkitpy files
        https://bugs.webkit.org/show_bug.cgi?id=237167
        <rdar://problem/89444955>

        Reviewed by Dewei Zhu.

        * Scripts/webkitpy/browserperfdash/browserperfdash_runner.py: Remove shebang.
        * Scripts/webkitpy/browserperfdash/browserperfdash_unittest.py: Ditto.
        * Scripts/webkitpy/common/attribute_saver.py: Ditto.
        * Scripts/webkitpy/common/attribute_saver_unittest.py: Ditto.
        * Scripts/webkitpy/common/net/bugzilla/test_expectation_updater.py: Ditto.
        * Scripts/webkitpy/common/net/bugzilla/test_expectation_updater_unittest.py: Ditto.
        * Scripts/webkitpy/layout_tests/servers/run_webkit_httpd.py: Ditto.
        * Scripts/webkitpy/layout_tests/views/buildbot_results.py: Ditto.
        * Scripts/webkitpy/w3c/test_converter.py: Ditto.
        * Scripts/webkitpy/w3c/test_importer.py: Ditto.
        * Scripts/webkitpy/w3c/test_parser.py: Ditto.
        * Scripts/webkitpy/xcode/sdk.py: Ditto.
        * Scripts/webkitpy/xcode/sdk_unittest.py: Ditto.

2022-02-24  Jonathan Bedard  <jbedard@apple.com>

        [Python3] Change shebang for various scripts
        https://bugs.webkit.org/show_bug.cgi?id=237155
        <rdar://problem/89436097>

        Reviewed by Ryan Haddad.

        * Scripts/lint-webkitpy: Change shebang to Python 3.
        * Scripts/open-layout-test: Ditto.
        * Scripts/run-imagediff: Ditto.
        * Scripts/run-minibrowser: Ditto.
        * Scripts/run-webkit-httpd: Ditto.
        * Scripts/test-webkit-scripts: Ditto.

2022-02-24  Jonathan Bedard  <jbedard@apple.com>

        [Python3] Make report-non-inclusive-language Python 3 compatible
        https://bugs.webkit.org/show_bug.cgi?id=237154
        <rdar://problem/89434987>

        Reviewed by Aakash Jain.

        * Scripts/report-non-inclusive-language: Make Python 3 compatible.

2022-02-24  Jonathan Bedard  <jbedard@apple.com>

        [Python3] Migrate Tools/CISupport to Python3
        https://bugs.webkit.org/show_bug.cgi?id=237148
        <rdar://problem/89430395>

        Reviewed by Aakash Jain.

        * CISupport/build-webkit-org/committer_auth_unittest_old.py: Removed.
        * CISupport/build-webkit-org/loadConfig_unittest.py: Change shebang to Python 3.
        * CISupport/build-webkit-org/make_passwords_json.py: Change shebang to Python 3,
        make Python 3 compatible.
        * CISupport/ews-build/email_unittest.py: Change shebang to Python 3.
        * CISupport/ews-build/loadConfig_unittest.py: Ditto.
        * CISupport/win/kill-old-processes: Ditto.

2022-02-24  Wenson Hsieh  <wenson_hsieh@apple.com>

        Refactor logic for showing "Markup Image" and Quick Note items in the callout bar
        https://bugs.webkit.org/show_bug.cgi?id=237127
        rdar://89396617

        Reviewed by Megan Gardner.

        Adjust a couple of existing API tests. See comments below.

        * TestWebKitAPI/TestWebKitAPI.xcodeproj/project.pbxproj:
        * TestWebKitAPI/Tests/WebKitCocoa/ImageAnalysisTests.mm:

        Refactor ImageAnalysisTests.MenuControllerItems to exercise `-buildMenuWithBuilder:` instead of swizzling
        UIMenuController methods and checking `-menuItems`.

        (TestWebKitAPI::swizzledSetMenuItems): Deleted.
        (): Deleted.
        * TestWebKitAPI/Tests/WebKitCocoa/WKContentViewEditingActions.mm:

        Refactor WebKit.AppHighlightsInImageOverlays to exercise `-buildMenuWithBuilder:` instead of passing in actions
        to `-targetForAction:withSender:`.

        * TestWebKitAPI/ios/TestUIMenuBuilder.h: Added.
        * TestWebKitAPI/ios/TestUIMenuBuilder.mm: Added.

        Add a helper class that conforms to UIMenuBuilder. This is used in the two API tests above as an argument to
        `-buildMenuWithBuilder:` in order to collect additional menu items that WKWebView adds to the callout bar.

        (-[TestUIMenuBuilder init]):
        (-[TestUIMenuBuilder system]):
        (-[TestUIMenuBuilder menuForIdentifier:]):
        (-[TestUIMenuBuilder findMatching:]):
        (-[TestUIMenuBuilder containsActionWithTitle:]):
        (-[TestUIMenuBuilder reset]):
        (-[TestUIMenuBuilder actionForIdentifier:]):
        (-[TestUIMenuBuilder commandForAction:propertyList:]):
        (-[TestUIMenuBuilder replaceMenuForIdentifier:withMenu:]):
        (-[TestUIMenuBuilder replaceChildrenOfMenuForIdentifier:fromChildrenBlock:]):
        (-[TestUIMenuBuilder insertChildMenu:atStartOfMenuForIdentifier:]):
        (-[TestUIMenuBuilder insertChildMenu:atEndOfMenuForIdentifier:]):
        (-[TestUIMenuBuilder removeMenuForIdentifier:]):
        (-[TestUIMenuBuilder insertSiblingMenu:beforeMenuForIdentifier:]):
        (-[TestUIMenuBuilder insertSiblingMenu:afterMenuForIdentifier:]):
        (-[TestUIMenuBuilder registerMenu:]):

2022-02-24  Jonathan Bedard  <jbedard@apple.com>

        [Python3] Convert shebangs in generate_xcfilelists_lib
        https://bugs.webkit.org/show_bug.cgi?id=237147
        <rdar://problem/89427981>

        Reviewed by Alexey Proskuryakov.

        * Scripts/webkitpy/generate_xcfilelists_lib/__init__.py: Change shebang to Python 3.
        * Scripts/webkitpy/generate_xcfilelists_lib/application.py: Ditto.
        * Scripts/webkitpy/generate_xcfilelists_lib/generators.py: Ditto.
        * Scripts/webkitpy/generate_xcfilelists_lib/util.py: Ditto.

2022-02-24  Devin Rousso  <drousso@apple.com>

        [MacCatalyst] REGRESSION(r290091): sometimes can crash if `WKWebView` is deallocated before the next visible content rect update
        https://bugs.webkit.org/show_bug.cgi?id=237126
        <rdar://problem/89345853>

        Reviewed by Tim Horton.

        * TestWebKitAPI/Tests/WebKitCocoa/WKWebViewResize.mm: Added.
        (TEST.WKWebViewResize.DoesNotAssertInDeallocAfterChangingFrame):
        (TEST.WKWebViewResize.DoesNotAssertInDeallocAfterChangingBounds):

        * TestWebKitAPI/SourcesCocoa.txt:
        * TestWebKitAPI/TestWebKitAPI.xcodeproj/project.pbxproj:

2022-02-24  J Pascoe  <j_pascoe@apple.com>

        Add myself (John Pascoe) to watchlist for authentication and WebCrypto
        https://bugs.webkit.org/show_bug.cgi?id=237121
        rdar://problem/89385797

        Reviewed by Alexey Proskuryakov.

        * Scripts/webkitpy/common/config/watchlist:

2022-02-22  Jonathan Bedard  <jbedard@apple.com>

        [run-webkit-tests] Use Python 3 (Part 2)
        https://bugs.webkit.org/show_bug.cgi?id=226658
        <rdar://problem/78882016>

        Reviewed by Ryan Haddad.

        * Scripts/run-webkit-tests: Change shebang to Python 3.

2022-02-24  Kimmo Kinnunen  <kkinnunen@apple.com>

        Thread safety analysis to assert "code is run sequentially" is not useful when code is mainly run with WorkQueues
        https://bugs.webkit.org/show_bug.cgi?id=236832

        Reviewed by Antti Koivisto.

        Test the added functionality to be able to use assertIsCurrent(thread/workQueue).

        Fix WTF_WorkQueue.DestroyDispatchedOnDispatchQueue test, it is now able to make the assertion correctly.
        - The object is created somewhere that is not the tested WorkQueue
        - The object is destroyed in the tested WorkQueue

        * Scripts/generate-gpup-webgl:
        * TestWebKitAPI/Tests/WTF/Threading.cpp:
        (TestWebKitAPI::TEST):
        * TestWebKitAPI/Tests/WTF/WorkQueue.cpp:
        (TestWebKitAPI::TEST):

2022-02-23  Chris Dumez  <cdumez@apple.com>

        Adopt more widely the new URL constructor that takes in a String
        https://bugs.webkit.org/show_bug.cgi?id=237099

        Reviewed by Darin Adler.

        * TestWebKitAPI/Tests/WTF/URLParser.cpp:
        (TestWebKitAPI::checkURL):
        (TestWebKitAPI::checkURLDifferences):
        (TestWebKitAPI::testUserPassword):
        * TestWebKitAPI/Tests/WTF/cocoa/URLExtras.mm:
        (TestWebKitAPI::TEST):
        * TestWebKitAPI/Tests/WebCore/ContentExtensions.cpp:
        (TestWebKitAPI::mainDocumentRequest):
        (TestWebKitAPI::subResourceRequest):
        (TestWebKitAPI::requestInTopAndFrameURLs):
        (TestWebKitAPI::TEST_F):
        * TestWebKitAPI/Tests/WebCore/RegistrableDomain.cpp:
        (TestWebKitAPI::TEST):
        * TestWebKitAPI/Tests/WebCore/SecurityOrigin.cpp:
        (TestWebKitAPI::TEST_F):
        * TestWebKitAPI/Tests/WebCore/curl/Cookies.cpp:
        (TestWebKitAPI::Curl::TEST_F):
        * TestWebKitAPI/Tests/WebKitCocoa/ApplicationManifest.mm:
        (TestWebKitAPI::TEST):
        * TestWebKitAPI/Tests/WebKitCocoa/TestSOAuthorization.mm:
        (TestWebKitAPI::TEST):
        * TestWebKitAPI/Tests/mac/SSLKeyGenerator.mm:

2022-02-23  Wenson Hsieh  <wenson_hsieh@apple.com>

        REGRESSION (288925?): [iOS] TestWebKitAPI.RequestTextInputContext.TextInteraction_FocusingReadOnlyElementShouldScrollToReveal is failing
        https://bugs.webkit.org/show_bug.cgi?id=237069
        rdar://89325305

        Reviewed by Kate Cheney.

        This iOS API test occasionally fails in some test runners in automation, due to `didScroll` still being false at
        the end of the test. While I was unable to reproduce (both locally, and using EWS test runners), from code
        inspection this test appears to be inherently flaky since the scrolling is triggered via editor state updates
        propagated through remote layer tree commits; however, the test only verifies that scrolling occurs after one
        IPC round-trip between the web and UI processes (due to the call to `-stringByEvaluatingJavaScript:`).

        Since the regression point is suspiciously close to r288925, it's possible that the optimizations introduced in
        r288925 removed an extra sync IPC round-trip to the web process and back when requesting an autocorrection
        context after element focus, which would make this flakiness easier to reproduce in some configurations.

        In any case, one speculative fix for this test is to simply wait for the scrolling to occur, instead of assuming
        that it occurs after a single IPC round-trip.

        * TestWebKitAPI/Tests/WebKitCocoa/RequestTextInputContext.mm:
        (TestWebKitAPI::TEST):

2022-02-23  Jonathan Bedard  <jbedard@apple.com>

        [run-webkit-tests] Catch OSError when sampling
        https://bugs.webkit.org/show_bug.cgi?id=237087
        <rdar://problem/89357299>

        Reviewed by Aakash Jain.

        * Scripts/webkitpy/port/darwin.py:
        (DarwinPort.sample_process): Catch OSError when either sampling a
        process or running spindump. These errors indicate the error gathering process
        failed, but such a failure should not be fatal to the entire test run.

2022-02-23  J Pascoe  <j_pascoe@apple.com>

        [WebAuthn] userHandle not marked nullable in _WKWebAuthenticationAssertionResponse
        https://bugs.webkit.org/show_bug.cgi?id=237043
        rdar://89317740

        Reviewed by Brent Fulgham.

        Create tests to check for null userHandle.

        * TestWebKitAPI/Tests/WebKitCocoa/_WKWebAuthenticationPanel.mm:
        (TestWebKitAPI::TEST):

2022-02-23  Philippe Normand  <pnormand@igalia.com>

        [GStreamer] De-initialize GStreamer before terminating WebProcess
        https://bugs.webkit.org/show_bug.cgi?id=237084

        Reviewed by Carlos Garcia Campos.

        * flatpak/flatpakutils.py:
        (WebkitFlatpak.setup_gstbuild): Do not add extra quotes to GST_TRACERS, this is not supposed
        to store paths.

2022-02-23  Alex Christensen  <achristensen@webkit.org>

        Call WKNavigationDelegate.didFailProvisionalNavigation even after a cross-origin navigation with COOP
        https://bugs.webkit.org/show_bug.cgi?id=237071
        <rdar://88652375>

        Reviewed by Chris Dumez.

        * TestWebKitAPI/Tests/WebKitCocoa/Navigation.mm:
        (TEST):

2022-02-23  Angelos Oikonomopoulos  <angelos@igalia.com>

        [JSC] Set ssh keepalive in run-jsc-stress-tests
        https://bugs.webkit.org/show_bug.cgi?id=237031

        Reviewed by Adrian Perez de Castro.

        If a remote goes down after an ssh connection has been established, we
        need to be able to detect that. Keep the common ssh config options in
        one constant and add ServerAliveInterval=30 to it.

        While here, change sshRead to execute ssh directly (instead of
        going through the shell). Similarly, don't open-code the read
        loop, just call IO.read.

        * Scripts/run-jsc-stress-tests:

2022-02-23  Kimmo Kinnunen  <kkinnunen@apple.com>

        Fix GPUP WebGL generator script wrt uninitialised sized span
        https://bugs.webkit.org/show_bug.cgi?id=235889

        Reviewed by Antti Koivisto.
        Fix the generator. The r290328 only edited the generated files.
        Add a other hunk missing from r290175.

        * Scripts/generate-gpup-webgl:

2022-02-23  Zan Dobersek  <zdobersek@igalia.com>

        [GStreamer] Add WebKitDMABufVideoSink
        https://bugs.webkit.org/show_bug.cgi?id=236883

        Reviewed by Philippe Normand.

        * Scripts/webkitpy/style/checker.py:
        Add two additional files under the GObject-style exceptions.

2022-02-23  Kimmo Kinnunen  <kkinnunen@apple.com>

        Thread safety analysis macros are confusing for non-Lock use-cases
        https://bugs.webkit.org/show_bug.cgi?id=237022

        Reviewed by Chris Dumez.

        * Scripts/webkitpy/style/checkers/cpp.py:
        (check_identifier_name_in_declaration):
        * TestWebKitAPI/Tests/WTF/ThreadAssertionsTest.cpp:
        (TestWebKitAPI::WTF_REQUIRES_CAPABILITY):

2022-02-23  Youenn Fablet  <youenn@apple.com>

        Enable WebRTCRemoteVideoFrameEnabled by default in WebKitTestRunner
        https://bugs.webkit.org/show_bug.cgi?id=236969

        Reviewed by Eric Carlson.

        * WebKitTestRunner/TestOptions.cpp:

2022-02-22  Chris Dumez  <cdumez@apple.com>

        Drop StringHasher::hashMemory() and use the modern Hasher instead
        https://bugs.webkit.org/show_bug.cgi?id=237049

        Reviewed by Sam Weinig.

        * TestWebKitAPI/Tests/WTF/StringHasher.cpp:

2022-02-22  Ryan Haddad  <ryanhaddad@apple.com>

        REGRESSION(r289580): [ iOS macOS ] TestWebKitAPI.IPCTestingAPI.CanReceiveSharedMemory is a constant timeout
        https://bugs.webkit.org/show_bug.cgi?id=236744

        Unreviewed test gardening.

        * TestWebKitAPI/Tests/WebKitCocoa/IPCTestingAPI.mm: Disable the test.
        (TEST):

2022-02-17  Ryan Haddad  <ryanhaddad@apple.com>

        Remove dormant queues from bot watchers dashboard
        https://bugs.webkit.org/show_bug.cgi?id=236809

        Reviewed by Alexey Proskuryakov.

        * CISupport/build-webkit-org/public_html/dashboard/Scripts/Dashboard.js:
        * CISupport/build-webkit-org/public_html/dashboard/Scripts/WebKitBuildbot.js:
        (WebKitBuildbot):
        * Tools/CISupport/build-webkit-org/public_html/dashboard/Styles/Main.css:

2022-02-22  Jonathan Bedard  <jbedard@apple.com>

        [git-webkit] Link to GitHub wiki
        https://bugs.webkit.org/show_bug.cgi?id=237048
        <rdar://problem/89307995>

        Reviewed by Ryan Haddad.

        * Scripts/libraries/webkitscmpy/setup.py: Bump version.
        * Scripts/libraries/webkitscmpy/webkitscmpy/__init__.py: Ditto.
        * Scripts/libraries/webkitscmpy/webkitscmpy/program/setup.py:
        (Setup.main): Add GitHub wiki link.
        * Scripts/libraries/webkitscmpy/webkitscmpy/test/setup_unittest.py:
        (TestSetup.test_github):

2022-02-22  Philippe Normand  <pnormand@igalia.com>

        [GStreamer] Switch media player to playbin3
        https://bugs.webkit.org/show_bug.cgi?id=236884

        Reviewed by Xabier Rodriguez-Calvar.

        Replace WEBKIT_GST_USE_PLAYBIN3 with WEBKIT_GST_USE_PLAYBIN2 that allows to opt-out of
        playbin3, if this is desired.

        * Scripts/webkitpy/port/gtk.py:
        (GtkPort.setup_environ_for_server):
        * Scripts/webkitpy/port/wpe.py:
        (WPEPort.setup_environ_for_server):

2022-02-22  Jonathan Bedard  <jbedard@apple.com>

        [git-webkit] Extract revision from `git svn dcommit`
        https://bugs.webkit.org/show_bug.cgi?id=236849
        <rdar://problem/89155179>

        Reviewed by Ryan Haddad.

        * Scripts/libraries/webkitscmpy/setup.py: Bump version.
        * Scripts/libraries/webkitscmpy/webkitscmpy/__init__.py: Ditto.
        * Scripts/libraries/webkitscmpy/webkitscmpy/mocks/local/git.py:
        (Git): Thoroughly mock `dcommit`
        * Scripts/libraries/webkitscmpy/webkitscmpy/program/land.py:
        (Land.main): Extract committed SVN revision from `git svn dcommit` command to accurately
        match landed commits to the pull request that generated them.
        * Scripts/libraries/webkitscmpy/webkitscmpy/test/land_unittest.py:
        (repository): Add revision to local commit.

2022-02-22  Dean Jackson  <dino@apple.com>

        Filter some build output from JSC
        https://bugs.webkit.org/show_bug.cgi?id=236885

        Reviewed by Simon Fraser.

        Add some filter rules for recently added output. In particular:
        - whatever prints out the build command
        - python executables now having the version numbers in the binary
        - creating entitlements files

        * Scripts/filter-build-webkit:
        (shouldIgnoreLine):

2022-02-22  Aditya Keerthi  <akeerthi@apple.com>

        [iOS] Adopt new _UITextSearching method for range comparison
        https://bugs.webkit.org/show_bug.cgi?id=237012
        rdar://88442811

        Reviewed by Devin Rousso.

        Ensure TestSearchAggregator conforms to _UITextSearchAggregator.

        * TestWebKitAPI/Tests/WebKitCocoa/FindInPage.mm:
        (-[TestSearchAggregator initWithCompletionHandler:]):
        (-[TestSearchAggregator allFoundRanges]):
        (-[TestSearchAggregator invalidateFoundRange:inDocument:]):
        (-[TestSearchAggregator invalidate]):
        (textRangesForQueryString):
        (-[TestSearchAggregator foundRanges]): Deleted.

2022-02-22  Angelos Oikonomopoulos  <angelos@igalia.com>

        [JSC] Guard against dead remotes in numberOfProcessors
        https://bugs.webkit.org/show_bug.cgi?id=236643

        Reviewed by Adrian Perez de Castro.

        Instead of using only the first remote (and then defaulting to 1 when
        it happens to not respond), try all the remotes in sequence.

        Also, instead of trying the sysctl version on all hosts first and
        only try nproc after sysctl has failed on all hosts, combine
        sysctl and nproc in one command to speed things along.

        This change also removes the numProcessors == 0 typo in the rescue
        path.

        * Scripts/run-jsc-stress-tests:

2022-02-22  Carlos Garcia Campos  <cgarcia@igalia.com>

        [GTK] Can't run performance tests due to a11y errors
        https://bugs.webkit.org/show_bug.cgi?id=230705

        Reviewed by Sergio Villar Senin.

        Disable a11y in WTR since it's no longer nedded with ATSPI.

        * WebKitTestRunner/gtk/main.cpp:
        (main):
        * WebKitTestRunner/wpe/main.cpp:
        (main):

2022-02-21  Brandon Stewart  <brandonstewart@apple.com>

        Use ArgumentParser for parsing args in generate-compile-commands
        https://bugs.webkit.org/show_bug.cgi?id=236995

        Reviewed by Alexey Proskuryakov.

        Use argument parser instead of sys.argv[1] for getting build dir.

        * Scripts/generate-compile-commands:

2022-02-21  Wenson Hsieh  <wenson_hsieh@apple.com>

        [iOS] Adjust some behaviors around the "Markup Image" action in the callout bar
        https://bugs.webkit.org/show_bug.cgi?id=236980

        Reviewed by Aditya Keerthi.

        Add an API test to verify that "Markup Image" appears as the first non-default callout bar item when a single
        image element is in the selection range. The test is comprised of three parts:

        1. Select just a single image, and expect the "Markup Image" item.
        2. Select all images in the document, and expect no "Markup Image" item.
        3. Select a single image and some surrounding text, and expect the "Markup Image" item.

        See WebKit/ChangeLog for more details.

        * TestWebKitAPI/Tests/WebKitCocoa/ImageAnalysisTests.mm:
        (TestWebKitAPI::createWebViewWithTextRecognitionEnhancements):
        (TestWebKitAPI::swizzledSetMenuItems):
        (TestWebKitAPI::TEST):
        * TestWebKitAPI/Tests/WebKitCocoa/multiple-images.html:

        Add some text before and after each image so that we can select a single image alongside some text, and exercise
        the changes in `WebPage::getPlatformEditorState` (see WebKit changes for more information).

2022-02-21  Jon Lee  <jonlee@apple.com>

        Add test name to the image diff template
        https://bugs.webkit.org/show_bug.cgi?id=237003

        Reviewed by Sam Weinig.

        * Scripts/webkitpy/layout_tests/controllers/test_result_writer.py:
        (TestResultWriter.write_image_diff_files):

== Rolled over to ChangeLog-2022-02-22 ==<|MERGE_RESOLUTION|>--- conflicted
+++ resolved
@@ -1,4 +1,3 @@
-<<<<<<< HEAD
 2022-05-03  Robert Jenner  <Jenner@apple.com>
 
         REGRESSION(r293671): [ iOS ] 2X TestWebKitAPI.MediaLoading. RangeRequestSynthesis (API-Tests) are constant failures 
@@ -8,7 +7,7 @@
 
         * TestWebKitAPI/Tests/WebKitCocoa/MediaLoading.mm:
         (TestWebKitAPI::TEST):
-=======
+
 2022-05-03  Jonathan Bedard  <jbedard@apple.com>
 
         [ews-build.webkit.org] Cache contributors by default
@@ -26,7 +25,6 @@
         (ValidateCommitterAndReviewer.start): Rely on the network contributors.json by default.
         (AddReviewerMixin.gitCommitEnvironment): Ditto.
         (AddAuthorToCommitMessage.author): Ditto.
->>>>>>> 0fe5a6a0
 
 2022-05-03  Chris Dumez  <cdumez@apple.com>
 

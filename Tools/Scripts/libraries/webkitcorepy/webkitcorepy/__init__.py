--- conflicted
+++ resolved
@@ -44,11 +44,7 @@
 from webkitcorepy.editor import Editor
 from webkitcorepy.file_lock import FileLock
 
-<<<<<<< HEAD
-version = Version(0, 13, 15)
-=======
 version = Version(0, 13, 17)
->>>>>>> 6cc6d33d
 
 from webkitcorepy.autoinstall import Package, AutoInstall
 if sys.version_info > (3, 0):

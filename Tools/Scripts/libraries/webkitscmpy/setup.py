--- conflicted
+++ resolved
@@ -29,11 +29,7 @@
 
 setup(
     name='webkitscmpy',
-<<<<<<< HEAD
-    version='5.6.14',
-=======
     version='5.6.18',
->>>>>>> daabc316
     description='Library designed to interact with git and svn repositories.',
     long_description=readme(),
     classifiers=[

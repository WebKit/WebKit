/*
 * Copyright (C) 2017 Apple Inc. All rights reserved.
 *
 * Redistribution and use in source and binary forms, with or without
 * modification, are permitted provided that the following conditions
 * are met:
 * 1. Redistributions of source code must retain the above copyright
 *    notice, this list of conditions and the following disclaimer.
 * 2. Redistributions in binary form must reproduce the above copyright
 *    notice, this list of conditions and the following disclaimer in the
 *    documentation and/or other materials provided with the distribution.
 *
 * THIS SOFTWARE IS PROVIDED BY APPLE INC. AND ITS CONTRIBUTORS ``AS IS''
 * AND ANY EXPRESS OR IMPLIED WARRANTIES, INCLUDING, BUT NOT LIMITED TO,
 * THE IMPLIED WARRANTIES OF MERCHANTABILITY AND FITNESS FOR A PARTICULAR
 * PURPOSE ARE DISCLAIMED. IN NO EVENT SHALL APPLE INC. OR ITS CONTRIBUTORS
 * BE LIABLE FOR ANY DIRECT, INDIRECT, INCIDENTAL, SPECIAL, EXEMPLARY, OR
 * CONSEQUENTIAL DAMAGES (INCLUDING, BUT NOT LIMITED TO, PROCUREMENT OF
 * SUBSTITUTE GOODS OR SERVICES; LOSS OF USE, DATA, OR PROFITS; OR BUSINESS
 * INTERRUPTION) HOWEVER CAUSED AND ON ANY THEORY OF LIABILITY, WHETHER IN
 * CONTRACT, STRICT LIABILITY, OR TORT (INCLUDING NEGLIGENCE OR OTHERWISE)
 * ARISING IN ANY WAY OUT OF THE USE OF THIS SOFTWARE, EVEN IF ADVISED OF
 * THE POSSIBILITY OF SUCH DAMAGE.
 */

#import "config.h"

#import "HTTPServer.h"
#import "PlatformUtilities.h"
#import "Test.h"
#import "TestNavigationDelegate.h"
#import "TestUIDelegate.h"
#import "TestURLSchemeHandler.h"
#import <WebKit/WKContentRuleList.h>
#import <WebKit/WKContentRuleListStorePrivate.h>
#import <WebKit/WKFoundation.h>
#import <WebKit/WKHTTPCookieStorePrivate.h>
#import <WebKit/WKUserContentControllerPrivate.h>
#import <WebKit/WKWebpagePreferencesPrivate.h>
#import <WebKit/WKWebsiteDataStorePrivate.h>
#import <WebKit/_WKContentRuleListAction.h>
#import <WebKit/_WKWebsiteDataStoreConfiguration.h>
#import <wtf/RetainPtr.h>
#import <wtf/Vector.h>
#import <wtf/text/WTFString.h>

class WKContentRuleListStoreTest : public testing::Test {
public:
    virtual void SetUp()
    {
        [[WKContentRuleListStore defaultStore] _removeAllContentRuleLists];
    }
};

static NSString *basicFilter = @"[{\"action\":{\"type\":\"block\"},\"trigger\":{\"url-filter\":\".*webkit.org\"}}]";

TEST_F(WKContentRuleListStoreTest, Compile)
{
    __block bool doneCompiling = false;
    [[WKContentRuleListStore defaultStore] compileContentRuleListForIdentifier:@"TestRuleList" encodedContentRuleList:basicFilter completionHandler:^(WKContentRuleList *filter, NSError *error) {
    
        EXPECT_NOT_NULL(filter);
        EXPECT_NULL(error);

        doneCompiling = true;
    }];
    TestWebKitAPI::Util::run(&doneCompiling);
}

static NSString *invalidFilter = @"[";

static void checkDomain(NSError *error)
{
    EXPECT_STREQ([[error domain] UTF8String], [WKErrorDomain UTF8String]);
}

TEST_F(WKContentRuleListStoreTest, InvalidRuleList)
{
    __block bool doneCompiling = false;
    [[WKContentRuleListStore defaultStore] compileContentRuleListForIdentifier:@"TestRuleList" encodedContentRuleList:invalidFilter completionHandler:^(WKContentRuleList *filter, NSError *error) {
    
        EXPECT_NULL(filter);
        EXPECT_NOT_NULL(error);
        checkDomain(error);
        EXPECT_EQ(error.code, WKErrorContentRuleListStoreCompileFailed);
        EXPECT_STREQ("Rule list compilation failed: Failed to parse the JSON String.", [[error helpAnchor] UTF8String]);

        doneCompiling = true;
    }];
    TestWebKitAPI::Util::run(&doneCompiling);
}

TEST_F(WKContentRuleListStoreTest, Lookup)
{
    __block bool doneCompiling = false;
    [[WKContentRuleListStore defaultStore] compileContentRuleListForIdentifier:@"TestRuleList" encodedContentRuleList:basicFilter completionHandler:^(WKContentRuleList *filter, NSError *error) {
    
        EXPECT_NOT_NULL(filter);
        EXPECT_NULL(error);

        doneCompiling = true;
    }];
    TestWebKitAPI::Util::run(&doneCompiling);

    __block bool doneLookingUp = false;
    [[WKContentRuleListStore defaultStore] lookUpContentRuleListForIdentifier:@"TestRuleList" completionHandler:^(WKContentRuleList *filter, NSError *error) {

        EXPECT_STREQ(filter.identifier.UTF8String, "TestRuleList");
        EXPECT_NOT_NULL(filter);
        EXPECT_NULL(error);

        doneLookingUp = true;
    }];
    TestWebKitAPI::Util::run(&doneLookingUp);
}

TEST_F(WKContentRuleListStoreTest, EncodedIdentifier)
{
    // FIXME: U+00C4 causes problems here. Using the output of encodeForFileName with
    // the filesystem changes it to U+0041 followed by U+0308
    NSString *identifier = @":;%25%+25И😍";
    __block bool done = false;
    [[WKContentRuleListStore defaultStore] compileContentRuleListForIdentifier:identifier encodedContentRuleList:basicFilter completionHandler:^(WKContentRuleList *filter, NSError *error) {

        EXPECT_STREQ(filter.identifier.UTF8String, identifier.UTF8String);

        [[WKContentRuleListStore defaultStore] getAvailableContentRuleListIdentifiers:^(NSArray<NSString *> *identifiers) {
            EXPECT_EQ(identifiers.count, 1u);
            EXPECT_EQ(identifiers[0].length, identifier.length);
            EXPECT_STREQ(identifiers[0].UTF8String, identifier.UTF8String);

            done = true;
        }];
    }];
    TestWebKitAPI::Util::run(&done);
}

TEST_F(WKContentRuleListStoreTest, NonExistingIdentifierLookup)
{
    __block bool doneLookingUp = false;
    [[WKContentRuleListStore defaultStore] lookUpContentRuleListForIdentifier:@"DoesNotExist" completionHandler:^(WKContentRuleList *filter, NSError *error) {
    
        EXPECT_NULL(filter);
        EXPECT_NOT_NULL(error);
        checkDomain(error);
        EXPECT_EQ(error.code, WKErrorContentRuleListStoreLookUpFailed);
        EXPECT_STREQ("Rule list lookup failed: Unspecified error during lookup.", [[error helpAnchor] UTF8String]);
        
        doneLookingUp = true;
    }];
    TestWebKitAPI::Util::run(&doneLookingUp);
}

TEST_F(WKContentRuleListStoreTest, VersionMismatch)
{
    __block bool doneCompiling = false;
    [[WKContentRuleListStore defaultStore] compileContentRuleListForIdentifier:@"TestRuleList" encodedContentRuleList:basicFilter completionHandler:^(WKContentRuleList *filter, NSError *error)
    {
        
        EXPECT_NOT_NULL(filter);
        EXPECT_NULL(error);
        
        doneCompiling = true;
    }];
    TestWebKitAPI::Util::run(&doneCompiling);

    [[WKContentRuleListStore defaultStore] _invalidateContentRuleListVersionForIdentifier:@"TestRuleList"];
    
    __block bool doneLookingUp = false;
    [[WKContentRuleListStore defaultStore] lookUpContentRuleListForIdentifier:@"TestRuleList" completionHandler:^(WKContentRuleList *filter, NSError *error)
    {
        
        EXPECT_NULL(filter);
        EXPECT_NOT_NULL(error);
        checkDomain(error);
        EXPECT_EQ(error.code, WKErrorContentRuleListStoreVersionMismatch);
        EXPECT_STREQ("Rule list lookup failed: Version of file does not match version of interpreter.", [[error helpAnchor] UTF8String]);
        
        doneLookingUp = true;
    }];
    TestWebKitAPI::Util::run(&doneLookingUp);

    __block bool doneGettingSource = false;
    [[WKContentRuleListStore defaultStore] _getContentRuleListSourceForIdentifier:@"TestRuleList" completionHandler:^(NSString* source) {
        EXPECT_NULL(source);
        doneGettingSource = true;
    }];
    TestWebKitAPI::Util::run(&doneGettingSource);
}

TEST_F(WKContentRuleListStoreTest, Removal)
{
    __block bool doneCompiling = false;
    [[WKContentRuleListStore defaultStore] compileContentRuleListForIdentifier:@"TestRuleList" encodedContentRuleList:basicFilter completionHandler:^(WKContentRuleList *filter, NSError *error) {
    
        EXPECT_NOT_NULL(filter);
        EXPECT_NULL(error);

        doneCompiling = true;
    }];
    TestWebKitAPI::Util::run(&doneCompiling);

    __block bool doneRemoving = false;
    [[WKContentRuleListStore defaultStore] removeContentRuleListForIdentifier:@"TestRuleList" completionHandler:^(NSError *error) {
        EXPECT_NULL(error);

        doneRemoving = true;
    }];
    TestWebKitAPI::Util::run(&doneRemoving);
}

#if CPU(ARM64) && defined(NDEBUG)
// FIXME: The code below crashes on arm64e release builds.
// See rdar://95391568 and rdar://95247117
TEST_F(WKContentRuleListStoreTest, DISABLED_CrossOriginCookieBlocking)
#else
TEST_F(WKContentRuleListStoreTest, CrossOriginCookieBlocking)
#endif
{
    using namespace TestWebKitAPI;

    auto cookiePresentWhenBlocking = [] (bool blockCookies) {

        std::optional<bool> requestHadCookieResult;

        HTTPServer server(HTTPServer::UseCoroutines::Yes, [&] (Connection connection) -> Task {
            while (true) {
                auto request = co_await connection.awaitableReceiveHTTPRequest();
                auto path = HTTPServer::parsePath(request);
                auto response = [&] {
                    if (path == "/com"_s)
                        return HTTPResponse({ { "Set-Cookie"_s, "testCookie=42; Path=/; SameSite=None; Secure"_s } }, "<script>alert('hi')</script>"_s);
                    if (path == "/org"_s)
                        return HTTPResponse("<script>fetch('https://example.com/cookie-check', {credentials: 'include'})</script>"_s);
                    if (path == "/cookie-check"_s) {
                        auto cookieHeader = "Cookie: testCookie=42";
                        requestHadCookieResult = memmem(request.data(), request.size(), cookieHeader, strlen(cookieHeader));
                        return HTTPResponse("hi"_s);
                    }
                    RELEASE_ASSERT_NOT_REACHED();
                }();
                co_await connection.awaitableSend(response.serialize());
            }
        }, HTTPServer::Protocol::HttpsProxy);

        auto storeConfiguration = adoptNS([[_WKWebsiteDataStoreConfiguration alloc] initNonPersistentConfiguration]);
        [storeConfiguration setAllowsServerPreconnect:NO];
        [storeConfiguration setProxyConfiguration:@{
            (NSString *)kCFStreamPropertyHTTPSProxyHost: @"127.0.0.1",
            (NSString *)kCFStreamPropertyHTTPSProxyPort: @(server.port())
        }];

        auto dataStore = adoptNS([[WKWebsiteDataStore alloc] _initWithConfiguration:storeConfiguration.get()]);
        [dataStore _setResourceLoadStatisticsEnabled:NO];
        __block bool setPolicy { false };
        [dataStore.get().httpCookieStore _setCookieAcceptPolicy:NSHTTPCookieAcceptPolicyAlways completionHandler:^{
            setPolicy = true;
        }];
        Util::run(&setPolicy);

        auto viewConfiguration = adoptNS([WKWebViewConfiguration new]);
        [viewConfiguration setWebsiteDataStore:dataStore.get()];

        if (blockCookies) {
            __block bool doneCompiling { false };
            NSString *json = @"[{\"action\":{\"type\":\"block-cookies\"},\"trigger\":{\"url-filter\":\"cookie-check\"}}]";
            [[WKContentRuleListStore defaultStore] compileContentRuleListForIdentifier:@"TestBlockCookies" encodedContentRuleList:json completionHandler:^(WKContentRuleList *compiledRuleList, NSError *error) {
                EXPECT_FALSE(error);
                [[viewConfiguration userContentController] addContentRuleList:compiledRuleList];
                doneCompiling = true;
            }];
            TestWebKitAPI::Util::run(&doneCompiling);
        }

        auto webView = adoptNS([[WKWebView alloc] initWithFrame:CGRectZero configuration:viewConfiguration.get()]);
        auto delegate = adoptNS([TestNavigationDelegate new]);
        delegate.get().didReceiveAuthenticationChallenge = ^(WKWebView *, NSURLAuthenticationChallenge *challenge, void (^completionHandler)(NSURLSessionAuthChallengeDisposition, NSURLCredential *)) {
            completionHandler(NSURLSessionAuthChallengeUseCredential, [NSURLCredential credentialForTrust:challenge.protectionSpace.serverTrust]);
        };
        webView.get().navigationDelegate = delegate.get();

        [webView loadRequest:[NSURLRequest requestWithURL:[NSURL URLWithString:@"https://example.com/com"]]];
        [delegate waitForDidFinishNavigation];

        [webView loadRequest:[NSURLRequest requestWithURL:[NSURL URLWithString:@"https://example.org/org"]]];
        while (!requestHadCookieResult)
            Util::spinRunLoop();
        return *requestHadCookieResult;
    };

    EXPECT_FALSE(cookiePresentWhenBlocking(true));
    EXPECT_TRUE(cookiePresentWhenBlocking(false));
}

TEST_F(WKContentRuleListStoreTest, NonExistingIdentifierRemove)
{
    __block bool doneRemoving = false;
    [[WKContentRuleListStore defaultStore] removeContentRuleListForIdentifier:@"DoesNotExist" completionHandler:^(NSError *error) {
        EXPECT_NOT_NULL(error);
        checkDomain(error);
        EXPECT_EQ(error.code, WKErrorContentRuleListStoreRemoveFailed);
        EXPECT_STREQ("Rule list removal failed: Unspecified error during remove.", [[error helpAnchor] UTF8String]);

        doneRemoving = true;
    }];
    TestWebKitAPI::Util::run(&doneRemoving);
}

TEST_F(WKContentRuleListStoreTest, NonDefaultStore)
{
    NSURL *tempDir = [NSURL fileURLWithPath:[NSTemporaryDirectory() stringByAppendingPathComponent:@"ContentRuleListTest"] isDirectory:YES];
    WKContentRuleListStore *store = [WKContentRuleListStore storeWithURL:tempDir];
    NSString *identifier = @"TestRuleList";
    NSString *fileName = @"ContentRuleList-TestRuleList";

    __block bool doneGettingAvailableIdentifiers = false;
    [store getAvailableContentRuleListIdentifiers:^(NSArray<NSString *> *identifiers) {
        EXPECT_NOT_NULL(identifiers);
        EXPECT_EQ(identifiers.count, 0u);
        doneGettingAvailableIdentifiers = true;
    }];
    TestWebKitAPI::Util::run(&doneGettingAvailableIdentifiers);
    
    __block bool doneCompiling = false;
    [store compileContentRuleListForIdentifier:identifier encodedContentRuleList:basicFilter completionHandler:^(WKContentRuleList *filter, NSError *error) {
        EXPECT_NOT_NULL(filter);
        EXPECT_NULL(error);
        doneCompiling = true;
    }];
    TestWebKitAPI::Util::run(&doneCompiling);

    doneGettingAvailableIdentifiers = false;
    [store getAvailableContentRuleListIdentifiers:^(NSArray<NSString *> *identifiers) {
        EXPECT_NOT_NULL(identifiers);
        EXPECT_EQ(identifiers.count, 1u);
        EXPECT_STREQ(identifiers[0].UTF8String, "TestRuleList");
        doneGettingAvailableIdentifiers = true;
    }];
    TestWebKitAPI::Util::run(&doneGettingAvailableIdentifiers);

    NSData *data = [NSData dataWithContentsOfURL:[tempDir URLByAppendingPathComponent:fileName]];
    EXPECT_NOT_NULL(data);
    EXPECT_EQ(data.length, 241u);
    
    __block bool doneCheckingSource = false;
    [store _getContentRuleListSourceForIdentifier:identifier completionHandler:^(NSString *source) {
        EXPECT_NOT_NULL(source);
        EXPECT_STREQ(basicFilter.UTF8String, source.UTF8String);
        doneCheckingSource = true;
    }];
    TestWebKitAPI::Util::run(&doneCheckingSource);
    
    __block bool doneRemoving = false;
    [store removeContentRuleListForIdentifier:identifier completionHandler:^(NSError *error) {
        EXPECT_NULL(error);
        doneRemoving = true;
    }];
    TestWebKitAPI::Util::run(&doneRemoving);

    NSData *dataAfterRemoving = [NSData dataWithContentsOfURL:[tempDir URLByAppendingPathComponent:fileName]];
    EXPECT_NULL(dataAfterRemoving);
}

TEST_F(WKContentRuleListStoreTest, MultipleRuleLists)
{
    __block bool done = false;
    [[WKContentRuleListStore defaultStore] compileContentRuleListForIdentifier:@"FirstRuleList" encodedContentRuleList:basicFilter completionHandler:^(WKContentRuleList *filter, NSError *error) {
        EXPECT_NOT_NULL(filter);
        EXPECT_NULL(error);
        [[WKContentRuleListStore defaultStore] compileContentRuleListForIdentifier:@"SecondRuleList" encodedContentRuleList:basicFilter completionHandler:^(WKContentRuleList *filter, NSError *error) {
            EXPECT_NOT_NULL(filter);
            EXPECT_NULL(error);
            [[WKContentRuleListStore defaultStore] getAvailableContentRuleListIdentifiers:^(NSArray<NSString *> *identifiers) {
                EXPECT_NOT_NULL(identifiers);
                EXPECT_EQ(identifiers.count, 2u);
                EXPECT_STREQ(identifiers[0].UTF8String, "FirstRuleList");
                EXPECT_STREQ(identifiers[1].UTF8String, "SecondRuleList");
                done = true;
            }];
        }];
    }];
    TestWebKitAPI::Util::run(&done);
}

TEST_F(WKContentRuleListStoreTest, NonASCIISource)
{
    static NSString *nonASCIIFilter = @"[{\"action\":{\"type\":\"block\"},\"trigger\":{\"url-filter\":\".*webkit.org\"}, \"unused\":\"ðŸ’©\"}]";
    NSURL *tempDir = [NSURL fileURLWithPath:[NSTemporaryDirectory() stringByAppendingPathComponent:@"ContentRuleListTest"] isDirectory:YES];
    WKContentRuleListStore *store = [WKContentRuleListStore storeWithURL:tempDir];
    NSString *identifier = @"TestRuleList";
    NSString *fileName = @"ContentRuleList-TestRuleList";
    
    __block bool done = false;
    [store compileContentRuleListForIdentifier:identifier encodedContentRuleList:nonASCIIFilter completionHandler:^(WKContentRuleList *filter, NSError *error) {
        EXPECT_NOT_NULL(filter);
        EXPECT_NULL(error);

        [store _getContentRuleListSourceForIdentifier:identifier completionHandler:^(NSString *source) {
            EXPECT_NOT_NULL(source);
            EXPECT_STREQ(nonASCIIFilter.UTF8String, source.UTF8String);

            [store _removeAllContentRuleLists];
            NSData *dataAfterRemoving = [NSData dataWithContentsOfURL:[tempDir URLByAppendingPathComponent:fileName]];
            EXPECT_NULL(dataAfterRemoving);

            done = true;
        }];
    }];
    TestWebKitAPI::Util::run(&done);
}

static size_t alertCount { 0 };
static bool receivedAlert { false };

@interface ContentRuleListDelegate : NSObject <WKUIDelegate>
@end

@implementation ContentRuleListDelegate

- (void)webView:(WKWebView *)webView runJavaScriptAlertPanelWithMessage:(NSString *)message initiatedByFrame:(WKFrameInfo *)frame completionHandler:(void (^)(void))completionHandler
{
    switch (alertCount++) {
    case 0:
        // Default behavior.
        EXPECT_STREQ("content blockers enabled", message.UTF8String);
        break;
    case 1:
        // After having removed the content RuleList.
        EXPECT_STREQ("content blockers disabled", message.UTF8String);
        break;
    default:
        EXPECT_TRUE(false);
    }
    receivedAlert = true;
    completionHandler();
}

@end

TEST_F(WKContentRuleListStoreTest, AddRemove)
{
    [[WKContentRuleListStore defaultStore] _removeAllContentRuleLists];

    __block bool doneCompiling = false;
    NSString* contentBlocker = @"[{\"action\":{\"type\":\"css-display-none\",\"selector\":\".hidden\"},\"trigger\":{\"url-filter\":\".*\"}}]";
    __block RetainPtr<WKContentRuleList> ruleList;
    [[WKContentRuleListStore defaultStore] compileContentRuleListForIdentifier:@"TestAddRemove" encodedContentRuleList:contentBlocker completionHandler:^(WKContentRuleList *compiledRuleList, NSError *error) {
        EXPECT_TRUE(error == nil);
        ruleList = compiledRuleList;
        doneCompiling = true;
    }];
    TestWebKitAPI::Util::run(&doneCompiling);
    EXPECT_NOT_NULL(ruleList);

    auto configuration = adoptNS([[WKWebViewConfiguration alloc] init]);
    [[configuration userContentController] addContentRuleList:ruleList.get()];

    auto webView = adoptNS([[WKWebView alloc] initWithFrame:NSMakeRect(0, 0, 800, 600) configuration:configuration.get()]);

    auto delegate = adoptNS([[ContentRuleListDelegate alloc] init]);
    [webView setUIDelegate:delegate.get()];

    NSURLRequest *request = [NSURLRequest requestWithURL:[[NSBundle mainBundle] URLForResource:@"contentBlockerCheck" withExtension:@"html" subdirectory:@"TestWebKitAPI.resources"]];
    alertCount = 0;
    receivedAlert = false;
    [webView loadRequest:request];
    TestWebKitAPI::Util::run(&receivedAlert);

    [[configuration userContentController] removeContentRuleList:ruleList.get()];

    receivedAlert = false;
    [webView reload];
    TestWebKitAPI::Util::run(&receivedAlert);
}

#if PLATFORM(IOS_FAMILY)
TEST_F(WKContentRuleListStoreTest, UnsafeMMap)
{
    RetainPtr<NSString> tempDir = [NSTemporaryDirectory() stringByAppendingPathComponent:@"UnsafeMMapTest"];
    RetainPtr<WKContentRuleListStore> store = [WKContentRuleListStore storeWithURL:[NSURL fileURLWithPath:tempDir.get() isDirectory:YES]];
    static NSString *compiledIdentifier = @"CompiledRuleList";
    static NSString *copiedIdentifier = @"CopiedRuleList";
    static NSString *ruleListSourceString = @"[{\"action\":{\"type\":\"block\"},\"trigger\":{\"url-filter\":\"blockedsubresource\"}}]";
    RetainPtr<NSString> compiledFilePath = [tempDir stringByAppendingPathComponent:@"ContentRuleList-CompiledRuleList"];
    RetainPtr<NSString> copiedFilePath = [tempDir stringByAppendingPathComponent:@"ContentRuleList-CopiedRuleList"];

    __block bool doneCompiling = false;
    [store compileContentRuleListForIdentifier:compiledIdentifier encodedContentRuleList:ruleListSourceString completionHandler:^(WKContentRuleList *filter, NSError *error) {
        EXPECT_NOT_NULL(filter);
        EXPECT_NULL(error);
        doneCompiling = true;
    }];
    TestWebKitAPI::Util::run(&doneCompiling);

    auto hasCompleteProtection = [] (const RetainPtr<NSString>& path) {
        NSError *error = nil;
        NSDictionary<NSFileAttributeKey, id> *attributes = [[NSFileManager defaultManager] attributesOfItemAtPath:path.get() error:&error];
        EXPECT_NULL(error);
        return [[attributes objectForKey:NSFileProtectionKey] isEqualToString:NSFileProtectionComplete];
    };
    
    NSError *error = nil;
    [[NSFileManager defaultManager] copyItemAtPath:compiledFilePath.get() toPath:copiedFilePath.get() error:&error];
    EXPECT_NULL(error);
    EXPECT_FALSE(hasCompleteProtection(copiedFilePath));
    [[NSFileManager defaultManager] setAttributes:@{ NSFileProtectionKey: NSFileProtectionComplete } ofItemAtPath:copiedFilePath.get() error:&error];
    EXPECT_NULL(error);
#if !PLATFORM(IOS_FAMILY_SIMULATOR)
    EXPECT_TRUE(hasCompleteProtection(copiedFilePath));
#endif

    __block bool doneLookingUp = false;
    [store lookUpContentRuleListForIdentifier:copiedIdentifier completionHandler:^(WKContentRuleList *filter, NSError *error) {
        EXPECT_NOT_NULL(filter);
        EXPECT_NULL(error);
        doneLookingUp = true;
    }];
    TestWebKitAPI::Util::run(&doneLookingUp);
    EXPECT_FALSE(hasCompleteProtection(copiedFilePath));
    
    __block bool doneRemoving = false;
    [store removeContentRuleListForIdentifier:compiledIdentifier completionHandler:^(NSError *error) {
        EXPECT_NULL(error);
        [store removeContentRuleListForIdentifier:copiedIdentifier completionHandler:^(NSError *error) {
            EXPECT_NULL(error);
            doneRemoving = true;
        }];
    }];
    TestWebKitAPI::Util::run(&doneRemoving);
}
#endif // PLATFORM(IOS_FAMILY)

static RetainPtr<WKContentRuleList> compileContentRuleList(const char* json, NSString *identifier = @"testidentifier")
{
    [[WKContentRuleListStore defaultStore] _removeAllContentRuleLists];

    __block RetainPtr<WKContentRuleList> list;
    [[WKContentRuleListStore defaultStore] compileContentRuleListForIdentifier:@"testidentifier" encodedContentRuleList:[NSString stringWithFormat:@"%s", json] completionHandler:^(WKContentRuleList *filter, NSError *error) {
        EXPECT_NULL(error);
        list = filter;
    }];
    while (!list)
        TestWebKitAPI::Util::spinRunLoop();

    return list;
}

static RetainPtr<TestNavigationDelegate> navigationDelegateAllowingActiveActionsOnTestHost()
{
    static auto delegate = adoptNS([TestNavigationDelegate new]);
    delegate.get().decidePolicyForNavigationActionWithPreferences = ^(WKNavigationAction *, WKWebpagePreferences *preferences, void (^decisionHandler)(WKNavigationActionPolicy, WKWebpagePreferences *)) {
<<<<<<< HEAD
        preferences._activeContentRuleListActionPatterns = [NSDictionary dictionaryWithObject:[NSSet setWithObject:@"*://testhost/*"] forKey:@"testidentifier"];
=======
        preferences._activeContentRuleListActionPatterns = @{
            @"testidentifier": [NSSet setWithObject:@"testscheme://testhost/*"],
            @"testidentifier2": [NSSet setWithObject:@"testscheme://testhost/*"],
        };
>>>>>>> 53cde7bf
        decisionHandler(WKNavigationActionPolicyAllow, preferences);
    };
    return delegate;
}

static void checkURLs(const Vector<String>& actual, const Vector<String>& expected)
{
    EXPECT_EQ(actual.size(), expected.size());
    for (size_t i = 0; i < std::min(actual.size(), expected.size()); i++)
        EXPECT_WK_STREQ(actual[i], expected[i]);
}

TEST_F(WKContentRuleListStoreTest, ModifyHeaders)
{
    auto list = compileContentRuleList(R"JSON(
        [ {
            "action": { "type": "modify-headers", "request-headers": [ {
                "operation": "set",
                "header": "testkey",
                "value": "testvalue"
            } ] },
            "trigger": { "url-filter": "testscheme" }
        }, {
            "action": { "type": "modify-headers", "request-headers": [ {
                "operation": "remove",
                "header": "Accept"
            } ] },
            "trigger": { "url-filter": "testscheme" }
        }, {
            "action": { "type": "modify-headers", "request-headers": [ {
                "operation": "append",
                "header": "Content-Type",
                "value": "Modified-by-test"
            } ] },
            "trigger": { "url-filter": "testscheme" }
        } ]
    )JSON");

    __block bool receivedAllRequests { false };
    auto handler = adoptNS([TestURLSchemeHandler new]);
    handler.get().startURLSchemeTaskHandler = ^(WKWebView *, id <WKURLSchemeTask> task) {
        NSString *path = task.request.URL.path;
        NSDictionary<NSString *, NSString *> *fields = [task.request allHTTPHeaderFields];
        if ([path isEqualToString:@"/main.html"]) {
            EXPECT_WK_STREQ(fields[@"Content-Type"], "Modified-by-test");
            EXPECT_WK_STREQ(fields[@"testkey"], "testvalue");
            EXPECT_NULL(fields[@"Accept"]);
            return respond(task, "<iframe src='//otherhost/frame.html'></iframe>");
        }
        if ([path isEqualToString:@"/frame.html"]) {
            EXPECT_NULL(fields[@"Content-Type"]);
            EXPECT_NULL(fields[@"testkey"]);
            EXPECT_NOT_NULL(fields[@"Accept"]);
            return respond(task, "<script>fetch('//testhost/fetch.txt',{headers: {'Content-Type': 'application/json'}})</script>");
        }
        if ([path isEqualToString:@"/fetch.txt"]) {
            EXPECT_WK_STREQ(fields[@"Content-Type"], "application/json; Modified-by-test");
            EXPECT_WK_STREQ(fields[@"testkey"], "testvalue");
            EXPECT_NULL(fields[@"Accept"]);
            receivedAllRequests = true;
            return respond(task, "");
        }
        ASSERT_NOT_REACHED();
    };

    auto configuration = adoptNS([WKWebViewConfiguration new]);
    [[configuration userContentController] addContentRuleList:list.get()];
    [configuration setURLSchemeHandler:handler.get() forURLScheme:@"testscheme"];
    auto webView = adoptNS([[WKWebView alloc] initWithFrame:NSZeroRect configuration:configuration.get()]);
    auto delegate = navigationDelegateAllowingActiveActionsOnTestHost().get();
    webView.get().navigationDelegate = delegate;
    __block bool receivedActionNotification { false };
    __block Vector<String> urls;
    delegate.contentRuleListPerformedAction = ^(WKWebView *, NSString *identifier, _WKContentRuleListAction *action, NSURL *url) {
        urls.append(url.absoluteString);
        EXPECT_TRUE(action.modifiedHeaders);
        receivedActionNotification = true;
    };
    [webView loadRequest:[NSURLRequest requestWithURL:[NSURL URLWithString:@"testscheme://testhost/main.html"]]];
    TestWebKitAPI::Util::run(&receivedAllRequests);
    TestWebKitAPI::Util::run(&receivedActionNotification);
    checkURLs(urls, {
        "testscheme://testhost/main.html"_s,
        "testscheme://testhost/fetch.txt"_s
    });
    
    // FIXME: Appending to the User-Agent replaces the user agent because we haven't added the user agent yet when processing the request.
}

TEST_F(WKContentRuleListStoreTest, Redirect)
{
    auto list = compileContentRuleList(R"JSON(
        [ {
            "action": { "type": "redirect", "redirect": {
                "url": "othertestscheme://not-testhost/1-redirected.txt"
            } },
            "trigger": { "url-filter": "1.txt" }
        }, {
            "action": { "type": "redirect", "redirect": { "transform": {
                "port": "123",
                "ignored-comment": "123 is a forbidden port, so this URL is not seen by the WKURLSchemeHandler."
            } } },
            "trigger": { "url-filter": "2.txt" }
        }, {
            "action": { "type": "redirect", "redirect": { "transform": {
                "host": "newhost",
                "username": "newusername",
                "port": "443"
            } } },
            "trigger": { "url-filter": "3.txt" }
        }, {
            "action": { "type": "redirect", "redirect": { "transform": {
                "port": "",
                "scheme": "othertestscheme",
                "query": "?key=value"
            } } },
            "trigger": { "url-filter": "4.txt" }
        }, {
            "action": { "type": "redirect", "redirect": { "transform": {
                "password": "testpassword",
                "query": "",
                "fragment": "#fragment-to-be-added"
            } } },
            "trigger": { "url-filter": "5.txt" }
        }, {
            "action": { "type": "redirect", "redirect": { "transform": {
                "password": "testpassword",
                "fragment": ""
            } } },
            "trigger": { "url-filter": "6.txt" }
        }, {
            "action": { "type": "redirect", "redirect": { "transform": {
                "query": "?",
                "fragment": "#"
            } } },
            "trigger": { "url-filter": "7.txt" }
        }, {
            "action": { "type": "redirect", "redirect": { "transform": {
                "query-transform": {
                    "remove-parameters": [ "parameter-to-remove" ],
                    "add-or-replace-parameters": [
                        { "key": "key-to-add", "value": "value-to-add" },
                        { "key": "key-to-replace-only", "value": "value-to-replace-only", "replace-only": true },
                        { "key": "key-to-replace-only-but-not-found", "value": "value-to-replace-only-but-not-found", "replace-only": true }
                    ]
                }
            } } },
            "trigger": { "url-filter": "8.txt" }
        }, {
            "action": { "type": "redirect", "redirect": { "regex-substitution": "testscheme://replaced-by-regex/\\1.txt" } },
            "trigger": { "url-filter": "(9).txt" }
        } ]
    )JSON");

    __block bool receivedAllRequests { false };
    __block auto urls = adoptNS([NSMutableArray new]);
    auto handler = adoptNS([TestURLSchemeHandler new]);
    handler.get().startURLSchemeTaskHandler = ^(WKWebView *, id <WKURLSchemeTask> task) {
        NSURL *url = task.request.URL;
        [urls addObject:url];
        NSString *path = url.path;
        if ([path isEqualToString:@"/main.html"]) {
            return respond(task, R"HTML(
                <script>
                    async function fetchSubresources()
                    {
                        try { await fetch('1.txt') } catch(e) { };
                        try { await fetch('//not-testhost-should-not-trigger-action/2.txt', {mode:'no-cors'}) } catch(e) { };
                        try { await fetch('//testhost/2.txt') } catch(e) { };
                        try { await fetch('/3.txt?query-should-not-be-removed') } catch(e) { };
                        try { await fetch('//testhost:80/4.txt#fragment-should-not-be-removed') } catch(e) { };
                        try { await fetch('5.txt?query-should-be-removed') } catch(e) { };
                        try { await fetch('6.txt#fragment-should-be-removed') } catch(e) { };
                        try { await fetch('7.txt') } catch(e) { };
                        try { await fetch('8.txt?key-to-replace-only=pre-replacement-value') } catch(e) { };
                        try { await fetch('9.txt') } catch(e) { };
                    }
                    fetchSubresources();
                </script>
            )HTML");
        }
        if ([path isEqualToString:@"/9.txt"])
            receivedAllRequests = true;
        respond(task, "");
    };

    auto configuration = adoptNS([WKWebViewConfiguration new]);
    [[configuration userContentController] addContentRuleList:list.get()];
    [configuration setURLSchemeHandler:handler.get() forURLScheme:@"testscheme"];
    [configuration setURLSchemeHandler:handler.get() forURLScheme:@"othertestscheme"];
    auto webView = adoptNS([[WKWebView alloc] initWithFrame:NSZeroRect configuration:configuration.get()]);
    auto delegate = navigationDelegateAllowingActiveActionsOnTestHost().get();
    webView.get().navigationDelegate = delegate;
    __block bool receivedActionNotification { false };
    __block Vector<String> urlsFromCallback;
    delegate.contentRuleListPerformedAction = ^(WKWebView *, NSString *identifier, _WKContentRuleListAction *action, NSURL *url) {
        urlsFromCallback.append(url.absoluteString);
        EXPECT_TRUE(action.redirected);
        receivedActionNotification = true;
    };

    [webView loadRequest:[NSURLRequest requestWithURL:[NSURL URLWithString:@"testscheme://testhost/main.html"]]];
    TestWebKitAPI::Util::run(&receivedAllRequests);
    TestWebKitAPI::Util::run(&receivedActionNotification);

    Vector<String> expectedRequestedURLs {
        "testscheme://testhost/main.html"_s,
        "othertestscheme://not-testhost/1-redirected.txt"_s,
        "testscheme://not-testhost-should-not-trigger-action/2.txt"_s,
        "testscheme://newusername@newhost:443/3.txt?query-should-not-be-removed"_s,
        "othertestscheme://testhost/4.txt?key=value#fragment-should-not-be-removed"_s,
        "testscheme://:testpassword@testhost/5.txt#fragment-to-be-added"_s,
        "testscheme://:testpassword@testhost/6.txt"_s,
        "testscheme://testhost/7.txt?#"_s,
        "testscheme://testhost/8.txt?key-to-replace-only=value-to-replace-only&key-to-add=value-to-add"_s,
        "testscheme://replaced-by-regex/9.txt"_s,
    };
    EXPECT_EQ(expectedRequestedURLs.size(), [urls count]);
    for (size_t i = 0; i < expectedRequestedURLs.size(); i++)
        EXPECT_WK_STREQ(expectedRequestedURLs[i], [[urls objectAtIndex:i] absoluteString]);

    expectedRequestedURLs.remove(0);
    expectedRequestedURLs[1] = "testscheme://testhost:123/2.txt"_s;
    checkURLs(urlsFromCallback, expectedRequestedURLs);
}

TEST_F(WKContentRuleListStoreTest, NullPatternSet)
{
    auto list = compileContentRuleList(R"JSON(
        [ {
            "action": { "type": "redirect", "redirect": {
                "url": "testscheme://testhost/main-redirected.html"
            } },
            "trigger": { "url-filter": "main.html" }
        } ]
    )JSON");

    __block std::optional<bool> redirectedResult;
    auto handler = adoptNS([TestURLSchemeHandler new]);
    handler.get().startURLSchemeTaskHandler = ^(WKWebView *, id <WKURLSchemeTask> task) {
        NSString *path = task.request.URL.path;
        if ([path isEqualToString:@"/main.html"])
            redirectedResult = false;
        else {
            EXPECT_WK_STREQ(path, "/main-redirected.html");
            redirectedResult = true;
        }
        respond(task, "");
    };

    __block enum class DelegateAction : uint8_t {
        AllowAll,
        AllowNone,
        AllowTestHost,
    } delegateAction;
    auto delegate = adoptNS([TestNavigationDelegate new]);
    delegate.get().decidePolicyForNavigationActionWithPreferences = ^(WKNavigationAction *, WKWebpagePreferences *preferences, void (^decisionHandler)(WKNavigationActionPolicy, WKWebpagePreferences *)) {
        EXPECT_NOT_NULL(preferences._activeContentRuleListActionPatterns);
        EXPECT_EQ(preferences._activeContentRuleListActionPatterns.count, 0u);
        switch (delegateAction) {
        case DelegateAction::AllowAll:
            preferences._activeContentRuleListActionPatterns = [NSDictionary dictionaryWithObject:[NSSet setWithObject:@"testscheme://*/*"] forKey:@"testidentifier"];
            break;
        case DelegateAction::AllowNone:
            preferences._activeContentRuleListActionPatterns = [NSDictionary dictionary];
            break;
        case DelegateAction::AllowTestHost:
            preferences._activeContentRuleListActionPatterns = [NSDictionary dictionaryWithObject:[NSSet setWithObject:@"testscheme://testhost/*"] forKey:@"testidentifier"];
            break;
        }
        decisionHandler(WKNavigationActionPolicyAllow, preferences);
    };

    auto configuration = adoptNS([WKWebViewConfiguration new]);
    [[configuration userContentController] addContentRuleList:list.get()];
    [configuration setURLSchemeHandler:handler.get() forURLScheme:@"testscheme"];
    auto webView = adoptNS([[WKWebView alloc] initWithFrame:NSZeroRect configuration:configuration.get()]);
    webView.get().navigationDelegate = delegate.get();

    auto getRedirectResult = ^(DelegateAction action) {
        delegateAction = action;
        redirectedResult = std::nullopt;
        [webView loadRequest:[NSURLRequest requestWithURL:[NSURL URLWithString:@"testscheme://testhost/main.html"]]];
        while (!redirectedResult)
            TestWebKitAPI::Util::spinRunLoop();
        return *redirectedResult;
    };
    EXPECT_TRUE(getRedirectResult(DelegateAction::AllowAll));
    EXPECT_FALSE(getRedirectResult(DelegateAction::AllowNone));
    EXPECT_TRUE(getRedirectResult(DelegateAction::AllowTestHost));
}

TEST_F(WKContentRuleListStoreTest, ExtensionPath)
{
    auto list = compileContentRuleList(R"JSON(
        [ {
            "action": { "type": "redirect", "redirect": {
                "extension-path": "/redirected-to-extension?no-query#no-fragment"
            } },
            "trigger": { "url-filter": "main.html" }
        } ]
    )JSON");

    __block RetainPtr<NSURL> redirectedURL;
    auto handler = adoptNS([TestURLSchemeHandler new]);
    handler.get().startURLSchemeTaskHandler = ^(WKWebView *, id <WKURLSchemeTask> task) {
        redirectedURL = task.request.URL;
        respond(task, "");
    };

    auto delegate = adoptNS([TestNavigationDelegate new]);
    delegate.get().decidePolicyForNavigationActionWithPreferences = ^(WKNavigationAction *, WKWebpagePreferences *preferences, void (^decisionHandler)(WKNavigationActionPolicy, WKWebpagePreferences *)) {
        preferences._activeContentRuleListActionPatterns = [NSDictionary dictionaryWithObject:[NSSet setWithObject:@"testscheme://testhost/*"] forKey:@"testidentifier"];
        decisionHandler(WKNavigationActionPolicyAllow, preferences);
    };

    auto configuration = adoptNS([WKWebViewConfiguration new]);
    [[configuration userContentController] _addContentRuleList:list.get() extensionBaseURL:[NSURL URLWithString:@"extension-scheme://extension-host/"]];
    [configuration setURLSchemeHandler:handler.get() forURLScheme:@"testscheme"];
    [configuration setURLSchemeHandler:handler.get() forURLScheme:@"extension-scheme"];
    auto webView = adoptNS([[WKWebView alloc] initWithFrame:NSZeroRect configuration:configuration.get()]);
    webView.get().navigationDelegate = delegate.get();

    [webView loadRequest:[NSURLRequest requestWithURL:[NSURL URLWithString:@"testscheme://testhost/main.html"]]];
    while (!redirectedURL)
        TestWebKitAPI::Util::spinRunLoop();
    EXPECT_WK_STREQ([redirectedURL absoluteString], "extension-scheme://extension-host/redirected-to-extension%3Fno-query%23no-fragment");
}<|MERGE_RESOLUTION|>--- conflicted
+++ resolved
@@ -532,10 +532,11 @@
 
 static RetainPtr<WKContentRuleList> compileContentRuleList(const char* json, NSString *identifier = @"testidentifier")
 {
-    [[WKContentRuleListStore defaultStore] _removeAllContentRuleLists];
+    if ([identifier isEqualToString:@"testidentifier"])
+        [[WKContentRuleListStore defaultStore] _removeAllContentRuleLists];
 
     __block RetainPtr<WKContentRuleList> list;
-    [[WKContentRuleListStore defaultStore] compileContentRuleListForIdentifier:@"testidentifier" encodedContentRuleList:[NSString stringWithFormat:@"%s", json] completionHandler:^(WKContentRuleList *filter, NSError *error) {
+    [[WKContentRuleListStore defaultStore] compileContentRuleListForIdentifier:identifier encodedContentRuleList:[NSString stringWithFormat:@"%s", json] completionHandler:^(WKContentRuleList *filter, NSError *error) {
         EXPECT_NULL(error);
         list = filter;
     }];
@@ -549,14 +550,10 @@
 {
     static auto delegate = adoptNS([TestNavigationDelegate new]);
     delegate.get().decidePolicyForNavigationActionWithPreferences = ^(WKNavigationAction *, WKWebpagePreferences *preferences, void (^decisionHandler)(WKNavigationActionPolicy, WKWebpagePreferences *)) {
-<<<<<<< HEAD
-        preferences._activeContentRuleListActionPatterns = [NSDictionary dictionaryWithObject:[NSSet setWithObject:@"*://testhost/*"] forKey:@"testidentifier"];
-=======
         preferences._activeContentRuleListActionPatterns = @{
             @"testidentifier": [NSSet setWithObject:@"testscheme://testhost/*"],
             @"testidentifier2": [NSSet setWithObject:@"testscheme://testhost/*"],
         };
->>>>>>> 53cde7bf
         decisionHandler(WKNavigationActionPolicyAllow, preferences);
     };
     return delegate;
@@ -573,20 +570,20 @@
 {
     auto list = compileContentRuleList(R"JSON(
         [ {
-            "action": { "type": "modify-headers", "request-headers": [ {
+            "action": { "type": "modify-headers", "priority": 2, "request-headers": [ {
                 "operation": "set",
                 "header": "testkey",
                 "value": "testvalue"
             } ] },
             "trigger": { "url-filter": "testscheme" }
         }, {
-            "action": { "type": "modify-headers", "request-headers": [ {
+            "action": { "type": "modify-headers", "priority": 3, "request-headers": [ {
                 "operation": "remove",
                 "header": "Accept"
             } ] },
             "trigger": { "url-filter": "testscheme" }
         }, {
-            "action": { "type": "modify-headers", "request-headers": [ {
+            "action": { "type": "modify-headers", "priority": 4, "request-headers": [ {
                 "operation": "append",
                 "header": "Content-Type",
                 "value": "Modified-by-test"
@@ -644,6 +641,317 @@
     });
     
     // FIXME: Appending to the User-Agent replaces the user agent because we haven't added the user agent yet when processing the request.
+}
+
+TEST_F(WKContentRuleListStoreTest, ModifyHeadersWithCompetingRulesWhereAppendWins)
+{
+    auto list = compileContentRuleList(R"JSON(
+        [ {
+            "action": { "type": "modify-headers", "priority": 4, "request-headers": [ {
+                "operation": "append",
+                "header": "test-header-1",
+                "value": "test-value-1"
+            }, {
+                "operation": "append",
+                "header": "test-header-2",
+                "value": "test-value-2"
+            } ] },
+            "trigger": { "url-filter": "testscheme" }
+        }, {
+            "action": { "type": "modify-headers", "priority": 3, "request-headers": [ {
+                "operation": "set",
+                "header": "test-header-1",
+                "value": "should-not-apply"
+            }, {
+                "operation": "set",
+                "header": "test-header-2",
+                "value": "should-not-apply"
+            } ] },
+            "trigger": { "url-filter": "testscheme" }
+        }, {
+            "action": { "type": "modify-headers", "priority": 2, "request-headers": [ {
+                "operation": "remove",
+                "header": "test-header-1"
+            }, {
+                "operation": "remove",
+                "header": "test-header-2"
+            } ] },
+            "trigger": { "url-filter": "testscheme" }
+        }, {
+            "action": { "type": "modify-headers", "priority": 1, "request-headers": [ {
+                "operation": "append",
+                "header": "test-header-1",
+                "value": "other-test-value-1"
+            }, {
+                "operation": "append",
+                "header": "test-header-2",
+                "value": "other-test-value-2"
+            } ] },
+            "trigger": { "url-filter": "testscheme" }
+        }]
+    )JSON");
+
+    __block bool receivedAllRequests { false };
+    auto handler = adoptNS([TestURLSchemeHandler new]);
+    handler.get().startURLSchemeTaskHandler = ^(WKWebView *, id <WKURLSchemeTask> task) {
+        NSString *path = task.request.URL.path;
+        NSDictionary<NSString *, NSString *> *fields = [task.request allHTTPHeaderFields];
+        if ([path isEqualToString:@"/main.html"]) {
+            EXPECT_WK_STREQ(fields[@"test-header-1"], "test-value-1; other-test-value-1");
+            EXPECT_WK_STREQ(fields[@"test-header-2"], "test-value-2; other-test-value-2");
+            receivedAllRequests = true;
+            return respond(task, "");
+        }
+        ASSERT_NOT_REACHED();
+    };
+
+    auto configuration = adoptNS([WKWebViewConfiguration new]);
+    [[configuration userContentController] addContentRuleList:list.get()];
+    [configuration setURLSchemeHandler:handler.get() forURLScheme:@"testscheme"];
+    auto webView = adoptNS([[WKWebView alloc] initWithFrame:NSZeroRect configuration:configuration.get()]);
+    auto delegate = navigationDelegateAllowingActiveActionsOnTestHost().get();
+    webView.get().navigationDelegate = delegate;
+    __block bool receivedActionNotification { false };
+    __block Vector<String> urls;
+    delegate.contentRuleListPerformedAction = ^(WKWebView *, NSString *identifier, _WKContentRuleListAction *action, NSURL *url) {
+        urls.append(url.absoluteString);
+        EXPECT_TRUE(action.modifiedHeaders);
+        receivedActionNotification = true;
+    };
+    [webView loadRequest:[NSURLRequest requestWithURL:[NSURL URLWithString:@"testscheme://testhost/main.html"]]];
+    TestWebKitAPI::Util::run(&receivedAllRequests);
+    TestWebKitAPI::Util::run(&receivedActionNotification);
+    checkURLs(urls, {
+        "testscheme://testhost/main.html"_s,
+    });
+}
+
+TEST_F(WKContentRuleListStoreTest, ModifyHeadersWithCompetingRulesWhereSetWins)
+{
+    auto list = compileContentRuleList(R"JSON(
+        [ {
+            "action": { "type": "modify-headers", "priority": 10, "request-headers": [ {
+                "operation": "append",
+                "header": "test-header",
+                "value": "second-test-value"
+            } ] },
+            "trigger": { "url-filter": "testscheme" }
+        }, {
+            "action": { "type": "modify-headers", "priority": 20, "request-headers": [ {
+                "operation": "set",
+                "header": "test-header",
+                "value": "should-not-apply"
+            } ] },
+            "trigger": { "url-filter": "testscheme" }
+        }, {
+            "action": { "type": "modify-headers", "priority": 40, "request-headers": [ {
+                "operation": "remove",
+                "header": "test-header"
+            } ] },
+            "trigger": { "url-filter": "testscheme" }
+        }, {
+            "action": { "type": "modify-headers", "priority": 80, "request-headers": [ {
+                "operation": "set",
+                "header": "test-header",
+                "value": "test-value"
+            } ] },
+            "trigger": { "url-filter": "testscheme" }
+        }, {
+            "action": { "type": "modify-headers", "priority": 3, "request-headers": [ {
+                "operation": "set",
+                "header": "other-header",
+                "value": "a"
+            } ] },
+            "trigger": { "url-filter": "testscheme" }
+        }, {
+            "action": { "type": "modify-headers", "priority": 2, "request-headers": [ {
+                "operation": "append",
+                "header": "other-header",
+                "value": "b"
+            } ] },
+            "trigger": { "url-filter": "testscheme" }
+        }, {
+            "action": { "type": "modify-headers", "priority": 1, "request-headers": [ {
+                "operation": "append",
+                "header": "other-header",
+                "value": "c"
+            } ] },
+            "trigger": { "url-filter": "testscheme" }
+        }]
+    )JSON");
+
+    __block bool receivedAllRequests { false };
+    auto handler = adoptNS([TestURLSchemeHandler new]);
+    handler.get().startURLSchemeTaskHandler = ^(WKWebView *, id <WKURLSchemeTask> task) {
+        NSString *path = task.request.URL.path;
+        NSDictionary<NSString *, NSString *> *fields = [task.request allHTTPHeaderFields];
+        if ([path isEqualToString:@"/main.html"]) {
+            EXPECT_WK_STREQ(fields[@"test-header"], "test-value; second-test-value");
+            EXPECT_WK_STREQ(fields[@"other-header"], "a; b; c");
+            receivedAllRequests = true;
+            return respond(task, "");
+        }
+        ASSERT_NOT_REACHED();
+    };
+
+    auto configuration = adoptNS([WKWebViewConfiguration new]);
+    [[configuration userContentController] addContentRuleList:list.get()];
+    [configuration setURLSchemeHandler:handler.get() forURLScheme:@"testscheme"];
+    auto webView = adoptNS([[WKWebView alloc] initWithFrame:NSZeroRect configuration:configuration.get()]);
+    auto delegate = navigationDelegateAllowingActiveActionsOnTestHost().get();
+    webView.get().navigationDelegate = delegate;
+    __block bool receivedActionNotification { false };
+    __block Vector<String> urls;
+    delegate.contentRuleListPerformedAction = ^(WKWebView *, NSString *identifier, _WKContentRuleListAction *action, NSURL *url) {
+        urls.append(url.absoluteString);
+        EXPECT_TRUE(action.modifiedHeaders);
+        receivedActionNotification = true;
+    };
+    [webView loadRequest:[NSURLRequest requestWithURL:[NSURL URLWithString:@"testscheme://testhost/main.html"]]];
+    TestWebKitAPI::Util::run(&receivedAllRequests);
+    TestWebKitAPI::Util::run(&receivedActionNotification);
+    checkURLs(urls, {
+        "testscheme://testhost/main.html"_s,
+    });
+}
+
+TEST_F(WKContentRuleListStoreTest, ModifyHeadersWithCompetingRulesWhereRemoveWins)
+{
+    auto list = compileContentRuleList(R"JSON(
+        [ {
+            "action": { "type": "modify-headers", "priority": 5, "request-headers": [ {
+                "operation": "append",
+                "header": "test-header",
+                "value": "second-should-not-apply"
+            } ] },
+            "trigger": { "url-filter": "testscheme" }
+        }, {
+            "action": { "type": "modify-headers", "priority": 7, "request-headers": [ {
+                "operation": "set",
+                "header": "test-header",
+                "value": "should-not-apply"
+            } ] },
+            "trigger": { "url-filter": "testscheme" }
+        }, {
+            "action": { "type": "modify-headers", "priority": 9, "request-headers": [ {
+                "operation": "remove",
+                "header": "test-header"
+            } ] },
+            "trigger": { "url-filter": "testscheme" }
+        }, {
+            "action": { "type": "modify-headers", "priority": 3, "request-headers": [ {
+                "operation": "remove",
+                "header": "test-header"
+            } ] },
+            "trigger": { "url-filter": "testscheme" }
+        }]
+    )JSON");
+
+    __block bool receivedAllRequests { false };
+    auto handler = adoptNS([TestURLSchemeHandler new]);
+    handler.get().startURLSchemeTaskHandler = ^(WKWebView *, id <WKURLSchemeTask> task) {
+        NSString *path = task.request.URL.path;
+        NSDictionary<NSString *, NSString *> *fields = [task.request allHTTPHeaderFields];
+        if ([path isEqualToString:@"/main.html"]) {
+            EXPECT_WK_STREQ(fields[@"test-header"], "");
+            receivedAllRequests = true;
+            return respond(task, "");
+        }
+        ASSERT_NOT_REACHED();
+    };
+
+    auto configuration = adoptNS([WKWebViewConfiguration new]);
+    [[configuration userContentController] addContentRuleList:list.get()];
+    [configuration setURLSchemeHandler:handler.get() forURLScheme:@"testscheme"];
+    auto webView = adoptNS([[WKWebView alloc] initWithFrame:NSZeroRect configuration:configuration.get()]);
+    auto delegate = navigationDelegateAllowingActiveActionsOnTestHost().get();
+    webView.get().navigationDelegate = delegate;
+    __block bool receivedActionNotification { false };
+    __block Vector<String> urls;
+    delegate.contentRuleListPerformedAction = ^(WKWebView *, NSString *identifier, _WKContentRuleListAction *action, NSURL *url) {
+        urls.append(url.absoluteString);
+        EXPECT_TRUE(action.modifiedHeaders);
+        receivedActionNotification = true;
+    };
+    [webView loadRequest:[NSURLRequest requestWithURL:[NSURL URLWithString:@"testscheme://testhost/main.html"]]];
+    TestWebKitAPI::Util::run(&receivedAllRequests);
+    TestWebKitAPI::Util::run(&receivedActionNotification);
+    checkURLs(urls, {
+        "testscheme://testhost/main.html"_s,
+    });
+}
+
+TEST_F(WKContentRuleListStoreTest, ModifyHeadersWithMultipleRuleLists)
+{
+    auto list = compileContentRuleList(R"JSON(
+        [ {
+            "action": { "type": "modify-headers", "priority": 4, "request-headers": [ {
+                "operation": "append",
+                "header": "test-header",
+                "value": "b"
+            } ] },
+            "trigger": { "url-filter": "testscheme" }
+        }, {
+            "action": { "type": "modify-headers", "priority": 8, "request-headers": [ {
+                "operation": "set",
+                "header": "test-header",
+                "value": "a"
+            } ] },
+            "trigger": { "url-filter": "testscheme" }
+        } ]
+    )JSON", @"testidentifier");
+
+    auto secondList = compileContentRuleList(R"JSON(
+        [ {
+            "action": { "type": "modify-headers", "priority": 1, "request-headers": [ {
+                "operation": "append",
+                "header": "test-header",
+                "value": "c"
+            } ] },
+            "trigger": { "url-filter": "testscheme" }
+        }, {
+            "action": { "type": "modify-headers", "priority": 2, "request-headers": [ {
+                "operation": "remove",
+                "header": "test-header"
+            } ] },
+            "trigger": { "url-filter": "testscheme" }
+        }]
+    )JSON", @"testidentifier2");
+
+    __block bool receivedAllRequests { false };
+    auto handler = adoptNS([TestURLSchemeHandler new]);
+    handler.get().startURLSchemeTaskHandler = ^(WKWebView *, id <WKURLSchemeTask> task) {
+        NSString *path = task.request.URL.path;
+        NSDictionary<NSString *, NSString *> *fields = [task.request allHTTPHeaderFields];
+        if ([path isEqualToString:@"/main.html"]) {
+            EXPECT_WK_STREQ(fields[@"test-header"], "a; b; c");
+            receivedAllRequests = true;
+            return respond(task, "");
+        }
+        ASSERT_NOT_REACHED();
+    };
+
+    auto configuration = adoptNS([WKWebViewConfiguration new]);
+    [[configuration userContentController] addContentRuleList:list.get()];
+    [[configuration userContentController] addContentRuleList:secondList.get()];
+    [configuration setURLSchemeHandler:handler.get() forURLScheme:@"testscheme"];
+    auto webView = adoptNS([[WKWebView alloc] initWithFrame:NSZeroRect configuration:configuration.get()]);
+    auto delegate = navigationDelegateAllowingActiveActionsOnTestHost().get();
+    webView.get().navigationDelegate = delegate;
+    __block bool receivedActionNotification { false };
+    __block Vector<String> urls;
+    delegate.contentRuleListPerformedAction = ^(WKWebView *, NSString *identifier, _WKContentRuleListAction *action, NSURL *url) {
+        urls.append(url.absoluteString);
+        EXPECT_TRUE(action.modifiedHeaders);
+        receivedActionNotification = true;
+    };
+    [webView loadRequest:[NSURLRequest requestWithURL:[NSURL URLWithString:@"testscheme://testhost/main.html"]]];
+    TestWebKitAPI::Util::run(&receivedAllRequests);
+    TestWebKitAPI::Util::run(&receivedActionNotification);
+    checkURLs(urls, {
+        "testscheme://testhost/main.html"_s,
+        "testscheme://testhost/main.html"_s,
+    });
 }
 
 TEST_F(WKContentRuleListStoreTest, Redirect)

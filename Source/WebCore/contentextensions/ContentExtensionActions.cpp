--- conflicted
+++ resolved
@@ -113,24 +113,29 @@
     if (!responseHeaders)
         return makeUnexpected(responseHeaders.error());
 
-    return ModifyHeadersAction { WTFMove(*requestHeaders), WTFMove(*responseHeaders) };
+    auto priority = modifyHeaders.getInteger("priority"_s);
+    if (!priority || priority.value() < 0)
+        return makeUnexpected(ContentExtensionError::JSONModifyHeadersInvalidPriority);
+
+    return ModifyHeadersAction { WTFMove(*requestHeaders), WTFMove(*responseHeaders), static_cast<uint32_t>(priority.value()) };
 }
 
 ModifyHeadersAction ModifyHeadersAction::isolatedCopy() const &
 {
-    return { crossThreadCopy(requestHeaders), crossThreadCopy(responseHeaders) };
+    return { crossThreadCopy(requestHeaders), crossThreadCopy(responseHeaders), crossThreadCopy(priority) };
 }
 
 ModifyHeadersAction ModifyHeadersAction::isolatedCopy() &&
 {
-    return { crossThreadCopy(WTFMove(requestHeaders)), crossThreadCopy(WTFMove(responseHeaders)) };
+    return { crossThreadCopy(WTFMove(requestHeaders)), crossThreadCopy(WTFMove(responseHeaders)), crossThreadCopy(priority) };
 }
 
 bool ModifyHeadersAction::operator==(const ModifyHeadersAction& other) const
 {
     return other.hashTableType == this->hashTableType
         && other.requestHeaders == this->requestHeaders
-        && other.responseHeaders == this->responseHeaders;
+        && other.responseHeaders == this->responseHeaders
+        && other.priority == this->priority;
 }
 
 void ModifyHeadersAction::serialize(Vector<uint8_t>& vector) const
@@ -151,33 +156,23 @@
 ModifyHeadersAction ModifyHeadersAction::deserialize(Span<const uint8_t> span)
 {
     auto serializedLength = deserializeLength(span, 0);
-<<<<<<< HEAD
-    auto requestHeadersLength = deserializeLength(span, sizeof(uint32_t));
-    size_t progress = sizeof(uint32_t) * 2;
-=======
     uint32_t priority = deserializeLength(span, sizeof(uint32_t));
     auto requestHeadersLength = deserializeLength(span, sizeof(uint32_t) * 2);
     size_t progress = sizeof(uint32_t) * 3;
->>>>>>> daabc316
     Vector<ModifyHeaderInfo> requestHeaders;
-    while (progress < requestHeadersLength + sizeof(uint32_t)) {
+    while (progress < requestHeadersLength + sizeof(uint32_t) * 2) {
         auto subspan = span.subspan(progress);
         progress += ModifyHeaderInfo::serializedLength(subspan);
         requestHeaders.append(ModifyHeaderInfo::deserialize(subspan));
     }
-<<<<<<< HEAD
-    RELEASE_ASSERT(progress == requestHeadersLength + sizeof(uint32_t));
-=======
     RELEASE_ASSERT(progress == requestHeadersLength + sizeof(uint32_t) * 2);
->>>>>>> daabc316
     Vector<ModifyHeaderInfo> responseHeaders;
     while (progress < serializedLength) {
         auto subspan = span.subspan(progress);
         progress += ModifyHeaderInfo::serializedLength(subspan);
         responseHeaders.append(ModifyHeaderInfo::deserialize(subspan));
     }
-    RELEASE_ASSERT(progress == serializedLength);
-    return { WTFMove(requestHeaders), WTFMove(responseHeaders) };
+    return { WTFMove(requestHeaders), WTFMove(responseHeaders), priority };
 }
 
 size_t ModifyHeadersAction::serializedLength(Span<const uint8_t> span)
@@ -185,24 +180,39 @@
     return deserializeLength(span, 0);
 }
 
-void ModifyHeadersAction::applyToRequest(ResourceRequest& request)
+void ModifyHeadersAction::applyToRequest(ResourceRequest& request, HashMap<String, ModifyHeadersAction::ModifyHeadersOperationType>& headerNameToFirstOperationApplied)
 {
     for (auto& info : requestHeaders)
-        info.applyToRequest(request);
-}
-
-void ModifyHeadersAction::ModifyHeaderInfo::applyToRequest(ResourceRequest& request)
+        info.applyToRequest(request, headerNameToFirstOperationApplied);
+}
+
+void ModifyHeadersAction::ModifyHeaderInfo::applyToRequest(ResourceRequest& request, HashMap<String, ModifyHeadersAction::ModifyHeadersOperationType>& headerNameToFirstOperationApplied)
 {
     std::visit(WTF::makeVisitor([&] (const AppendOperation& operation) {
+        ModifyHeadersOperationType previouslyAppliedHeaderOperation = headerNameToFirstOperationApplied.get(operation.header);
+        if (previouslyAppliedHeaderOperation == ModifyHeadersAction::ModifyHeadersOperationType::Remove)
+            return;
+
         auto existingValue = request.httpHeaderField(operation.header);
         if (existingValue.isEmpty())
             request.setHTTPHeaderField(operation.header, operation.value);
         else
             request.setHTTPHeaderField(operation.header, makeString(existingValue, "; ", operation.value));
+
+        if (previouslyAppliedHeaderOperation == ModifyHeadersAction::ModifyHeadersOperationType::Unknown)
+            headerNameToFirstOperationApplied.add(operation.header, ModifyHeadersAction::ModifyHeadersOperationType::Append);
     }, [&] (const SetOperation& operation) {
+        if (headerNameToFirstOperationApplied.contains(operation.header))
+            return;
+
         request.setHTTPHeaderField(operation.header, operation.value);
+        headerNameToFirstOperationApplied.add(operation.header, ModifyHeadersAction::ModifyHeadersOperationType::Set);
     }, [&] (const RemoveOperation& operation) {
+        if (headerNameToFirstOperationApplied.contains(operation.header))
+            return;
+
         request.removeHTTPHeaderField(operation.header);
+        headerNameToFirstOperationApplied.add(operation.header, ModifyHeadersAction::ModifyHeadersOperationType::Remove);
     }), operation);
 }
 

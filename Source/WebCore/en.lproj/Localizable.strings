/* accessibility help text for media controller time value >= 1 day */
"%1$d days %2$d hours %3$d minutes %4$d seconds" = "%1$d days %2$d hours %3$d minutes %4$d seconds";

/* accessibility help text for media controller time value >= 60 minutes */
"%1$d hours %2$d minutes %3$d seconds" = "%1$d hours %2$d minutes %3$d seconds";

/* accessibility help text for media controller time value >= 60 seconds */
"%1$d minutes %2$d seconds" = "%1$d minutes %2$d seconds";

/* accessibility help text for media controller time value < 60 seconds */
"%1$d seconds" = "%1$d seconds";

/* window title for a standalone image (uses multiplication symbol, not x) */
"%@ %@×%@ pixels" = "%@ %@×%@ pixels";

/* Audio/Text track display name format that includes the label and language of the track, in the form of 'Language (Label)'. */
"%@ (%@) (audio/text track)" = "%@ (%@)";

/* Closed captions text track display name format that includes the language and/or locale (e.g. 'English CC'). */
"%@ CC (text track)" = "%@ CC";

/* Captions text track display name format that includes the language and/or locale (e.g. 'English Captions'). */
"%@ Captions (text track)" = "%@ Captions";

/* Chapters text track display name format that includes the language and/or locale (e.g. 'English Chapters'). */
"%@ Chapters (text track)" = "%@ Chapters";

/* Commentary audio track display name format that includes the language and/or locale (e.g. 'English Commentary'). */
"%@ Commentary (audio track)" = "%@ Commentary";

/* Descriptions audio track display name format that includes the language and/or locale (e.g. 'English Descriptions'). */
"%@ Descriptions (audio track)" = "%@ Descriptions";

/* Descriptions text track display name format that includes the language and/or locale (e.g. 'English Descriptions'). */
"%@ Descriptions (text track)" = "%@ Descriptions";

/* Easy Reader (i.e. 3rd-grade level) text track display name format that includes the language and/or locale (e.g. 'English Easy Reader'). */
"%@ Easy Reader (text track)" = "%@ Easy Reader";

/* Forced text track display name format that includes the language and/or locale (e.g. 'English Forced'). */
"%@ Forced (text track)" = "%@ Forced";

/* visible name of the GPU process. The argument is the application name. */
"%@ Graphics and Media" = "%@ Graphics and Media";

/* Metadata text track display name format that includes the language and/or locale (e.g. 'English Metadata'). */
"%@ Metadata (text track)" = "%@ Metadata";

/* visible name of the network process. The argument is the application name. */
"%@ Networking" = "%@ Networking";

/* SDH (i.e. deaf and/or hard of hearing) text track display name format that includes the language and/or locale (e.g. 'English SDH'). */
"%@ SDH (text track)" = "%@ SDH";

/* Visible name of Service Worker process. The argument is the application name. */
"%@ Service Worker (%@)" = "%@ Service Worker (%@)";

/* Visible name of the web process. The argument is the application name. */
"%@ Web Content" = "%@ Web Content";

/* Visible name of the web process. The argument is the application name. */
"%@ Web Content (Cached)" = "%@ Web Content (Cached)";

/* Visible name of the web process. The argument is the application name. */
"%@ Web Content (Prewarmed)" = "%@ Web Content (Prewarmed)";

/* Extension's process name that appears in Activity Monitor where the parameter is the name of the extension */
"%@ Web Extension" = "%@ Web Extension";

/* Visible name of Web Inspector's web process. The argument is the application name. */
"%@ Web Inspector" = "%@ Web Inspector";

/* Name of application's single WebCrypto master key in Keychain */
"%@ WebCrypto Master Key" = "%@ WebCrypto Master Key";

/* The domain and application using the camera and/or microphone. The first argument is domain, the second is the application name (iOS only). */
"%@ in %%@" = "%@ in %%@";

/* Label to describe the number of files selected in a file upload control that allows multiple files */
"%d files" = "%d files";

/* Label for PDF page number indicator. */
"%d of %d" = "%d of %d";

/* label next to file upload control; parameters are the number of photos and the number of videos */
"%lu photo(s) and %lu video(s)" = "%lu photo(s) and %lu video(s)";

/* window title for a standalone image (uses multiplication symbol, not x) */
"%s %d×%d pixels" = "%s %d×%d pixels";

/* Name of application's single WebCrypto master key in Keychain */
"%s WebCrypto Master Key" = "%s WebCrypto Master Key";

/* Present the number of selected <option> items in a <select multiple> element (iOS only) */
"%zu Items" = "%zu Items";

/* Present the element <select multiple> when no <option> items are selected (iOS only) */
"0 Items" = "0 Items";

/* 0.5× media controls context menu playback speed label */
"0.5× (Media Controls Menu Playback Speed)" = "0.5×";

/* Present the element <select multiple> when a single <option> is selected (iOS only) */
"1 Item" = "1 Item";

/* Option in segmented control for choosing list type in text editing */
"1. 2. 3." = "1. 2. 3.";

/* 1.25× media controls context menu playback speed label */
"1.25× (Media Controls Menu Playback Speed)" = "1.25×";

/* 1.5× media controls context menu playback speed label */
"1.5× (Media Controls Menu Playback Speed)" = "1.5×";

/* 1× media controls context menu playback speed label */
"1× (Media Controls Menu Playback Speed)" = "1×";

/* Menu item title for KEYGEN pop-up menu */
"2048 (High Grade)" = "2048 (High Grade)";

/* 2× media controls context menu playback speed label */
"2× (Media Controls Menu Playback Speed)" = "2×";

/* Name of application's single WebCrypto master key in Keychain */
"<application> WebCrypto Master Key" = "<application> WebCrypto Master Key";

/* window title for a standalone image (uses multiplication symbol, not x) */
"<filename> %d×%d pixels" = "<filename> %d×%d pixels";

/* WKErrorJavaScriptExceptionOccurred description */
"A JavaScript exception occurred" = "A JavaScript exception occurred";

/* Actual Size context menu item */
"Actual Size" = "Actual Size";

/* Label for the add money with Apple Pay button. */
"Add money with Apple Pay" = "Add money with Apple Pay";

/* Add to Quick Note context menu item. */
"Add to Quick Note" = "Add to Quick Note";

/* Title for Add to Reading List action button */
"Add to Reading List" = "Add to Reading List";

/* Undo action name */
"Align Left (Undo action name)" = "Align Left";

/* Undo action name */
"Align Right (Undo action name)" = "Align Right";

/* Button title in Storage Access API prompt */
"Allow (cross-site cookie and website data access)" = "Allow";

/* Button title in Device Orientation Permission API prompt */
"Allow (device motion and orientation access)" = "Allow";

/* Allow button title in geolocation prompt */
"Allow (geolocation)" = "Allow";

/* Allow button title in screen sharing prompt */
"Allow (screensharing)" = "Allow";

/* Allow button title in speech recognition prompt */
"Allow (speechrecognition)" = "Allow";

/* Allow button title in user media prompt */
"Allow (usermedia)" = "Allow";

/* Allow button title in window sharing prompt */
"Allow (window sharing)" = "Allow";

/* Allow screen button title in window and screen sharing prompt */
"Allow to Share Screen" = "Allow to Share Screen";

/* Allow window button title in window and screen sharing prompt */
"Allow to Share Window" = "Allow to Share Window";

/* Message for requesting cross-site cookie and website data access. */
"Allow “%@” and “%@” to use cookies and website data while browsing “%@”?" = "Allow “%@” and “%@” to use cookies and website data while browsing “%@”?";

/* Message for spechrecognition prompt */
"Allow “%@” to capture your audio and use it for speech recognition?" = "Allow “%@” to capture your audio and use it for speech recognition?";

/* Message for window and screen sharing prompt */
"Allow “%@” to observe one of your windows or screens?" = "Allow “%@” to observe one of your windows or screens?";

/* Message for screen sharing prompt */
"Allow “%@” to observe your screen?" = "Allow “%@” to observe your screen?";

/* Message for requesting cross-site cookie and website data access. */
"Allow “%@” to use cookies and website data while browsing “%@”?" = "Allow “%@” to use cookies and website data while browsing “%@”?";

/* Message for user media prompt */
"Allow “%@” to use your camera and microphone?" = "Allow “%@” to use your camera and microphone?";

/* Message for user camera access prompt */
"Allow “%@” to use your camera?" = "Allow “%@” to use your camera?";

/* Message for geolocation prompt */
"Allow “%@” to use your current location?" = "Allow “%@” to use your current location?";

/* Message for user microphone access prompt */
"Allow “%@” to use your microphone?" = "Allow “%@” to use your microphone?";

/* WKWebExtensionErrorUnknown description */
"An unknown error has occurred." = "An unknown error has occurred.";

/* WKErrorUnknown description */
"An unknown error occurred" = "An unknown error occurred";

/* WKWebExtensionErrorUnsupportedManifestVersion description */
"An unsupported `manifest_version` was specified." = "An unsupported `manifest_version` was specified.";

/* Label for the plain Apple Pay button. */
"Apple Pay" = "Apple Pay";

/* Malware confirmation dialog title */
"Are you sure you wish to go to this site?" = "Are you sure you wish to go to this site?";

/* WKErrorNavigationAppBoundDomain description */
"Attempted to navigate away from an app-bound domain or navigate after using restricted APIs" = "Attempted to navigate away from an app-bound domain or navigate after using restricted APIs";

/* WKErrorAttributedStringContentFailedToLoad description */
"Attributed string content failed to load" = "Attributed string content failed to load";

/* Menu item label for automatic track selection behavior. */
"Auto (Recommended) (text track)" = "Auto (Recommended)";

/* Automatically Resize context menu item */
"Automatically Resize" = "Automatically Resize";

/* Back context menu item */
"Back" = "Back";

/* Label text to be used if plugin is blocked by a page's Content Security Policy */
"Blocked Plug-In (Blocked by page's Content Security Policy)" = "Blocked Plug-in";

/* Label text to be used when an insecure plug-in version was blocked from loading */
"Blocked Plug-In (Insecure plug-in)" = "Blocked Plug-in";

/* Bold context menu item */
"Bold" = "Bold";

/* Undo action name */
"Bold (Undo action name)" = "Bold";

/* Label for the book with Apple Pay button. */
"Book with Apple Pay" = "Book with Apple Pay";

/* Option in segmented control for inserting a bulleted list in text editing */
"Bulleted list" = "Bulleted list";

/* Label for the buy with Apple Pay button. */
"Buy with Apple Pay" = "Buy with Apple Pay";

/* Display name for closed captions text tracks. */
"CC (text track)" = "CC";

/* Cancel */
"Cancel" = "Cancel";

/* Button title in Device Orientation Permission API prompt */
"Cancel (device motion and orientation access)" = "Cancel";

/* Title for Cancel button label in button bar */
"Cancel button label in button bar" = "Cancel";

/* Capitalize context menu item */
"Capitalize" = "Capitalize";

/* Display name for text track kind 'captions'. */
"Captions (text track)" = "Captions";

/* Undo action name */
"Center (Undo action name)" = "Center";

/* Lockdown Mode alert message */
"Certain experiences and features may not function as expected. You can turn off Lockdown Mode for this app in Settings." = "Certain experiences and features may not function as expected. You can turn off Lockdown Mode for this app in Settings.";

/* Undo action name */
"Change Attributes (Undo action name)" = "Change Attributes";

/* Display name for text track kind 'chapters'. */
"Chapters (text track)" = "Chapters";

/* Check spelling context menu item */
"Check Document Now" = "Check Document Now";

/* Check grammar with spelling context menu item */
"Check Grammar With Spelling" = "Check Grammar With Spelling";

/* Check spelling while typing context menu item */
"Check Spelling While Typing" = "Check Spelling While Typing";

/* Label for the check out with Apple Pay button. */
"Check out with Apple Pay" = "Check out with Apple Pay";

/* title for a single file chooser button used in HTML forms */
"Choose File" = "Choose File";

/* title for a multiple file chooser button used in HTML forms. This title should be as short as possible. */
"Choose Files" = "Choose Files";

/* Title for file button used in HTML5 forms for multiple media files */
"Choose Media (Multiple)" = "Choose Media (Multiple)";

/* Title for file button used in HTML forms for media files */
"Choose Media (Single)" = "Choose Media (Single)";

/* Message for window sharing prompt */
"Choose a window to share" = "Choose a window to share";

/* menu item in Recent Searches menu that empties menu's contents */
"Clear Recent Searches" = "Clear Recent Searches";

/* Message to display in browser window when in webkit full screen mode. */
"Click to Exit Full Screen" = "Click to Exit Full Screen";

/* Subtitle of the label to show on a snapshotted plug-in */
"Click to restart" = "Click to restart";

/* Display name for audio track kind 'commentary'. */
"Commentary (audio track)" = "Commentary";

/* WKErrorContentRuleListStoreCompileFailed description */
"Compiling a WKContentRuleList failed" = "Compiling a WKContentRuleList failed";

/* WebKitErrorCannotShowMIMEType description */
"Content with specified MIME type can’t be shown" = "Content with specified MIME type can’t be shown";

/* Continue */
"Continue" = "Continue";

/* Continue with Touch ID. */
"Continue with Touch ID." = "Continue with Touch ID.";

/* Label for the contribute with Apple Pay button. */
"Contribute with Apple Pay" = "Contribute with Apple Pay";

/* Media Controls context menu item */
"Controls" = "Controls";

/* Undo action name */
"Convert to Ordered List (Undo action name)" = "Convert to Ordered List";

/* Undo action name */
"Convert to Unordered List (Undo action name)" = "Convert to Unordered List";

/* Copy context menu item */
"Copy" = "Copy";

/* Title for Copy Link and Image or Copy Image action button */
"Copy (ActionSheet)" = "Copy";

/* Copy Audio Address Location context menu item */
"Copy Audio Address" = "Copy Audio Address";

/* Copy Image context menu item */
"Copy Image" = "Copy Image";

/* Copy Link context menu item */
"Copy Link" = "Copy Link";

/* Title for Copy Link button */
"Copy Link (ActionSheet)" = "Copy Link";

/* Title for Copy Subject */
"Copy Subject" = "Copy Subject";

/* Copy Video Address Location context menu item */
"Copy Video Address" = "Copy Video Address";

/* Correct Spelling Automatically context menu item */
"Correct Spelling Automatically" = "Correct Spelling Automatically";

/* Undo action name */
"Create Link (Undo action name)" = "Create Link";

/* WKErrorCredentialNotFound description */
"Credential could not be found" = "Credential could not be found";

/* Cut context menu item */
"Cut" = "Cut";

/* Undo action name */
"Cut (Undo action name)" = "Cut";

/* Day label in date picker */
"DAY (Date picker for extra zoom mode)" = "DAY";

/* Phishing warning title */
"Deceptive Website Warning" = "Deceptive Website Warning";

/* Default writing direction context menu item */
"Default" = "Default";

/* Undo action name */
"Delete (Undo action name)" = "Delete";

/* Display name for audio track kind 'descriptions'. */
"Descriptions (audio track)" = "Descriptions";

/* Display name for text track kind 'descriptions'. */
"Descriptions (text track)" = "Descriptions";

/* text to display in <details> tag when it has no <summary> child */
"Details" = "Details";

/* Undo action name */
"Dictation (Undo action name)" = "Dictation";

/* Message for requesting cross-site cookie and website data access. */
"Do you want to allow “%@” and “%@” to use cookies and website data while browsing “%@”?" = "Do you want to allow “%@” and “%@” to use cookies and website data while browsing “%@”?";

/* Message for requesting cross-site cookie and website data access. */
"Do you want to allow “%@” to use cookies and website data while browsing “%@”?" = "Do you want to allow “%@” to use cookies and website data while browsing “%@”?";

/* Label for the donate with Apple Pay button. */
"Donate with Apple Pay" = "Donate with Apple Pay";

/* Title of the Done button for form controls. */
"Done" = "Done";

/* Button title in Storage Access API prompt */
"Don’t Allow (cross-site cookie and website data access)" = "Don’t Allow";

/* Disallow button title in geolocation prompt */
"Don’t Allow (geolocation)" = "Don’t Allow";

/* Disallow button title in screen sharing prompt */
"Don’t Allow (screensharing)" = "Don’t Allow";

/* Disallow button title in speech recognition prompt */
"Don’t Allow (speechrecognition)" = "Don’t Allow";

/* Disallow button title in user media prompt */
"Don’t Allow (usermedia)" = "Don’t Allow";

/* Disallow button title in window and screen sharing prompt */
"Don’t Allow (window and screen sharing)" = "Don’t Allow";

/* Disallow button title in window sharing prompt */
"Don’t Allow (window sharing)" = "Don’t Allow";

/* Download Audio To Disk context menu item */
"Download Audio" = "Download Audio";

/* Download Image context menu item */
"Download Image" = "Download Image";

/* Download Linked File context menu item */
"Download Linked File" = "Download Linked File";

/* Download Video To Disk context menu item */
"Download Video" = "Download Video";

/* Undo action name */
"Drag (Undo action name)" = "Drag";

/* Display name for easy reader (i.e. 3rd-grade level) text tracks. */
"Easy Reader (text track)" = "Easy Reader";

/* WKWebExtensionErrorInvalidBackgroundContent description */
"Empty or invalid `background` manifest entry." = "Empty or invalid `background` manifest entry.";

/* WKWebExtensionErrorInvalidContentScripts description */
"Empty or invalid `content_scripts` manifest entry." = "Empty or invalid `content_scripts` manifest entry.";

/* WKWebExtensionErrorInvalidActionIcon description */
"Empty or invalid `default_icon` for the `action`, `browser_action`, or `page_action` manifest entry." = "Empty or invalid `default_icon` for the `action`, `browser_action`, or `page_action` manifest entry.";

/* WKWebExtensionErrorInvalidExternallyConnectable description */
"Empty or invalid `externally_connectable` manifest entry." = "Empty or invalid `externally_connectable` manifest entry.";

/* WKWebExtensionErrorInvalidURLOverrides description */
"Empty or invalid url overrides manifest entry" = "Empty or invalid url overrides manifest entry";

/* Video Enter Full Screen context menu item */
"Enter Full Screen" = "Enter Full Screen";

/* menu item */
"Enter Picture in Picture" = "Enter Picture in Picture";

/* Validation message for input form controls of type 'url' that have an invalid value */
"Enter a URL" = "Enter a URL";

/* Validation message for number fields where the user entered a non-number string */
"Enter a number" = "Enter a number";

/* Validation message for input form controls with value not respecting the step attribute */
"Enter a valid value" = "Enter a valid value";

/* Validation message for input form controls of type 'email' that have an invalid value */
"Enter an email address" = "Enter an email address";

/* Custom protocol synchronous load failure description */
"Error handling synchronous load with custom protocol" = "Error handling synchronous load with custom protocol";

/* Button for exiting full screen when in full screen media playback */
"Exit Full Screen" = "Exit Full Screen";

/* Full Screen Deceptive Website Exit Action */
"Exit Full Screen (Element Full Screen)" = "Exit Full Screen";

/* Video Exit Full Screen context menu item */
"Exit Full Screen (context menu)" = "Exit Full Screen";

/* menu item */
"Exit Picture in Picture" = "Exit Picture in Picture";

<<<<<<< HEAD
=======
/* WKWebExtensionContextErrorAlreadyLoaded description */
"Extension context is already loaded." = "Extension context is already loaded.";

/* WKWebExtensionContextErrorNotLoaded description */
"Extension context is not loaded." = "Extension context is not loaded.";

/* WKWebExtensionErrorInvalidActionIcon description for failing to load single image for action */
"Failed to load image for `default_icon` in the `action` manifest entry." = "Failed to load image for `default_icon` in the `action` manifest entry.";

/* WKWebExtensionErrorInvalidActionIcon description for failing to load single image for browser_action or page_action */
"Failed to load image for `default_icon` in the `browser_action` or `page_action` manifest entry." = "Failed to load image for `default_icon` in the `browser_action` or `page_action` manifest entry.";

/* WKWebExtensionErrorInvalidActionIcon description for failing to load images for action only */
"Failed to load images in `default_icon` for the `action` manifest entry." = "Failed to load images in `default_icon` for the `action` manifest entry.";

/* WKWebExtensionErrorInvalidActionIcon description for failing to load images for browser_action or page_action */
"Failed to load images in `default_icon` for the `browser_action` or `page_action` manifest entry." = "Failed to load images in `default_icon` for the `browser_action` or `page_action` manifest entry.";

/* WKWebExtensionErrorInvalidIcon description for failing to load images */
"Failed to load images in `icons` manifest entry." = "Failed to load images in `icons` manifest entry.";

>>>>>>> daabc316
/* The requested file doesn't exist */
"File does not exist" = "File does not exist";

/* Validation message for required form control elements that have no value */
"Fill out this field" = "Fill out this field";

/* Default application name for Open With context menu */
"Finder" = "Finder";

/* Inspector element selection tooltip text for Flexbox containers. */
"Flex (Inspector Element Selection)" = "Flex";

/* Inspector element selection tooltip text for items inside a Flexbox Container. */
"Flex Item (Inspector Element Selection)" = "Flex Item";

/* Font context sub-menu item */
"Font" = "Font";

/* Display name for text track kind 'forced'. */
"Forced (text track)" = "Forced";

/* Undo action name */
"Format Block (Undo action name)" = "Formatting";

/* Label for the save data format selector when saving data in Web Inspector */
"Format:" = "Format:";

/* Forward context menu item */
"Forward" = "Forward";

/* WebKitErrorFrameLoadInterruptedByPolicyChange description */
"Frame load interrupted" = "Frame load interrupted";

/* Title of the Go button for zoomed form controls. */
"Go" = "Go";

/* Action from safe browsing warning */
"Go Back" = "Go Back";

/* Google Safe Browsing */
"Google Safe Browsing" = "Google Safe Browsing";

/* Inspector element selection tooltip text for Grid containers. */
"Grid (Inspector Element Selection)" = "Grid";

/* Inspector element selection tooltip text for items inside a Grid Container. */
"Grid Item (Inspector Element Selection)" = "Grid Item";

/* accessibility role description for web area */
"HTML content" = "HTML content";

/* Title of the Hide button for zoomed form controls. */
"Hide" = "Hide";

/* Hide Media Controls context menu item */
"Hide Controls" = "Hide Controls";

/* menu item title */
"Hide Spelling and Grammar" = "Hide Spelling and Grammar";

/* menu item title */
"Hide Substitutions" = "Hide Substitutions";

/* The default, default character encoding on Windows */
"ISO-8859-1" = "ISO-8859-1";

/* Phishing warning description */
"If you believe this website is safe, you can %report-an-error%. Or, if you understand the risks involved, you can %bypass-link%." = "If you believe this website is safe, you can %report-an-error%. Or, if you understand the risks involved, you can %bypass-link%.";

/* Action from safe browsing warning */
"If you understand the risks involved, you can %visit-this-unsafe-site-link%." = "If you understand the risks involved, you can %visit-this-unsafe-site-link%.";

/* Ignore Grammar context menu item */
"Ignore Grammar" = "Ignore Grammar";

/* Ignore Spelling context menu item */
"Ignore Spelling" = "Ignore Spelling";

/* Fallback title for images in the share sheet */
"Image" = "Image";

/* Undo action name */
"Indent (Undo action name)" = "Indent";

/* Undo action name */
"Insert List (Undo action name)" = "Insert List";

/* Inspect Element context menu item */
"Inspect Element" = "Inspect Element";

/* WKWebExtensionErrorInvalidBackgroundPersistence description */
"Invalid `persistent` manifest entry." = "Invalid `persistent` manifest entry.";

/* WKWebExtensionErrorInvalidBackgroundPersistence description for manifest v3 */
"Invalid `persistent` manifest entry. A `manifest_version` greater-than or equal to `3` must be non-persistent." = "Invalid `persistent` manifest entry. A `manifest_version` greater-than or equal to `3` must be non-persistent.";

/* WKWebExtensionErrorInvalidBackgroundPersistence description for service worker */
"Invalid `persistent` manifest entry. A `service_worker` must be non-persistent." = "Invalid `persistent` manifest entry. A `service_worker` must be non-persistent.";

/* WKWebExtensionErrorInvalidBackgroundPersistence description for iOS */
"Invalid `persistent` manifest entry. A non-persistent background is required on iOS and iPadOS." = "Invalid `persistent` manifest entry. A non-persistent background is required on iOS and iPadOS.";

/* WKWebExtensionErrorInvalidWebAccessibleResources description */
"Invalid `web_accessible_resources` manifest entry." = "Invalid `web_accessible_resources` manifest entry.";

/* Validation message for input form controls with a value not matching type */
"Invalid value" = "Invalid value";

/* Full Screen Deceptive Website Warning Sheet Title */
"It looks like you are typing while in full screen" = "It looks like you are typing while in full screen";

/* Italic context menu item */
"Italic" = "Italic";

/* Undo action name */
"Italics (Undo action name)" = "Italics";

/* WebKitErrorJavaUnavailable description */
"Java is unavailable" = "Java is unavailable";

/* Title for action sheet for JavaScript link */
"JavaScript Action Sheet Title" = "JavaScript";

/* WKErrorJavaScriptResultTypeIsUnsupported description */
"JavaScript execution returned a result of an unsupported type" = "JavaScript execution returned a result of an unsupported type";

/* WKErrorJavaScriptAppBoundDomain description */
"JavaScript execution targeted a frame that is not in an app-bound domain" = "JavaScript execution targeted a frame that is not in an app-bound domain";

/* WKErrorJavaScriptInvalidFrameTarget description */
"JavaScript execution targeted an invalid frame" = "JavaScript execution targeted an invalid frame";

/* Undo action name */
"Justify (Undo action name)" = "Justify";

/* Name of keychain key generated by the KEYGEN tag */
"Key from %@" = "Key from %@";

/* Languages media controls context menu title */
"Languages (Media Controls Menu)" = "Languages";

/* Learn Spelling context menu item */
"Learn Spelling" = "Learn Spelling";

/* Action from safe browsing warning */
"Learn more…" = "Learn more…";

/* Left to Right context menu item */
"Left to Right" = "Left to Right";

/* Media controller status message when watching a live broadcast */
"Live Broadcast" = "Live Broadcast";

/* Load request cancelled */
"Load request cancelled" = "Load request cancelled";

/* Media controller status message when the media is loading */
"Loading…" = "Loading…";

/* 'Website' name displayed when local documents have stored local data */
"Local documents on your computer" = "Local documents on your computer";

/* Lockdown Mode alert title */
"Lockdown Mode is Turned On For “%@“" = "Lockdown Mode is Turned On For “%@“";

/* Title for Look Up action button */
"Look Up" = "Look Up";

/* Look Up in Dictionary context menu item */
"Look Up in Dictionary" = "Look Up in Dictionary";

/* Look Up context menu item with selected word */
"Look Up “%@”" = "Look Up “%@”";

/* Look Up context menu item with selected word */
"Look Up “%s”" = "Look Up “%s”";

/* Look Up context menu item with selected word */
"Look Up “<selection>”" = "Look Up “<selection>”";

/* WKErrorContentRuleListStoreLookupFailed description */
"Looking up a WKContentRuleList failed" = "Looking up a WKContentRuleList failed";

/* WKErrorContentRuleListStoreVersionMismatch description */
"Looking up a WKContentRuleList found a binary that is incompatible" = "Looking up a WKContentRuleList found a binary that is incompatible";

/* Media Loop context menu item */
"Loop" = "Loop";

/* Undo action name */
"Loosen Kerning (Undo action name)" = "Loosen Kerning";

/* Undo action name */
"Lower Baseline (Undo action name)" = "Lower Baseline";

/* Month label in date picker */
"MONTH (Date picker for extra zoom mode)" = "MONTH";

/* Make Lower Case context menu item */
"Make Lower Case" = "Make Lower Case";

/* Make Upper Case context menu item */
"Make Upper Case" = "Make Upper Case";

/* Malware warning title */
"Malware Website Warning" = "Malware Website Warning";

/* WKWebExtensionErrorInvalidBackgroundContent description for missing background required keys */
"Manifest `background` entry has missing or empty required key `scripts`, `page`, or `service_worker`." = "Manifest `background` entry has missing or empty required key `scripts`, `page`, or `service_worker`.";

/* WKWebExtensionErrorInvalidContentScripts description for missing or empty 'js' and 'css' arrays */
"Manifest `content_scripts` entry has missing or empty 'js' and 'css' arrays." = "Manifest `content_scripts` entry has missing or empty 'js' and 'css' arrays.";

/* WKWebExtensionErrorInvalidContentScripts description for missing matches entry */
"Manifest `content_scripts` entry has no specified `matches` entry." = "Manifest `content_scripts` entry has no specified `matches` entry.";

/* WKWebExtensionErrorInvalidContentScripts description for unknown 'run_at' value */
"Manifest `content_scripts` entry has unknown `run_at` value." = "Manifest `content_scripts` entry has unknown `run_at` value.";

/* Validation message for input form controls requiring a constrained value according to pattern */
"Match the requested format" = "Match the requested format";

/* Malware confirmation dialog */
"Merely visiting a site is sufficient for malware to install itself and harm your computer." = "Merely visiting a site is sufficient for malware to install itself and harm your computer.";

/* Display name for text track kind 'metadata'. */
"Metadata (text track)" = "Metadata";

/* Label text to be used when a plugin is missing */
"Missing Plug-in" = "Missing Plug-in";

/* WKWebExtensionErrorInvalidDescription description */
"Missing or empty `description` manifest entry." = "Missing or empty `description` manifest entry.";

/* WKWebExtensionErrorInvalidIcon description */
"Missing or empty `icons` manifest entry." = "Missing or empty `icons` manifest entry.";

/* WKWebExtensionErrorInvalidName description */
"Missing or empty `name` manifest entry." = "Missing or empty `name` manifest entry.";

/* WKWebExtensionErrorInvalidVersion description */
"Missing or empty `version` manifest entry." = "Missing or empty `version` manifest entry.";

/* Media Mute context menu item */
"Mute" = "Mute";

/* New Quick Note context menu item. */
"New Quick Note" = "New Quick Note";

/* Next Page context menu item */
"Next Page" = "Next Page";

/* No Guesses Found context menu item */
"No Guesses Found" = "No Guesses Found";

/* Empty select list */
"No Options Select Popover" = "No Options";

/* Label for only item in menu that appears when clicking on the search field image, when no searches have been performed */
"No recent searches" = "No recent searches";

/* WKWebExtensionErrorInvalidBackgroundPersistence description for webRequest events */
"Non-persistent background content cannot listen to `webRequest` events." = "Non-persistent background content cannot listen to `webRequest` events.";

/* Option in segmented control for choosing list type in text editing */
"None" = "None";

/* WebKitErrorCannotUseRestrictedPort description */
"Not allowed to use restricted network port" = "Not allowed to use restricted network port";

/* Option in segmented control for inserting a numbered list in text editing */
"Numbered list" = "Numbered list";

/* Lockdown Mode alert OK button */
"OK" = "OK";

/* Title of the OK button for the number pad in zoomed form controls. */
"OK (OK button title in extra zoomed number pad)" = "OK";

/* OK button label in document password failure alert */
"OK (password failure alert)" = "OK";

/* Menu item label for the track that represents disabling closed captions. */
"Off (text track)" = "Off";

/* Title for Open Link action button */
"Open" = "Open";

/* Open Audio in New Window context menu item */
"Open Audio in New Window" = "Open Audio in New Window";

/* Open Frame in New Window context menu item */
"Open Frame in New Window" = "Open Frame in New Window";

/* Open Image in New Window context menu item */
"Open Image in New Window" = "Open Image in New Window";

/* Open Link context menu item */
"Open Link" = "Open Link";

/* Open in New Window context menu item */
"Open Link in New Window" = "Open Link in New Window";

/* Open Video in New Window context menu item */
"Open Video in New Window" = "Open Video in New Window";

/* Title for Open in Safari Link action button */
"Open in Safari" = "Open in Safari";

/* Title for Open in External Application Link action button */
"Open in “%@”" = "Open in “%@”";

/* context menu item for PDF */
"Open with %@" = "Open with %@";

/* Label for the order with Apple Pay button. */
"Order with Apple Pay" = "Order with Apple Pay";

/* Undo action name */
"Outdent (Undo action name)" = "Outdent";

/* Outline context menu item */
"Outline" = "Outline";

/* Undo action name */
"Outline (Undo action name)" = "Outline";

/* Paragraph direction context sub-menu item */
"Paragraph Direction" = "Paragraph Direction";

/* Paste context menu item */
"Paste" = "Paste";

/* Undo action name */
"Paste (Undo action name)" = "Paste";

/* Undo action name */
"Paste Font (Undo action name)" = "Paste Font";

/* Undo action name */
"Paste Ruler (Undo action name)" = "Paste Ruler";

/* Media Pause context menu item */
"Pause" = "Pause";

/* File Upload alert sheet button string for choosing an existing media item from the Photo Library */
"Photo Library (file upload action sheet)" = "Photo Library";

/* Picture in Picture media controls context menu title */
"Picture in Picture (Media Controls Menu)" = "Picture in Picture";

/* Media Play context menu item */
"Play" = "Play";

/* accessibility help text for enter full screen button */
"Play movie in full screen mode" = "Play movie in full screen mode";

/* Playback Speed media controls context menu title */
"Playback Speed (Media Controls Menu)" = "Playback Speed";

/* Label text to be used when a plug-in was blocked from loading because it was too small */
"Plug-In too small" = "Plug-In too small";

/* Label text to be used if plugin host process has crashed */
"Plug-in Failure" = "Plug-in Failure";

/* WebKitErrorPlugInCancelledConnection description */
"Plug-in cancelled" = "Plug-in cancelled";

/* WebKitErrorPlugInWillHandleLoad description */
"Plug-in handled load" = "Plug-in handled load";

/* Description of the primary type supported by the PDF pseudo plug-in. */
"Portable Document Format" = "Portable Document Format";

/* Description of the primary type supported by the PDF pseudo plug-in. Visible in the Installed Plug-ins page in Safari. */
"Portable Document Format (Safari)" = "Portable Document Format";

/* Description of the PostScript type supported by the PDF pseudo plug-in. Visible in the Installed Plug-ins page in Safari. */
"PostScript" = "PostScript";

/* Title for file upload progress view */
"Preparing (file upload)" = "Preparing…";

/* Previous Page context menu item */
"Previous Page" = "Previous Page";

/* Undo action name */
"Raise Baseline (Undo action name)" = "Raise Baseline";

/* label for first item in the menu that appears when clicking on the search field image, used as embedded menu title */
"Recent Searches" = "Recent Searches";

/* Reload context menu item */
"Reload" = "Reload";

/* Label for the reload with Apple Pay button. */
"Reload with Apple Pay" = "Reload with Apple Pay";

/* Remove Background menu item */
"Remove Background" = "Remove Background";

/* Undo action name */
"Remove Background (Undo action name)" = "Remove Background";

/* WKErrorContentRuleListStoreRemoveFailed description */
"Removing a WKContentRuleList failed" = "Removing a WKContentRuleList failed";

/* Label for the rent with Apple Pay button. */
"Rent with Apple Pay" = "Rent with Apple Pay";

/* default label for Reset buttons in forms on web pages */
"Reset" = "Reset";

/* Reset button in date input context menu */
"Reset Button Date/Time Context Menu" = "Reset";

/* Right to Left context menu item */
"Right to Left" = "Right to Left";

/* Display name for SDH (i.e. deaf and/or hard of hearing) text tracks. */
"SDH (text track)" = "SDH";

/* Title for Save to Photos action button */
"Save to Photos" = "Save to Photos";

/* Title of the Search button for zoomed form controls. */
"Search" = "Search";

/* Search in Spotlight context menu item */
"Search in Spotlight" = "Search in Spotlight";

/* Search the Web context menu item */
"Search the Web" = "Search the Web";

/* Search with search provider context menu item with provider name inserted */
"Search with %@" = "Search with %@";

/* Validation message for required file inputs that have no value */
"Select a file" = "Select a file";

/* Validation message for required menu list controls that have no selection */
"Select an item in the list" = "Select an item in the list";

/* Validation message for required radio boxes that have no selection */
"Select one of these options" = "Select one of these options";

/* Validation message for required checkboxes that have not be selected */
"Select this checkbox" = "Select this checkbox";

/* Selection direction context sub-menu item */
"Selection Direction" = "Selection Direction";

/* Set button below date picker */
"Set (Button below date picker for extra zoom mode)" = "Set";

/* Undo action name */
"Set Background Color (Undo action name)" = "Set Background Color";

/* Undo action name */
"Set Color (Undo action name)" = "Set Color";

/* Undo action name */
"Set Font (Undo action name)" = "Set Font";

/* Undo action name */
"Set Traditional Character Shape (Undo action name)" = "Set Traditional Character Shape";

/* Undo action name */
"Set Writing Direction (Undo action name)" = "Set Writing Direction";

/* Label for the set up with Apple Pay button. */
"Set up with Apple Pay" = "Set up with Apple Pay";

/* Title for Share context menu item. */
"Share" = "Share";

/* Default name for the file created for a shared image with no explicit name. */
"Shared Image" = "Shared Image";

/* Title for Share action button */
"Share…" = "Share…";

/* Show colors context menu item */
"Show Colors" = "Show Colors";

/* Show Media Controls context menu item */
"Show Controls" = "Show Controls";

/* Action from safe browsing warning */
"Show Details" = "Show Details";

/* Show fonts context menu item */
"Show Fonts" = "Show Fonts";

/* Media stats context menu item */
"Show Media Stats" = "Show Media Stats";

/* menu item title */
"Show Spelling and Grammar" = "Show Spelling and Grammar";

/* menu item title */
"Show Substitutions" = "Show Substitutions";

/* Title for Show Text action button */
"Show Text" = "Show Text";

/* Title of the context menu item to show when PDFPlugin was used instead of a blocked plugin */
"Show in blocked plug-in" = "Show in blocked plug-in";

/* Single Page context menu item */
"Single Page" = "Single Page";

/* Single Page Continuous context menu item */
"Single Page Continuous" = "Single Page Continuous";

/* Smart Copy/Paste context menu item */
"Smart Copy/Paste" = "Smart Copy/Paste";

/* Smart Dashes context menu item */
"Smart Dashes" = "Smart Dashes";

/* Smart Links context menu item */
"Smart Links" = "Smart Links";

/* Smart Quotes context menu item */
"Smart Quotes" = "Smart Quotes";

/* Title of the label to show on a snapshotted plug-in */
"Snapshotted Plug-In" = "Snapshotted Plug-In";

/* Speech context sub-menu item */
"Speech" = "Speech";

/* Spelling and Grammar context sub-menu item */
"Spelling and Grammar" = "Spelling and Grammar";

/* title for Start Debugging JavaScript menu item */
"Start Debugging JavaScript" = "Start Debugging JavaScript";

/* title for Start Profiling JavaScript menu item */
"Start Profiling JavaScript" = "Start Profiling JavaScript";

/* Start speaking context menu item */
"Start Speaking" = "Start Speaking";

/* Full Screen Deceptive Website Stay Action */
"Stay in Full Screen (Element Full Screen)" = "Stay in Full Screen";

/* Stop context menu item */
"Stop" = "Stop";

/* title for Stop Debugging JavaScript menu item */
"Stop Debugging JavaScript" = "Stop Debugging JavaScript";

/* title for Stop Profiling JavaScript menu item */
"Stop Profiling JavaScript" = "Stop Profiling JavaScript";

/* Stop speaking context menu item */
"Stop Speaking" = "Stop Speaking";

/* Undo action name */
"StrikeThrough (Undo action name)" = "StrikeThrough";

/* Label for strong password. */
"Strong Password" = "Strong Password";

/* Styles context menu item */
"Styles…" = "Styles…";

/* default label for Submit buttons in forms on web pages */
"Submit" = "Submit";

/* alt text for <input> elements with no alt, title, or value */
"Submit (input element)" = "Submit";

/* Label for the subcribe with Apple Pay button. */
"Subscribe with Apple Pay" = "Subscribe with Apple Pay";

/* Undo action name */
"Subscript (Undo action name)" = "Subscript";

/* Substitutions context sub-menu item */
"Substitutions" = "Substitutions";

/* Subtitles media controls context menu title */
"Subtitles (Media Controls Menu)" = "Subtitles";

/* Accessibility announcement for the data list suggestions dropdown going away. */
"Suggestions list hidden." = "Suggestions list hidden.";

/* Accessibility announcement that the suggestions list became visible. The format argument is for the first option in the list. */
"Suggestions list visible, %@" = "Suggestions list visible, %@";

/* Undo action name */
"Superscript (Undo action name)" = "Superscript";

/* Label for the support with Apple Pay button. */
"Support with Apple Pay" = "Support with Apple Pay";

/* File Upload alert sheet camera button string for taking only photos */
"Take Photo (file upload action sheet)" = "Take Photo";

/* File Upload alert sheet camera button string for taking photos or videos */
"Take Photo or Video (file upload action sheet)" = "Take Photo or Video";

/* File Upload alert sheet camera button string for taking only videos */
"Take Video (file upload action sheet)" = "Take Video";

/* Tencent Safe Browsing */
"Tencent Safe Browsing" = "Tencent Safe Browsing";

/* Text Replacement context menu item */
"Text Replacement" = "Text Replacement";

/* WebKitErrorCannotShowURL description */
"The URL can’t be shown" = "The URL can’t be shown";

/* WebKitErrorBlockedByContentBlocker description */
"The URL was blocked by a content blocker" = "The URL was blocked by a content blocker";

/* WebKitErrorFrameLoadBlockedByContentFilter description */
"The URL was blocked by a content filter" = "The URL was blocked by a content filter";

/* WebKitErrorFrameLoadBlockedByRestrictions description */
"The URL was blocked by device restrictions" = "The URL was blocked by device restrictions";

/* WKErrorWebViewInvalidated description */
"The WKWebView was invalidated" = "The WKWebView was invalidated";

/* WKErrorWebContentProcessTerminated description */
"The Web Content process was terminated" = "The Web Content process was terminated";

/* WKWebExtensionErrorBackgroundContentFailedToLoad description */
"The background content failed to load due to an error." = "The background content failed to load due to an error.";

/* WebKitErrorGeolocationLocationUnknown description */
"The current location cannot be found." = "The current location cannot be found.";

/* document password failure alert message */
"The document could not be opened with that password." = "The document could not be opened with that password.";

/* WebKitErrorCannotFindPlugin description */
"The plug-in can’t be found" = "The plug-in can’t be found";

/* WebKitErrorCannotLoadPlugin description */
"The plug-in can’t be loaded" = "The plug-in can’t be loaded";

/* prompt string in authentication panel */
"The user name or password you entered for area “%@” on %@ was incorrect. Make sure you’re entering them correctly, and then try again." = "The user name or password you entered for area “%@” on %@ was incorrect. Make sure you’re entering them correctly, and then try again.";

/* prompt string in authentication panel */
"The user name or password you entered for the %@ proxy server %@ was incorrect. Make sure you’re entering them correctly, and then try again." = "The user name or password you entered for the %@ proxy server %@ was incorrect. Make sure you’re entering them correctly, and then try again.";

/* prompt string in authentication panel */
"The user name or password you entered for this area on %@ was incorrect. Make sure you’re entering them correctly, and then try again." = "The user name or password you entered for this area on %@ was incorrect. Make sure you’re entering them correctly, and then try again.";

/* WKErrorDuplicateCredential description */
"This credential is already present" = "This credential is already present";

/* WKErrorMalformedCredential description */
"This credential is malformed" = "This credential is malformed";

/* text that appears at the start of nearly-obsolete web pages in the form of a 'searchable index' */
"This is a searchable index. Enter search keywords: " = "This is a searchable index. Enter search keywords: ";

/* Malware warning */
"This website may attempt to install dangerous software, which could harm your computer or steal your personal or financial information, like passwords, photos, or credit cards." = "This website may attempt to install dangerous software, which could harm your computer or steal your personal or financial information, like passwords, photos, or credit cards.";

/* Phishing warning */
"This website may try to trick you into doing something dangerous, like installing software or disclosing personal or financial information, like passwords, phone numbers, or credit cards." = "This website may try to trick you into doing something dangerous, like installing software or disclosing personal or financial information, like passwords, phone numbers, or credit cards.";

/* Unwanted software warning */
"This website may try to trick you into installing software that harms your browsing experience, like changing your settings without your permission or showing you unwanted ads. Once installed, it may be difficult to remove." = "This website may try to trick you into installing software that harms your browsing experience, like changing your settings without your permission or showing you unwanted ads. Once installed, it may be difficult to remove.";

/* Informative text for requesting cross-site cookie and website data access. */
"This will allow “%@” and “%@” to track your activity." = "This will allow “%@” and “%@” to track your activity.";

/* Informative text for requesting cross-site cookie and website data access. */
"This will allow “%@” to track your activity." = "This will allow “%@” to track your activity.";

/* Undo action name */
"Tighten Kerning (Undo action name)" = "Tighten Kerning";

/* WKErrorAttributedStringContentLoadTimedOut description */
"Timed out while loading attributed string content" = "Timed out while loading attributed string content";

/* Label for the tip with Apple Pay button. */
"Tip with Apple Pay" = "Tip with Apple Pay";

/* prompt string in authentication panel */
"To view this page, you must log in to area “%@” on %@." = "To view this page, you must log in to area “%@” on %@.";

/* prompt string in authentication panel */
"To view this page, you must log in to the %@ proxy server %@." = "To view this page, you must log in to the %@ proxy server %@.";

/* prompt string in authentication panel */
"To view this page, you must log in to this area on %@:" = "To view this page, you must log in to this area on %@:";

/* Label for the top up with Apple Pay button. */
"Top up with Apple Pay" = "Top up with Apple Pay";

/* Transformations context sub-menu item */
"Transformations" = "Transformations";

/* Translate context menu item with selected word */
"Translate “%@”" = "Translate “%@”";

/* Undo action name */
"Turn Off Kerning (Undo action name)" = "Turn Off Kerning";

/* Undo action name */
"Turn Off Ligatures (Undo action name)" = "Turn Off Ligatures";

/* Two Pages context menu item */
"Two Pages" = "Two Pages";

/* Two Pages Continuous context menu item */
"Two Pages Continuous" = "Two Pages Continuous";

/* Undo action name */
"Typing (Undo action name)" = "Typing";

/* Full Screen Deceptive Website Warning Sheet Content Text */
"Typing is not allowed in full screen websites. “%@” may be showing a fake keyboard to trick you into disclosing personal or financial information." = "Typing is not allowed in full screen websites. “%@” may be showing a fake keyboard to trick you into disclosing personal or financial information.";

/* accessibility role description for a URL field. */
"URL field" = "URL field";

/* WKWebExtensionErrorManifestNotFound description */
"Unable to find `manifest.json` in the extension bundle." = "Unable to find `manifest.json` in the extension bundle.";

/* WKWebExtensionErrorInvalidDeclarativeNetRequest description */
"Unable to parse `declarativeNetRequest` rules because of an unexpected error." = "Unable to parse `declarativeNetRequest` rules because of an unexpected error.";

/* WKWebExtensionErrorInvalidDeclarativeNetRequest description, because of a JSON error */
"Unable to parse `declarativeNetRequest` rules: %@" = "Unable to parse `declarativeNetRequest` rules: %@";

/* WKWebExtensionErrorInvalidManifest description */
"Unable to parse manifest because of an unexpected format." = "Unable to parse manifest because of an unexpected format.";

/* WKWebExtensionErrorInvalidManifest description, because of a JSON error */
"Unable to parse manifest: %@" = "Unable to parse manifest: %@";

/* Unacceptable TLS certificate error */
"Unacceptable TLS certificate" = "Unacceptable TLS certificate";

/* Underline context menu item */
"Underline" = "Underline";

/* Undo action name */
"Underline (Undo action name)" = "Underline";

/* Menu item label for a audio/text track that has no other name. */
"Unknown (audio/text track)" = "Unknown";

/* Unknown filesize FTP directory listing item */
"Unknown (filesize)" = "Unknown";

/* Undo action name */
"Unlink (Undo action name)" = "Unlink";

/* Undo action name */
"Unscript (Undo action name)" = "Unscript";

/* Label text to be used when an unsupported plug-in was blocked from loading */
"Unsupported Plug-In" = "Unsupported Plug-in";

/* Undo action name */
"Use All Ligatures (Undo action name)" = "Use All Ligatures";

/* Undo action name */
"Use Standard Kerning (Undo action name)" = "Use Standard Kerning";

/* Undo action name */
"Use Standard Ligatures (Undo action name)" = "Use Standard Ligatures";

/* Validation message for form control elements with a value shorter than minimum allowed length */
"Use at least %d characters" = "Use at least %d characters";

/* Validation message for form control elements with a value shorter than maximum allowed length */
"Use no more than %d character(s)" = "Use no more than %d character(s)";

/* Validation message for form control elements with a value shorter than maximum allowed length */
"Use no more than %d characters" = "Use no more than %d characters";

/* Description of WebCrypto master keys in Keychain */
"Used to encrypt WebCrypto keys in persistent storage, such as IndexedDB" = "Used to encrypt WebCrypto keys in persistent storage, such as IndexedDB";

/* The download was cancelled by the user */
"User cancelled the download" = "User cancelled the download";

/* Validation message for input form controls with value lower than allowed minimum */
"Value must be greater than or equal to %@" = "Value must be greater than or equal to %@";

/* Validation message for input form controls with value lower than allowed minimum */
"Value must be greater than or equal to %s" = "Value must be greater than or equal to %s";

/* Validation message for input form controls with value higher than allowed maximum */
"Value must be less than or equal to %@" = "Value must be less than or equal to %@";

/* Validation message for input form controls with value higher than allowed maximum */
"Value must be less than or equal to %s" = "Value must be less than or equal to %s";

/* Phishing warning description */
"Warnings are shown for websites that have been reported as deceptive. Deceptive websites try to trick you into believing they are legitimate websites you trust." = "Warnings are shown for websites that have been reported as deceptive. Deceptive websites try to trick you into believing they are legitimate websites you trust.";

/* Unwanted software warning description */
"Warnings are shown for websites where harmful software has been detected. You can check %the-status-of-site% on the %safeBrowsingProvider% diagnostic page." = "Warnings are shown for websites where harmful software has been detected. You can check %the-status-of-site% on the %safeBrowsingProvider% diagnostic page.";

/* Malware warning description */
"Warnings are shown for websites where malicious software has been detected. You can check the %status-link% on the %safeBrowsingProvider% diagnostic page." = "Warnings are shown for websites where malicious software has been detected. You can check the %status-link% on the %safeBrowsingProvider% diagnostic page.";

/* Web Inspector window title when inspecting Web Inspector */
"Web Inspector [%d] — %@" = "Web Inspector [%d] — %@";

/* Web Inspector window title */
"Web Inspector — %@" = "Web Inspector — %@";

/* Pseudo plug-in name, visible in the Installed Plug-ins page in Safari. */
"WebKit built-in PDF" = "WebKit built-in PDF";

/* WebKitErrorInternal description */
"WebKit encountered an internal error" = "WebKit encountered an internal error";

/* Unwanted software warning title */
"Website With Harmful Software Warning" = "Website With Harmful Software Warning";

/* Label for window sharing menu */
"Window: " = "Window: ";

/* Year label in date picker */
"YEAR (Date picker for extra zoom mode)" = "YEAR";

/* message in authentication panel */
"Your login information will be sent securely." = "Your login information will be sent securely.";

/* message in authentication panel */
"Your password will be sent unencrypted." = "Your password will be sent unencrypted.";

/* Zoom In Continuous context menu item */
"Zoom In" = "Zoom In";

/* Zoom Out context menu item */
"Zoom Out" = "Zoom Out";

/* HTTP result code string */
"accepted" = "accepted";

/* Verb stating the action that will occur when a text field is selected, as used by accessibility */
"activate" = "activate";

/* An ARIA accessibility group that acts as an alert. */
"alert" = "alert";

/* An ARIA accessibility group that acts as a status update. */
"application status" = "application status";

/* An ARIA accessibility group that acts as an article. */
"article" = "article";

/* accessibility role description for an attachment element */
"attachment" = "attachment";

/* accessibility help text for audio element controller */
"audio element playback controls and status display" = "audio element playback controls and status display";

/* accessibility label for audio element controller */
"audio playback" = "audio playback";

/* accessibility label for seek back 30 seconds button */
"back 30 seconds" = "back 30 seconds";

/* HTTP result code string */
"bad gateway" = "bad gateway";

/* HTTP result code string */
"bad request" = "bad request";

/* An ARIA accessibility group that acts as a banner. */
"banner" = "banner";

/* accessibility help text for play button */
"begin playback" = "begin playback";

/* accessibility description for a search field cancel button */
"cancel" = "cancel";

/* Verb stating the action that will occur when an unchecked checkbox is clicked, as used by accessibility */
"check" = "check";

/* HTTP result code string */
"client error" = "client error";

/* accessibility role description for a color well */
"color well" = "color well";

/* An ARIA accessibility group that acts as a region of complementary information. */
"complementary" = "complementary";

/* HTTP result code string */
"conflict" = "conflict";

/* Label for the AutoFill contacts button inside a text field. */
"contact info AutoFill" = "contact info AutoFill";

/* An ARIA accessibility group that contains content. */
"content information" = "content information";

/* HTTP result code string */
"continue" = "continue";

/* HTTP result code string */
"created" = "created";

/* Label for the credit card AutoFill button inside a text field. */
"credit card AutoFill" = "credit card AutoFill";

/* The less good value description for a meter element. */
"critical value" = "critical value";

/* accessibility help text for movie status display */
"current movie status" = "current movie status";

/* accessibility help text for elapsed time display */
"current movie time in seconds" = "current movie time in seconds";

/* accessibility role description for a date and time field. */
"date and time field" = "date and time field";

/* accessibility role description for a date field. */
"date field" = "date field";

/* role description of ARIA definition role */
"definition" = "definition";

/* description detail */
"description" = "description";

/* accessibility role description of a description list */
"description list" = "description list";

/* accessibility role description for a details element */
"details" = "details";

/* An ARIA accessibility group that acts as a document. */
"document" = "document";

/* accessibility label for elapsed time display */
"elapsed time" = "elapsed time";

/* accessibility role description for an email field. */
"email field" = "email field";

/* accessibility label for enter full screen button */
"enter full screen" = "enter full screen";

/* accessibility label for exit full screen button */
"exit full screen" = "exit full screen";

/* HTTP result code string */
"expectation failed" = "expectation failed";

/* accessibility label for fast forward button */
"fast forward" = "fast forward";

/* accessibility label for fast reverse button */
"fast reverse" = "fast reverse";

/* accessibility role description for a group containing a scrollable list of articles. */
"feed" = "feed";

/* accessibility role description for a figure element. */
"figure" = "figure";

/* accessibility role description for a file upload button */
"file upload button" = "file upload button";

/* accessibility role description for a footer */
"footer" = "footer";

/* HTTP result code string */
"forbidden" = "forbidden";

/* HTTP result code string */
"found" = "found";

/* HTTP result code string */
"gateway timed out" = "gateway timed out";

/* accessibility role description for headings */
"heading" = "heading";

/* accessibility label for hide closed captions button */
"hide closed captions" = "hide closed captions";

/* accessibility role description for a mark element */
"highlighted" = "highlighted";

/* accessibility role description for image map */
"image map" = "image map";

/* accessibility help text for an indefinite media controller time value */
"indefinite time" = "indefinite time";

/* HTTP result code string */
"informational" = "informational";

/* HTTP result code string */
"internal server error" = "internal server error";

/* Verb stating the action that will occur when a link is clicked, as used by accessibility */
"jump" = "jump";

/* HTTP result code string */
"length required" = "length required";

/* accessibility role description for link */
"link" = "link";

/* accessibility role description for list marker */
"list marker" = "list marker";

/* Label for the loading AutoFill button inside a text field. */
"loading AutoFill" = "loading AutoFill";

/* An ARIA accessibility group that acts as a console log. */
"log" = "log";

/* An ARIA accessibility group that is the main portion of the website. */
"main" = "main";

/* An ARIA accessibility group that acts as a marquee. */
"marquee" = "marquee";

/* An ARIA accessibility group that contains mathematical symbols. */
"math" = "math";

/* HTTP result code string */
"method not allowed" = "method not allowed";

/* accessibility role description for a month field. */
"month and year field" = "month and year field";

/* HTTP result code string */
"moved permanently" = "moved permanently";

/* accessibility label for timeline slider */
"movie time" = "movie time";

/* accessibility help text for timeline slider */
"movie time scrubber" = "movie time scrubber";

/* accessibility help text for timeline slider thumb */
"movie time scrubber thumb" = "movie time scrubber thumb";

/* HTTP result code string */
"multiple choices" = "multiple choices";

/* accessibility label for mute button */
"mute" = "mute";

/* accessibility help text for mute button */
"mute audio tracks" = "mute audio tracks";

/* An ARIA accessibility group that contains the main navigation elements of a website. */
"navigation" = "navigation";

/* HTTP result code string */
"needs proxy" = "needs proxy";

/* HTTP result code string */
"no content" = "no content";

/* HTTP result code string */
"no error" = "no error";

/* text to display in file button used in HTML forms when no file is selected */
"no file selected" = "no file selected";

/* text to display in file button used in HTML forms when no files are selected and the button allows multiple files to be selected */
"no files selected" = "no files selected";

/* HTTP result code string */
"no longer exists" = "no longer exists";

/* Text to display in file button used in HTML forms for media files when no media files are selected and the button allows multiple files to be selected */
"no media selected (multiple)" = "no media selected (multiple)";

/* Text to display in file button used in HTML forms for media files when no media file is selected */
"no media selected (single)" = "no media selected (single)";

/* HTTP result code string */
"non-authoritative information" = "non-authoritative information";

/* HTTP result code string */
"not found" = "not found";

/* HTTP result code string */
"not modified" = "not modified";

/* An ARIA accessibility group that acts as a note in a document. */
"note" = "note";

/* accessibility role description for a number field. */
"number field" = "number field";

/* accessibility help text for remaining time display */
"number of seconds of movie remaining" = "number of seconds of movie remaining";

/* The optimum value description for a meter element. */
"optimal value" = "optimal value";

/* accessibility role description for an output element */
"output" = "output";

/* HTTP result code string */
"partial content" = "partial content";

/* Label for the AutoFill credentials button inside a text field. */
"password AutoFill" = "password AutoFill";

/* accessibility label for pause button */
"pause" = "pause";

/* accessibility help text for pause button */
"pause playback" = "pause playback";

/* HTTP result code string */
"payment required" = "payment required";

/* accessibility label for play button */
"play" = "play";

/* HTTP result code string */
"precondition failed" = "precondition failed";

/* Verb stating the action that will occur when a button is pressed, as used by accessibility */
"press" = "press";

/* HTTP result code string */
"proxy authentication required" = "proxy authentication required";

/* Validation message for input form controls with value higher than allowed maximum */
"range overflow" = "range overflow";

/* Validation message for input form controls with value lower than allowed minimum */
"range underflow" = "range underflow";

/* HTTP result code string */
"redirected" = "redirected";

/* An ARIA accessibility group that acts as a distinct region in a document. */
"region" = "region";

/* accessibility label for time remaining display */
"remaining time" = "remaining time";

/* Action from safe browsing warning */
"report an error" = "report an error";

/* HTTP result code string */
"request timed out" = "request timed out";

/* HTTP result code string */
"request too large" = "request too large";

/* HTTP result code string */
"requested URL too long" = "requested URL too long";

/* HTTP result code string */
"requested range not satisfiable" = "requested range not satisfiable";

/* HTTP result code string */
"reset content" = "reset content";

/* accessibility help text for return streaming movie to real time button */
"resume real time streaming" = "resume real time streaming";

/* accessibility label for return to real time button */
"return to real time" = "return to real time";

/* An ARIA accessibility group that contains a search feature of a website. */
"search" = "search";

/* HTTP result code string */
"see other" = "see other";

/* accessibility help text for jump back 30 seconds button */
"seek movie back 30 seconds" = "seek movie back 30 seconds";

/* accessibility help text for fast rewind button */
"seek quickly back" = "seek quickly back";

/* accessibility help text for fast forward button */
"seek quickly forward" = "seek quickly forward";

/* Verb stating the action that will occur when a radio button is clicked, as used by accessibility */
"select" = "select";

/* accessibility role description for a horizontal rule [<hr>] */
"separator" = "separator";

/* HTTP result code string */
"server error" = "server error";

/* HTTP result code string */
"service unavailable" = "service unavailable";

/* accessibility label for show closed captions button */
"show closed captions" = "show closed captions";

/* accessibility help text for show closed captions button */
"start displaying closed captions" = "start displaying closed captions";

/* accessibility label for movie status */
"status" = "status";

/* accessibility help text for hide closed captions button */
"stop displaying closed captions" = "stop displaying closed captions";

/* Label for the strong password AutoFill button inside a text field. */
"strong password AutoFill" = "strong password AutoFill";

/* The suboptimal value description for a meter element. */
"suboptimal value" = "suboptimal value";

/* HTTP result code string */
"success" = "success";

/* accessibility role description for a suggestion element */
"suggestion" = "suggestion";

/* accessibility role description for a summary element */
"summary" = "summary";

/* HTTP result code string */
"switching protocols" = "switching protocols";

/* An ARIA accessibility group that contains the content of a tab. */
"tab panel" = "tab panel";

/* accessibility role description for a telephone number field. */
"telephone number field" = "telephone number field";

/* HTTP result code string */
"temporarily redirected" = "temporarily redirected";

/* term word of a description list */
"term" = "term";

/* Part of malware description */
"the status of “%site%”" = "the status of “%site%”";

/* accessibility role description for a time field. */
"time field" = "time field";

/* accessibility label for timeline thumb */
"timeline slider thumb" = "timeline slider thumb";

/* An ARIA accessibility group that acts as an updating timer. */
"timer" = "timer";

/* An ARIA accessibility group that acts as a tooltip. */
"tooltip" = "tooltip";

/* HTTP result code string */
"unacceptable" = "unacceptable";

/* HTTP result code string */
"unauthorized" = "unauthorized";

/* Verb stating the action that will occur when a checked checkbox is clicked, as used by accessibility */
"uncheck" = "uncheck";

/* HTTP result code string */
"unimplemented" = "unimplemented";

/* Unknown filename */
"unknown" = "unknown";

/* accessibility label for turn mute off button */
"unmute" = "unmute";

/* accessibility help text for un mute button */
"unmute audio tracks" = "unmute audio tracks";

/* HTTP result code string */
"unsupported media type" = "unsupported media type";

/* HTTP result code string */
"unsupported version" = "unsupported version";

/* accessibility help text for video element controller */
"video element playback controls and status display" = "video element playback controls and status display";

/* accessibility label for video element controller */
"video playback" = "video playback";

/* Action from safe browsing warning */
"visit this unsafe website" = "visit this unsafe website";

/* An ARIA accessibility group that acts as an alert dialog. */
"web alert dialog" = "web alert dialog";

/* An ARIA accessibility group that acts as an application. */
"web application" = "web application";

/* An ARIA accessibility group that acts as an dialog. */
"web dialog" = "web dialog";

/* accessibility role description for a time field. */
"week and year field" = "week and year field";

/* Message for requesting access to the device motion and orientation */
"“%@” Would Like to Access Motion and Orientation" = "“%@” Would Like to Access Motion and Orientation";

/* Allow the specified bundle to sign in to the specified website */
"“%@” would like to sign in to “%@”." = "“%@” would like to sign in to “%@”.";

/* Allow the specified bundle to use Touch ID to sign in to the specified website on this device */
"“%@” would like to use Touch ID for “%@”." = "“%@” would like to use Touch ID for “%@”.";

/* Option in segmented control for choosing list type in text editing */
"•" = "•";
<|MERGE_RESOLUTION|>--- conflicted
+++ resolved
@@ -460,20 +460,23 @@
 /* Display name for easy reader (i.e. 3rd-grade level) text tracks. */
 "Easy Reader (text track)" = "Easy Reader";
 
-/* WKWebExtensionErrorInvalidBackgroundContent description */
+/* WKWebExtensionErrorInvalidManifestEntry description for URL overrides */
+"Empty or invalid URL overrides manifest entry" = "Empty or invalid URL overrides manifest entry";
+
+/* WKWebExtensionErrorInvalidManifestEntry description for background */
 "Empty or invalid `background` manifest entry." = "Empty or invalid `background` manifest entry.";
 
-/* WKWebExtensionErrorInvalidContentScripts description */
+/* WKWebExtensionErrorInvalidManifestEntry description for content_scripts */
 "Empty or invalid `content_scripts` manifest entry." = "Empty or invalid `content_scripts` manifest entry.";
 
-/* WKWebExtensionErrorInvalidActionIcon description */
-"Empty or invalid `default_icon` for the `action`, `browser_action`, or `page_action` manifest entry." = "Empty or invalid `default_icon` for the `action`, `browser_action`, or `page_action` manifest entry.";
-
-/* WKWebExtensionErrorInvalidExternallyConnectable description */
+/* WKWebExtensionErrorInvalidManifestEntry description for default_icon in action only */
+"Empty or invalid `default_icon` for the `action` manifest entry." = "Empty or invalid `default_icon` for the `action` manifest entry.";
+
+/* WKWebExtensionErrorInvalidManifestEntry description for default_icon in browser_action or page_action */
+"Empty or invalid `default_icon` for the `browser_action` or `page_action` manifest entry." = "Empty or invalid `default_icon` for the `browser_action` or `page_action` manifest entry.";
+
+/* WKWebExtensionErrorInvalidManifestEntry description for externally_connectable */
 "Empty or invalid `externally_connectable` manifest entry." = "Empty or invalid `externally_connectable` manifest entry.";
-
-/* WKWebExtensionErrorInvalidURLOverrides description */
-"Empty or invalid url overrides manifest entry" = "Empty or invalid url overrides manifest entry";
 
 /* Video Enter Full Screen context menu item */
 "Enter Full Screen" = "Enter Full Screen";
@@ -508,8 +511,6 @@
 /* menu item */
 "Exit Picture in Picture" = "Exit Picture in Picture";
 
-<<<<<<< HEAD
-=======
 /* WKWebExtensionContextErrorAlreadyLoaded description */
 "Extension context is already loaded." = "Extension context is already loaded.";
 
@@ -531,7 +532,6 @@
 /* WKWebExtensionErrorInvalidIcon description for failing to load images */
 "Failed to load images in `icons` manifest entry." = "Failed to load images in `icons` manifest entry.";
 
->>>>>>> daabc316
 /* The requested file doesn't exist */
 "File does not exist" = "File does not exist";
 
@@ -634,7 +634,7 @@
 /* WKWebExtensionErrorInvalidBackgroundPersistence description for iOS */
 "Invalid `persistent` manifest entry. A non-persistent background is required on iOS and iPadOS." = "Invalid `persistent` manifest entry. A non-persistent background is required on iOS and iPadOS.";
 
-/* WKWebExtensionErrorInvalidWebAccessibleResources description */
+/* WKWebExtensionErrorInvalidManifestEntry description for web_accessible_resources */
 "Invalid `web_accessible_resources` manifest entry." = "Invalid `web_accessible_resources` manifest entry.";
 
 /* Validation message for input form controls with a value not matching type */
@@ -763,16 +763,22 @@
 /* Label text to be used when a plugin is missing */
 "Missing Plug-in" = "Missing Plug-in";
 
-/* WKWebExtensionErrorInvalidDescription description */
+/* WKWebExtensionErrorInvalidManifestEntry description for action only */
+"Missing or empty `action` manifest entry." = "Missing or empty `action` manifest entry.";
+
+/* WKWebExtensionErrorInvalidManifestEntry description for browser_action or page_action */
+"Missing or empty `browser_action` or `page_action` manifest entry." = "Missing or empty `browser_action` or `page_action` manifest entry.";
+
+/* WKWebExtensionErrorInvalidManifestEntry description for description */
 "Missing or empty `description` manifest entry." = "Missing or empty `description` manifest entry.";
 
-/* WKWebExtensionErrorInvalidIcon description */
+/* WKWebExtensionErrorInvalidManifestEntry description for icons */
 "Missing or empty `icons` manifest entry." = "Missing or empty `icons` manifest entry.";
 
-/* WKWebExtensionErrorInvalidName description */
+/* WKWebExtensionErrorInvalidManifestEntry description for name */
 "Missing or empty `name` manifest entry." = "Missing or empty `name` manifest entry.";
 
-/* WKWebExtensionErrorInvalidVersion description */
+/* WKWebExtensionErrorInvalidManifestEntry description for version */
 "Missing or empty `version` manifest entry." = "Missing or empty `version` manifest entry.";
 
 /* Media Mute context menu item */
@@ -1261,8 +1267,11 @@
 /* accessibility role description for a URL field. */
 "URL field" = "URL field";
 
-/* WKWebExtensionErrorManifestNotFound description */
-"Unable to find `manifest.json` in the extension bundle." = "Unable to find `manifest.json` in the extension bundle.";
+/* WKWebExtensionErrorResourceNotFound description with file name */
+"Unable to find \"%@\" in the extension’s resources." = "Unable to find \"%@\" in the extension’s resources.";
+
+/* WKWebExtensionErrorResourceNotFound description with invalid file path */
+"Unable to find \"%@\" in the extension’s resources. It is an invalid path." = "Unable to find \"%@\" in the extension’s resources. It is an invalid path.";
 
 /* WKWebExtensionErrorInvalidDeclarativeNetRequest description */
 "Unable to parse `declarativeNetRequest` rules because of an unexpected error." = "Unable to parse `declarativeNetRequest` rules because of an unexpected error.";
@@ -1276,6 +1285,9 @@
 /* WKWebExtensionErrorInvalidManifest description, because of a JSON error */
 "Unable to parse manifest: %@" = "Unable to parse manifest: %@";
 
+/* WKWebExtensionErrorInvalidResourceCodeSignature description with file name */
+"Unable to validate \"%@\" with the extension’s code signature. It likely has been modified since the extension was built." = "Unable to validate \"%@\" with the extension’s code signature. It likely has been modified since the extension was built.";
+
 /* Unacceptable TLS certificate error */
 "Unacceptable TLS certificate" = "Unacceptable TLS certificate";
 

/*
 * Copyright (C) 2019 Apple Inc. All rights reserved.
 *
 * Redistribution and use in source and binary forms, with or without
 * modification, are permitted provided that the following conditions
 * are met:
 * 1. Redistributions of source code must retain the above copyright
 *    notice, this list of conditions and the following disclaimer.
 * 2. Redistributions in binary form must reproduce the above copyright
 *    notice, this list of conditions and the following disclaimer in the
 *    documentation and/or other materials provided with the distribution.
 *
 * THIS SOFTWARE IS PROVIDED BY APPLE INC. AND ITS CONTRIBUTORS ``AS IS''
 * AND ANY EXPRESS OR IMPLIED WARRANTIES, INCLUDING, BUT NOT LIMITED TO,
 * THE IMPLIED WARRANTIES OF MERCHANTABILITY AND FITNESS FOR A PARTICULAR
 * PURPOSE ARE DISCLAIMED. IN NO EVENT SHALL APPLE INC. OR ITS CONTRIBUTORS
 * BE LIABLE FOR ANY DIRECT, INDIRECT, INCIDENTAL, SPECIAL, EXEMPLARY, OR
 * CONSEQUENTIAL DAMAGES (INCLUDING, BUT NOT LIMITED TO, PROCUREMENT OF
 * SUBSTITUTE GOODS OR SERVICES; LOSS OF USE, DATA, OR PROFITS; OR BUSINESS
 * INTERRUPTION) HOWEVER CAUSED AND ON ANY THEORY OF LIABILITY, WHETHER IN
 * CONTRACT, STRICT LIABILITY, OR TORT (INCLUDING NEGLIGENCE OR OTHERWISE)
 * ARISING IN ANY WAY OUT OF THE USE OF THIS SOFTWARE, EVEN IF ADVISED OF
 * THE POSSIBILITY OF SUCH DAMAGE.
 */

#include "config.h"
#include "LayoutIntegrationLineLayout.h"

#include "BlockLayoutState.h"
#include "DeprecatedGlobalSettings.h"
#include "EventRegion.h"
#include "FloatingState.h"
#include "HitTestLocation.h"
#include "HitTestRequest.h"
#include "HitTestResult.h"
#include "InlineDamage.h"
#include "InlineFormattingContext.h"
#include "InlineFormattingState.h"
#include "InlineInvalidation.h"
#include "InlineWalker.h"
#include "LayoutBoxGeometry.h"
#include "LayoutIntegrationCoverage.h"
#include "LayoutIntegrationInlineContentBuilder.h"
#include "LayoutIntegrationInlineContentPainter.h"
#include "LayoutIntegrationPagination.h"
#include "LayoutTreeBuilder.h"
#include "PaintInfo.h"
#include "RenderAttachment.h"
#include "RenderBlockFlow.h"
#include "RenderButton.h"
#include "RenderChildIterator.h"
#include "RenderDeprecatedFlexibleBox.h"
#include "RenderDescendantIterator.h"
#include "RenderFlexibleBox.h"
#include "RenderGrid.h"
#include "RenderImage.h"
#include "RenderInline.h"
#include "RenderLayer.h"
#include "RenderLineBreak.h"
#include "RenderListBox.h"
#include "RenderListItem.h"
#include "RenderListMarker.h"
#include "RenderSlider.h"
#include "RenderTable.h"
#include "RenderTextControlMultiLine.h"
#include "RenderTheme.h"
#include "RenderView.h"
#include "Settings.h"
#include <wtf/Assertions.h>

namespace WebCore {
namespace LayoutIntegration {

LineLayout::LineLayout(RenderBlockFlow& flow)
    : m_boxTree(flow)
    , m_layoutState(flow.document(), rootLayoutBox(), Layout::LayoutState::FormattingContextIntegrationType::Inline)
    , m_inlineFormattingState(m_layoutState.ensureInlineFormattingState(rootLayoutBox()))
{
    m_layoutState.setIsIntegratedRootBoxFirstChild(flow.parent()->firstChild() == &flow);
}

LineLayout::~LineLayout()
{
    clearInlineContent();
}

static inline bool isContentRenderer(const RenderObject& renderer)
{
    // FIXME: These fake renderers have their parent set but are not actually in the tree.
    return !renderer.isReplica() && !renderer.isRenderScrollbarPart();
}

RenderBlockFlow* LineLayout::blockContainer(RenderObject& renderer)
{
    if (!isContentRenderer(renderer))
        return nullptr;

    for (auto* parent = renderer.parent(); parent; parent = parent->parent()) {
        if (!parent->childrenInline())
            return nullptr;
        if (is<RenderBlockFlow>(*parent))
            return downcast<RenderBlockFlow>(parent);
    }

    return nullptr;
}

LineLayout* LineLayout::containing(RenderObject& renderer)
{
    if (!isContentRenderer(renderer))
        return nullptr;

    if (!renderer.isInline()) {
        // FIXME: See canUseForChild on out-of-flow nested boxes.
        if (!renderer.isFloatingOrOutOfFlowPositioned() || renderer.parent() != renderer.containingBlock())
            return nullptr;
        if (auto* containingBlock = renderer.containingBlock(); containingBlock && is<RenderBlockFlow>(*containingBlock))
            return downcast<RenderBlockFlow>(*containingBlock).modernLineLayout();
        return nullptr;
    }

    if (auto* container = blockContainer(renderer))
        return container->modernLineLayout();

    return nullptr;
}

const LineLayout* LineLayout::containing(const RenderObject& renderer)
{
    return containing(const_cast<RenderObject&>(renderer));
}

bool LineLayout::isEnabled()
{
    return DeprecatedGlobalSettings::inlineFormattingContextIntegrationEnabled();
}

bool LineLayout::canUseFor(const RenderBlockFlow& flow)
{
    if (!isEnabled())
        return false;

    return canUseForLineLayout(flow);
}

bool LineLayout::canUseForAfterStyleChange(const RenderBlockFlow& flow, StyleDifference diff)
{
    ASSERT(isEnabled());
    return canUseForLineLayoutAfterStyleChange(flow, diff);
}

bool LineLayout::canUseForAfterInlineBoxStyleChange(const RenderInline& inlineBox, StyleDifference diff)
{
    ASSERT(isEnabled());
    return canUseForLineLayoutAfterInlineBoxStyleChange(inlineBox, diff);
}

bool LineLayout::shouldSwitchToLegacyOnInvalidation() const
{
    // FIXME: Support partial invalidation in LFC.
    // This avoids O(n^2) when lots of boxes are being added dynamically while forcing layouts between.
    constexpr size_t maximimumBoxTreeSizeForInvalidation = 128;
    return m_boxTree.boxCount() > maximimumBoxTreeSizeForInvalidation;
}

void LineLayout::updateReplacedDimensions(const RenderBox& replaced)
{
    updateLayoutBoxDimensions(replaced);
}

void LineLayout::updateInlineBlockDimensions(const RenderBlock& inlineBlock)
{
    updateLayoutBoxDimensions(inlineBlock);
}

void LineLayout::updateInlineTableDimensions(const RenderTable& inlineTable)
{
    updateLayoutBoxDimensions(inlineTable);
}

void LineLayout::updateListItemDimensions(const RenderListItem& listItem)
{
    updateLayoutBoxDimensions(listItem);
}

void LineLayout::updateListMarkerDimensions(const RenderListMarker& listMarker)
{
    updateLayoutBoxDimensions(listMarker);

    auto& layoutBox = m_boxTree.layoutBoxForRenderer(listMarker);
    if (layoutBox.isListMarkerOutside()) {
        auto& rootGeometry = m_layoutState.geometryForRootBox();
        auto& listMarkerGeometry = m_inlineFormattingState.boxGeometry(layoutBox);
        auto horizontalMargin = listMarkerGeometry.horizontalMargin();
        auto outsideOffset = rootGeometry.paddingStart().value_or(0_lu) + rootGeometry.borderStart();
        listMarkerGeometry.setHorizontalMargin({ horizontalMargin.start - outsideOffset, horizontalMargin.end + outsideOffset });  
    }
}

static inline LayoutUnit contentLogicalWidthForRenderer(const RenderBox& renderer)
{
    return renderer.parent()->style().isHorizontalWritingMode() ? renderer.contentWidth() : renderer.contentHeight();
}

static inline LayoutUnit contentLogicalHeightForRenderer(const RenderBox& renderer)
{
    return renderer.parent()->style().isHorizontalWritingMode() ? renderer.contentHeight() : renderer.contentWidth();
}

static inline Layout::BoxGeometry::HorizontalMargin horizontalLogicalMargin(const RenderBoxModelObject& renderer, bool isLeftToRightInlineDirection, bool isHorizontalWritingMode, bool retainMarginStart = true, bool retainMarginEnd = true)
{
    auto marginLeft = renderer.marginLeft();
    auto marginRight = renderer.marginRight();
    if (isHorizontalWritingMode) {
        if (isLeftToRightInlineDirection)
            return { retainMarginStart ? marginLeft : 0_lu, retainMarginEnd ? marginRight : 0_lu };
        return { retainMarginStart ? marginRight : 0_lu, retainMarginEnd ? marginLeft : 0_lu };
    }

    auto marginTop = renderer.marginTop();
    auto marginBottom = renderer.marginBottom();
    if (isLeftToRightInlineDirection)
        return { retainMarginStart ? marginTop : 0_lu, retainMarginEnd ? marginBottom : 0_lu };
    return { retainMarginStart ? marginBottom : 0_lu, retainMarginEnd ? marginTop : 0_lu };
}

static inline Layout::BoxGeometry::VerticalMargin verticalLogicalMargin(const RenderBoxModelObject& renderer, WritingMode writingMode)
{
    switch (writingMode) {
    case WritingMode::TopToBottom:
        return { renderer.marginTop(), renderer.marginBottom() };
    case WritingMode::LeftToRight:
    case WritingMode::RightToLeft:
        return { renderer.marginRight(), renderer.marginLeft() };
    default:
        ASSERT_NOT_REACHED();
        return { renderer.marginTop(), renderer.marginBottom() };
    }
}

static inline Layout::Edges logicalBorder(const RenderBoxModelObject& renderer, bool isLeftToRightInlineDirection, WritingMode writingMode, bool retainBorderStart = true, bool retainBorderEnd = true)
{
    auto borderLeft = renderer.borderLeft();
    auto borderRight = renderer.borderRight();
    auto borderTop = renderer.borderTop();
    auto borderBottom = renderer.borderBottom();

    if (writingMode == WritingMode::TopToBottom) {
        if (isLeftToRightInlineDirection)
            return { { retainBorderStart ? borderLeft : 0_lu, retainBorderEnd ? borderRight : 0_lu }, { borderTop, borderBottom } };
        return { { retainBorderStart ? borderRight : 0_lu, retainBorderEnd ? borderLeft : 0_lu }, { borderTop, borderBottom } };
    }

    auto borderLogicalLeft = retainBorderStart ? isLeftToRightInlineDirection ? borderTop : borderBottom : 0_lu;
    auto borderLogicalRight = retainBorderEnd ? isLeftToRightInlineDirection ? borderBottom : borderTop : 0_lu;
    auto borderLogicalTop = writingMode == WritingMode::LeftToRight ? borderLeft : borderRight;
    auto borderLogicalBottom = writingMode == WritingMode::LeftToRight ? borderRight : borderLeft;
    return { { borderLogicalLeft, borderLogicalRight }, { borderLogicalTop, borderLogicalBottom } };
}

static inline Layout::Edges logicalPadding(const RenderBoxModelObject& renderer, bool isLeftToRightInlineDirection, WritingMode writingMode, bool retainPaddingStart = true, bool retainPaddingEnd = true)
{
    auto paddingLeft = renderer.paddingLeft();
    auto paddingRight = renderer.paddingRight();
    auto paddingTop = renderer.paddingTop();
    auto paddingBottom = renderer.paddingBottom();

    if (writingMode == WritingMode::TopToBottom) {
        if (isLeftToRightInlineDirection)
            return { { retainPaddingStart ? paddingLeft : 0_lu, retainPaddingEnd ? paddingRight : 0_lu }, { paddingTop, paddingBottom } };
        return { { retainPaddingStart ? paddingRight : 0_lu, retainPaddingEnd ? paddingLeft : 0_lu }, { paddingTop, paddingBottom } };
    }

    auto paddingLogicalLeft = retainPaddingStart ? isLeftToRightInlineDirection ? paddingTop : paddingBottom : 0_lu;
    auto paddingLogicalRight = retainPaddingEnd ? isLeftToRightInlineDirection ? paddingBottom : paddingTop : 0_lu;
    auto paddingLogicalTop = writingMode == WritingMode::LeftToRight ? paddingLeft : paddingRight;
    auto paddingLogicalBottom = writingMode == WritingMode::LeftToRight ? paddingRight : paddingLeft;
    return { { paddingLogicalLeft, paddingLogicalRight }, { paddingLogicalTop, paddingLogicalBottom } };
}

static inline LayoutSize scrollbarLogicalSize(const RenderBox& renderer)
{
    // Scrollbars eat into the padding box area. They never stretch the border box but they may shrink the padding box.
    // In legacy render tree, RenderBox::contentWidth/contentHeight values are adjusted to accomodate the scrollbar width/height.
    // e.g. <div style="width: 10px; overflow: scroll;">content</div>, RenderBox::contentWidth() won't be returning the value of 10px but instead 0px (10px - 15px).
    auto horizontalSpaceReservedForScrollbar = std::max(0_lu, renderer.paddingBoxRectIncludingScrollbar().width() - renderer.paddingBoxWidth());
    auto verticalSpaceReservedForScrollbar = std::max(0_lu, renderer.paddingBoxRectIncludingScrollbar().height() - renderer.paddingBoxHeight());
    return { horizontalSpaceReservedForScrollbar, verticalSpaceReservedForScrollbar };
}

void LineLayout::updateLayoutBoxDimensions(const RenderBox& replacedOrInlineBlock)
{
    auto& layoutBox = m_boxTree.layoutBoxForRenderer(replacedOrInlineBlock);

    auto& replacedBoxGeometry = m_layoutState.ensureGeometryForBox(layoutBox);
    auto scrollbarSize = scrollbarLogicalSize(replacedOrInlineBlock);
    replacedBoxGeometry.setHorizontalSpaceForScrollbar(scrollbarSize.width());
    replacedBoxGeometry.setVerticalSpaceForScrollbar(scrollbarSize.height());

    replacedBoxGeometry.setContentBoxWidth(contentLogicalWidthForRenderer(replacedOrInlineBlock));
    replacedBoxGeometry.setContentBoxHeight(contentLogicalHeightForRenderer(replacedOrInlineBlock));

    auto isLeftToRightInlineDirection = replacedOrInlineBlock.parent()->style().isLeftToRightDirection();
    auto writingMode = replacedOrInlineBlock.parent()->style().writingMode();

    replacedBoxGeometry.setVerticalMargin(verticalLogicalMargin(replacedOrInlineBlock, writingMode));
    replacedBoxGeometry.setHorizontalMargin(horizontalLogicalMargin(replacedOrInlineBlock, isLeftToRightInlineDirection, writingMode == WritingMode::TopToBottom));
    replacedBoxGeometry.setBorder(logicalBorder(replacedOrInlineBlock, isLeftToRightInlineDirection, writingMode));
    replacedBoxGeometry.setPadding(logicalPadding(replacedOrInlineBlock, isLeftToRightInlineDirection, writingMode));

    auto hasNonSyntheticBaseline = [&] {
        if (is<RenderListMarker>(replacedOrInlineBlock))
            return !downcast<RenderListMarker>(replacedOrInlineBlock).isImage();
        if (is<RenderReplaced>(replacedOrInlineBlock)
            || is<RenderListBox>(replacedOrInlineBlock)
            || is<RenderSlider>(replacedOrInlineBlock)
            || is<RenderTextControlMultiLine>(replacedOrInlineBlock)
            || is<RenderTable>(replacedOrInlineBlock)
            || is<RenderGrid>(replacedOrInlineBlock)
            || is<RenderFlexibleBox>(replacedOrInlineBlock)
            || is<RenderDeprecatedFlexibleBox>(replacedOrInlineBlock)
#if ENABLE(ATTACHMENT_ELEMENT)
            || is<RenderAttachment>(replacedOrInlineBlock)
#endif
            || is<RenderButton>(replacedOrInlineBlock)) {
            // These are special RenderBlock renderers that override the default baseline position behavior of the inline block box.
            return true;
        }
        auto& blockFlow = downcast<RenderBlockFlow>(replacedOrInlineBlock);
        auto hasAppareance = blockFlow.style().hasEffectiveAppearance() && !blockFlow.theme().isControlContainer(blockFlow.style().effectiveAppearance());
        return hasAppareance || !blockFlow.childrenInline() || blockFlow.hasLines() || blockFlow.hasLineIfEmpty();
    }();
    if (hasNonSyntheticBaseline) {
        auto baseline = replacedOrInlineBlock.baselinePosition(AlphabeticBaseline, false /* firstLine */, writingMode == WritingMode::TopToBottom ? HorizontalLine : VerticalLine, PositionOnContainingLine);
        if (is<RenderListMarker>(replacedOrInlineBlock)) {
            ASSERT(!downcast<RenderListMarker>(replacedOrInlineBlock).isImage());
            baseline = replacedOrInlineBlock.style().metricsOfPrimaryFont().ascent();
        }
        layoutBox.setBaselineForIntegration(roundToInt(baseline));
    }
}

void LineLayout::updateLineBreakBoxDimensions(const RenderLineBreak& lineBreakBox)
{
    // This is just a box geometry reset (see InlineFormattingContext::layoutInFlowContent).
    auto& boxGeometry = m_layoutState.ensureGeometryForBox(m_boxTree.layoutBoxForRenderer(lineBreakBox));

    boxGeometry.setHorizontalMargin({ });
    boxGeometry.setBorder({ });
    boxGeometry.setPadding({ });
    boxGeometry.setContentBoxWidth({ });
    boxGeometry.setVerticalMargin({ });
}

void LineLayout::updateInlineBoxDimensions(const RenderInline& renderInline)
{
    auto& boxGeometry = m_layoutState.ensureGeometryForBox(m_boxTree.layoutBoxForRenderer(renderInline));

    // Check if this renderer is part of a continuation and adjust horizontal margin/border/padding accordingly.
    auto shouldNotRetainBorderPaddingAndMarginStart = renderInline.isContinuation();
    auto shouldNotRetainBorderPaddingAndMarginEnd = !renderInline.isContinuation() && renderInline.inlineContinuation();

    boxGeometry.setVerticalMargin({ });
    auto isLeftToRightInlineDirection = renderInline.style().isLeftToRightDirection();
    auto writingMode = renderInline.style().writingMode();

    boxGeometry.setHorizontalMargin(horizontalLogicalMargin(renderInline, isLeftToRightInlineDirection, writingMode == WritingMode::TopToBottom, !shouldNotRetainBorderPaddingAndMarginStart, !shouldNotRetainBorderPaddingAndMarginEnd));
    boxGeometry.setVerticalMargin(verticalLogicalMargin(renderInline, writingMode));
    boxGeometry.setBorder(logicalBorder(renderInline, isLeftToRightInlineDirection, writingMode, !shouldNotRetainBorderPaddingAndMarginStart, !shouldNotRetainBorderPaddingAndMarginEnd));
    boxGeometry.setPadding(logicalPadding(renderInline, isLeftToRightInlineDirection, writingMode, !shouldNotRetainBorderPaddingAndMarginStart, !shouldNotRetainBorderPaddingAndMarginEnd));
}

void LineLayout::updateInlineContentDimensions()
{
    for (auto walker = InlineWalker(flow()); !walker.atEnd(); walker.advance()) {
        auto& renderer = *walker.current();

        if (is<RenderReplaced>(renderer)) {
            updateReplacedDimensions(downcast<RenderReplaced>(renderer));
            continue;
        }
        if (is<RenderTable>(renderer)) {
            updateInlineTableDimensions(downcast<RenderTable>(renderer));
            continue;
        }
        if (is<RenderListMarker>(renderer)) {
            updateListMarkerDimensions(downcast<RenderListMarker>(renderer));
            continue;
        }
        if (is<RenderListItem>(renderer)) {
            updateListItemDimensions(downcast<RenderListItem>(renderer));
            continue;
        }
        if (is<RenderBlock>(renderer)) {
            updateInlineBlockDimensions(downcast<RenderBlock>(renderer));
            continue;
        }
        if (is<RenderLineBreak>(renderer)) {
            updateLineBreakBoxDimensions(downcast<RenderLineBreak>(renderer));
            continue;
        }
        if (is<RenderInline>(renderer)) {
            updateInlineBoxDimensions(downcast<RenderInline>(renderer));
            continue;
        }
    }
}

void LineLayout::updateStyle(const RenderBoxModelObject& renderer, const RenderStyle& oldStyle)
{
    auto invalidation = Layout::InlineInvalidation { ensureLineDamage() };
    invalidation.styleChanged(m_boxTree.layoutBoxForRenderer(renderer), oldStyle);

    m_boxTree.updateStyle(renderer);
}

void LineLayout::updateOverflow()
{
    auto inlineContentBuilder = InlineContentBuilder { flow(), m_boxTree };
    inlineContentBuilder.updateLineOverflow(m_inlineFormattingState, *m_inlineContent);
}

std::pair<LayoutUnit, LayoutUnit> LineLayout::computeIntrinsicWidthConstraints()
{
    auto inlineFormattingContext = Layout::InlineFormattingContext { rootLayoutBox(), m_inlineFormattingState, nullptr };
    auto constraints = inlineFormattingContext.computedIntrinsicWidthConstraintsForIntegration();

    return { constraints.minimum, constraints.maximum };
}

void LineLayout::layout()
{
    auto& rootLayoutBox = this->rootLayoutBox();
    if (!rootLayoutBox.hasInFlowOrFloatingChild())
        return;

    prepareLayoutState();
    prepareFloatingState();

    // FIXME: Do not clear the lines and boxes here unconditionally, but consult with the damage object instead.
    clearInlineContent();
<<<<<<< HEAD

    auto& rootGeometry = m_layoutState.geometryForBox(rootLayoutBox);
    auto inlineFormattingContext = Layout::InlineFormattingContext { rootLayoutBox, m_inlineFormattingState, m_lineDamage.get() };

    auto horizontalConstraints = Layout::HorizontalConstraints { rootGeometry.contentBoxLeft(), rootGeometry.contentBoxWidth() };

    inlineFormattingContext.layoutInFlowContentForIntegration({ horizontalConstraints, rootGeometry.contentBoxTop() });
=======
    ASSERT(m_inlineContentConstraints);
    Layout::InlineFormattingContext { rootLayoutBox, m_inlineFormattingState, m_lineDamage.get() }.layoutInFlowContentForIntegration(*m_inlineContentConstraints, { });
>>>>>>> 10178633

    constructContent();

    m_lineDamage = { };
}

void LineLayout::constructContent()
{
    auto inlineContentBuilder = InlineContentBuilder { flow(), m_boxTree };
    inlineContentBuilder.build(m_inlineFormattingState, ensureInlineContent());
    ASSERT(m_inlineContent);

    auto& rootGeometry = m_layoutState.geometryForRootBox();
    auto& blockFlow = flow();
    auto& rootStyle = blockFlow.style();
    auto isLeftToRightFloatingStateInlineDirection = m_inlineFormattingState.floatingState().isLeftToRightDirection();
    auto isHorizontalWritingMode = rootStyle.isHorizontalWritingMode();
    auto isFlippedBlocksWritingMode = rootStyle.isFlippedBlocksWritingMode();
    for (auto& renderObject : m_boxTree.renderers()) {
        auto& layoutBox = *renderObject->layoutBox();
        
        bool needsRenderTreePositioning = layoutBox.isAtomicInlineLevelBox() || layoutBox.isFloatingPositioned() || layoutBox.isOutOfFlowPositioned();
        if (!needsRenderTreePositioning)
            continue;

        auto& renderer = downcast<RenderBox>(*renderObject);
        auto& logicalGeometry = m_inlineFormattingState.boxGeometry(layoutBox);

        if (layoutBox.isOutOfFlowPositioned()) {
            ASSERT(renderer.layer());
            auto& layer = *renderer.layer();
            auto logicalBorderBoxRect = LayoutRect { Layout::BoxGeometry::borderBoxRect(logicalGeometry) };

            if (layoutBox.style().isOriginalDisplayInlineType())
                blockFlow.setStaticInlinePositionForChild(renderer, logicalBorderBoxRect.y(), logicalBorderBoxRect.x());

            layer.setStaticBlockPosition(logicalBorderBoxRect.y());
            layer.setStaticInlinePosition(logicalBorderBoxRect.x());

            if (layoutBox.style().hasStaticInlinePosition(renderer.isHorizontalWritingMode()))
                renderer.setChildNeedsLayout(MarkOnlyThis);
            continue;
        }

        if (layoutBox.isFloatingPositioned()) {
            auto& floatingObject = flow().insertFloatingObjectForIFC(renderer);

            auto visualGeometry = logicalGeometry.geometryForWritingModeAndDirection(isHorizontalWritingMode, isLeftToRightFloatingStateInlineDirection, rootGeometry.borderBoxWidth());
            auto visualMarginBoxRect = LayoutRect { Layout::BoxGeometry::marginBoxRect(visualGeometry) };
            floatingObject.setFrameRect(visualMarginBoxRect);

            auto marginLeft = !isFlippedBlocksWritingMode ? visualGeometry.marginStart() : visualGeometry.marginEnd();
            auto marginTop = visualGeometry.marginBefore();
            floatingObject.setMarginOffset({ marginLeft, marginTop });
            floatingObject.setIsPlaced(true);

            renderer.setLocation(Layout::BoxGeometry::borderBoxRect(visualGeometry).topLeft());
            continue;
        }
        renderer.setLocation(Layout::BoxGeometry::borderBoxRect(logicalGeometry).topLeft());
    }

    m_inlineContent->clearGapAfterLastLine = m_inlineFormattingState.clearGapAfterLastLine();
    m_inlineContent->shrinkToFit();
    m_inlineFormattingState.shrinkToFit();
}

void LineLayout::updateFormattingRootGeometryAndInvalidate()
{
    auto& flow = this->flow();

    auto updateGeometry = [&](auto& root) {
        auto isLeftToRightInlineDirection = flow.style().isLeftToRightDirection();
        auto writingMode = flow.style().writingMode();
        auto scrollbarSize = scrollbarLogicalSize(flow);

        root.setContentBoxWidth(WebCore::isHorizontalWritingMode(writingMode) ? flow.contentWidth() : flow.contentHeight());
        root.setPadding(logicalPadding(flow, isLeftToRightInlineDirection, writingMode));
        root.setBorder(logicalBorder(flow, isLeftToRightInlineDirection, writingMode));
        root.setHorizontalSpaceForScrollbar(scrollbarSize.width());
        root.setVerticalSpaceForScrollbar(scrollbarSize.height());
        root.setHorizontalMargin({ });
        root.setVerticalMargin({ });
    };
    auto& rootLayoutBox = this->rootLayoutBox();
    if (!m_layoutState.hasBoxGeometry(rootLayoutBox))
        return updateGeometry(m_layoutState.ensureGeometryForBox(rootLayoutBox));

    auto& rootGeometry = m_layoutState.geometryForRootBox();
    auto newLogicalWidth = flow.contentLogicalWidth();
    if (newLogicalWidth != rootGeometry.contentBoxWidth())
        Layout::InlineInvalidation(ensureLineDamage()).horizontalConstraintChanged();
    updateGeometry(rootGeometry);
}

void LineLayout::prepareLayoutState()
{
    m_layoutState.setViewportSize(flow().frame().view()->size());
}

void LineLayout::prepareFloatingState()
{
    auto& floatingState = m_inlineFormattingState.floatingState();
    floatingState.clear();

    if (!flow().containsFloats())
        return;

    auto& rootGeometry = m_layoutState.geometryForRootBox();
    auto isHorizontalWritingMode = flow().containingBlock() ? flow().containingBlock()->style().isHorizontalWritingMode() : true;
    auto floatingStateIsLeftToRightInlineDirection = flow().containingBlock() ? flow().containingBlock()->style().isLeftToRightDirection() : true;
    floatingState.setIsLeftToRightDirection(floatingStateIsLeftToRightInlineDirection);
    for (auto& floatingObject : *flow().floatingObjectSet()) {
        auto& visualRect = floatingObject->frameRect();
        auto logicalPosition = [&] {
            switch (floatingObject->renderer().style().floating()) {
            case Float::Left:
                return floatingStateIsLeftToRightInlineDirection ? Layout::FloatingState::FloatItem::Position::Left : Layout::FloatingState::FloatItem::Position::Right;
            case Float::Right:
                return floatingStateIsLeftToRightInlineDirection ? Layout::FloatingState::FloatItem::Position::Right : Layout::FloatingState::FloatItem::Position::Left;
            case Float::InlineStart: {
                auto* floatBoxContainingBlock = floatingObject->renderer().containingBlock();
                if (floatBoxContainingBlock)
                    return floatBoxContainingBlock->style().isLeftToRightDirection() == floatingStateIsLeftToRightInlineDirection ? Layout::FloatingState::FloatItem::Position::Left : Layout::FloatingState::FloatItem::Position::Right;
                return Layout::FloatingState::FloatItem::Position::Left;
            }
            case Float::InlineEnd: {
                auto* floatBoxContainingBlock = floatingObject->renderer().containingBlock();
                if (floatBoxContainingBlock)
                    return floatBoxContainingBlock->style().isLeftToRightDirection() == floatingStateIsLeftToRightInlineDirection ? Layout::FloatingState::FloatItem::Position::Right : Layout::FloatingState::FloatItem::Position::Left;
                return Layout::FloatingState::FloatItem::Position::Right;
            }
            default:
                ASSERT_NOT_REACHED();
                return Layout::FloatingState::FloatItem::Position::Left;
            }
        };

        auto boxGeometry = Layout::BoxGeometry { };
        auto logicalRect = [&] {
            // FIXME: We are flooring here for legacy compatibility. See FloatingObjects::intervalForFloatingObject and RenderBlockFlow::clearFloats.
            auto logicalTop = isHorizontalWritingMode ? LayoutUnit(visualRect.y().floor()) : visualRect.x();
            auto logicalLeft = isHorizontalWritingMode ? visualRect.x() : LayoutUnit(visualRect.y().floor());
            auto logicalHeight = (isHorizontalWritingMode ? LayoutUnit(visualRect.maxY().floor()) : visualRect.maxX()) - logicalTop;
            auto logicalWidth = (isHorizontalWritingMode ? visualRect.maxX() : LayoutUnit(visualRect.maxY().floor())) - logicalLeft;
            if (!floatingStateIsLeftToRightInlineDirection)
                logicalLeft = rootGeometry.borderBoxWidth() - (logicalLeft + logicalWidth);
            return LayoutRect { logicalLeft, logicalTop, logicalWidth, logicalHeight };
        }();

        boxGeometry.setLogicalTopLeft(logicalRect.location());
        boxGeometry.setContentBoxWidth(logicalRect.width());
        boxGeometry.setContentBoxHeight(logicalRect.height());
        boxGeometry.setBorder({ });
        boxGeometry.setPadding({ });
        boxGeometry.setHorizontalMargin({ });
        boxGeometry.setVerticalMargin({ });
        floatingState.append({ logicalPosition(), boxGeometry });
    }
}

LayoutUnit LineLayout::contentLogicalHeight() const
{
    if (!m_inlineContent)
        return { };

    auto& lines = m_inlineContent->lines;
    auto flippedContentHeightForWritingMode = rootLayoutBox().style().isHorizontalWritingMode()
        ? lines.last().lineBoxBottom() - lines.first().lineBoxTop()
        : lines.last().lineBoxRight() - lines.first().lineBoxLeft();
    return LayoutUnit { flippedContentHeightForWritingMode + m_inlineContent->clearGapAfterLastLine };
}

size_t LineLayout::lineCount() const
{
    if (!m_inlineContent)
        return 0;
    if (!m_inlineContent->hasContent())
        return 0;

    return m_inlineContent->lines.size();
}

bool LineLayout::hasVisualOverflow() const
{
    return m_inlineContent && m_inlineContent->hasVisualOverflow();
}

LayoutUnit LineLayout::firstLinePhysicalBaseline() const
{
    if (!m_inlineContent || m_inlineContent->lines.isEmpty()) {
        ASSERT_NOT_REACHED();
        return { };
    }

    auto& firstLine = m_inlineContent->lines.first();
    return physicalBaselineForLine(firstLine); 
}

LayoutUnit LineLayout::lastLinePhysicalBaseline() const
{
    if (!m_inlineContent || m_inlineContent->lines.isEmpty()) {
        ASSERT_NOT_REACHED();
        return { };
    }

    auto lastLine = m_inlineContent->lines.last();
    return physicalBaselineForLine(lastLine);
}

LayoutUnit LineLayout::physicalBaselineForLine(LayoutIntegration::Line& line) const
{
    switch (rootLayoutBox().style().writingMode()) {
    case WritingMode::TopToBottom:
        return LayoutUnit { line.lineBoxTop() + line.baseline() };
    case WritingMode::LeftToRight:
        return LayoutUnit { line.lineBoxLeft() + (line.lineBoxWidth() - line.baseline()) };
    case WritingMode::RightToLeft:
        return LayoutUnit { line.lineBoxLeft() + line.baseline() };
    default:
        ASSERT_NOT_REACHED();
        return { };
    }
}

LayoutUnit LineLayout::lastLineLogicalBaseline() const
{
    if (!m_inlineContent || m_inlineContent->lines.isEmpty()) {
        ASSERT_NOT_REACHED();
        return { };
    }

    auto& lastLine = m_inlineContent->lines.last();
    switch (rootLayoutBox().style().writingMode()) {
    case WritingMode::TopToBottom:
        return LayoutUnit { lastLine.lineBoxTop() + lastLine.baseline() };
    case WritingMode::LeftToRight: {
        // FIXME: We should set the computed height on the root's box geometry (in RenderBlockFlow) so that
        // we could call m_layoutState.geometryForRootBox().borderBoxHeight() instead.

        // Line is always visual coordinates while logicalHeight is not (i.e. this translate to "box visual width" - "line visual right")
        auto lineLogicalTop = flow().logicalHeight() - lastLine.lineBoxRight();
        return LayoutUnit { lineLogicalTop + lastLine.baseline() };
    }
    case WritingMode::RightToLeft:
        return LayoutUnit { lastLine.lineBoxLeft() + lastLine.baseline() };
    default:
        ASSERT_NOT_REACHED();
        return { };
    }
}

void LineLayout::adjustForPagination()
{
    if (!m_inlineContent)
        return;

    auto paginedInlineContent = adjustLinePositionsForPagination(*m_inlineContent, flow());
    if (!paginedInlineContent) {
        m_isPaginatedContent = false;
        return;
    }
    m_isPaginatedContent = true;
    m_inlineContent = WTFMove(paginedInlineContent);
}

void LineLayout::collectOverflow()
{
    if (!m_inlineContent)
        return;

    for (auto& line : m_inlineContent->lines) {
        flow().addLayoutOverflow(Layout::toLayoutRect(line.scrollableOverflow()));
        if (!flow().hasNonVisibleOverflow())
            flow().addVisualOverflow(Layout::toLayoutRect(line.inkOverflow()));
    }
}

InlineContent& LineLayout::ensureInlineContent()
{
    if (!m_inlineContent)
        m_inlineContent = makeUnique<InlineContent>(*this);
    return *m_inlineContent;
}

InlineIterator::TextBoxIterator LineLayout::textBoxesFor(const RenderText& renderText) const
{
    if (!m_inlineContent)
        return { };

    auto& layoutBox = m_boxTree.layoutBoxForRenderer(renderText);
    auto firstIndex = m_inlineContent->firstBoxIndexForLayoutBox(layoutBox);
    if (!firstIndex)
        return { };

    return InlineIterator::textBoxFor(*m_inlineContent, *firstIndex);
}

InlineIterator::LeafBoxIterator LineLayout::boxFor(const RenderElement& renderElement) const
{
    if (!m_inlineContent)
        return { };

    auto& layoutBox = m_boxTree.layoutBoxForRenderer(renderElement);
    auto firstIndex = m_inlineContent->firstBoxIndexForLayoutBox(layoutBox);
    if (!firstIndex)
        return { };

    return InlineIterator::boxFor(*m_inlineContent, *firstIndex);
}

InlineIterator::InlineBoxIterator LineLayout::firstInlineBoxFor(const RenderInline& renderInline) const
{
    if (!m_inlineContent)
        return { };

    auto& layoutBox = m_boxTree.layoutBoxForRenderer(renderInline);
    auto* box = m_inlineContent->firstBoxForLayoutBox(layoutBox);
    if (!box)
        return { };

    return InlineIterator::inlineBoxFor(*m_inlineContent, *box);
}

InlineIterator::InlineBoxIterator LineLayout::firstRootInlineBox() const
{
    if (!m_inlineContent || !m_inlineContent->hasContent())
        return { };

    return InlineIterator::inlineBoxFor(*m_inlineContent, m_inlineContent->boxes[0]);
}

InlineIterator::LineBoxIterator LineLayout::firstLineBox() const
{
    if (!m_inlineContent)
        return { };

    return { InlineIterator::LineBoxIteratorModernPath(*m_inlineContent, 0) };
}

InlineIterator::LineBoxIterator LineLayout::lastLineBox() const
{
    if (!m_inlineContent)
        return { };

    return { InlineIterator::LineBoxIteratorModernPath(*m_inlineContent, m_inlineContent->lines.isEmpty() ? 0 : m_inlineContent->lines.size() - 1) };
}

LayoutRect LineLayout::firstInlineBoxRect(const RenderInline& renderInline) const
{
    if (!m_inlineContent)
        return { };

    auto& layoutBox = m_boxTree.layoutBoxForRenderer(renderInline);
    auto* firstBox = m_inlineContent->firstBoxForLayoutBox(layoutBox);
    if (!firstBox)
        return { };

    // FIXME: We should be able to flip the display boxes soon after the root block
    // is finished sizing in one go.
    auto firstBoxRect = Layout::toLayoutRect(firstBox->visualRectIgnoringBlockDirection());
    switch (rootLayoutBox().style().writingMode()) {
    case WritingMode::TopToBottom:
    case WritingMode::LeftToRight:
        return firstBoxRect;
    case WritingMode::RightToLeft:
        firstBoxRect.setX(flow().width() - firstBoxRect.maxX());
        return firstBoxRect;
    default:
        ASSERT_NOT_REACHED();
        return firstBoxRect;
    }
}

LayoutRect LineLayout::enclosingBorderBoxRectFor(const RenderInline& renderInline) const
{
    if (!m_inlineContent)
        return { };

    // FIXME: This keeps the existing output.
    if (!m_inlineContent->hasContent())
        return { };

    return Layout::BoxGeometry::borderBoxRect(m_inlineFormattingState.boxGeometry(m_boxTree.layoutBoxForRenderer(renderInline)));
}

LayoutRect LineLayout::visualOverflowBoundingBoxRectFor(const RenderInline& renderInline) const
{
    if (!m_inlineContent)
        return { };

    auto& layoutBox = m_boxTree.layoutBoxForRenderer(renderInline);

    LayoutRect result;
    m_inlineContent->traverseNonRootInlineBoxes(layoutBox, [&](auto& inlineBox) {
        result.unite(Layout::toLayoutRect(inlineBox.inkOverflow()));
    });

    return result;
}

Vector<FloatRect> LineLayout::collectInlineBoxRects(const RenderInline& renderInline) const
{
    if (!m_inlineContent)
        return { };

    auto& layoutBox = m_boxTree.layoutBoxForRenderer(renderInline);

    Vector<FloatRect> result;
    m_inlineContent->traverseNonRootInlineBoxes(layoutBox, [&](auto& inlineBox) {
        result.append(inlineBox.visualRectIgnoringBlockDirection());
    });

    return result;
}

const RenderObject& LineLayout::rendererForLayoutBox(const Layout::Box& layoutBox) const
{
    return m_boxTree.rendererForLayoutBox(layoutBox);
}

const Layout::ElementBox& LineLayout::rootLayoutBox() const
{
    return m_boxTree.rootLayoutBox();
}

Layout::ElementBox& LineLayout::rootLayoutBox()
{
    return m_boxTree.rootLayoutBox();
}

static LayoutPoint flippedContentOffsetIfNeeded(const RenderBlockFlow& root, const RenderBox& childRenderer, LayoutPoint contentOffset)
{
    if (root.style().isFlippedBlocksWritingMode())
        return root.flipForWritingModeForChild(childRenderer, contentOffset);
    return contentOffset;
}

static LayoutRect flippedRectForWritingMode(const RenderBlockFlow& root, const FloatRect& rect)
{
    auto flippedRect = LayoutRect { rect };
    root.flipForWritingMode(flippedRect);
    return flippedRect;
}

void LineLayout::paint(PaintInfo& paintInfo, const LayoutPoint& paintOffset, const RenderInline* layerRenderer)
{
    if (!m_inlineContent)
        return;

    auto shouldPaintForPhase = [&] {
        switch (paintInfo.phase) {
        case PaintPhase::Foreground:
        case PaintPhase::EventRegion:
        case PaintPhase::TextClip:
        case PaintPhase::Mask:
        case PaintPhase::Selection:
        case PaintPhase::Outline:
        case PaintPhase::ChildOutlines:
        case PaintPhase::SelfOutline:
            return true;
        default:
            return false;
        }
    };
    if (!shouldPaintForPhase())
        return;

    InlineContentPainter { paintInfo, paintOffset, layerRenderer, *m_inlineContent, m_boxTree }.paint();
}

bool LineLayout::hitTest(const HitTestRequest& request, HitTestResult& result, const HitTestLocation& locationInContainer, const LayoutPoint& accumulatedOffset, HitTestAction hitTestAction, const RenderInline* layerRenderer)
{
    if (hitTestAction != HitTestForeground)
        return false;

    if (!m_inlineContent)
        return false;

    auto hitTestBoundingBox = locationInContainer.boundingBox();
    hitTestBoundingBox.moveBy(-accumulatedOffset);
    auto boxRange = m_inlineContent->boxesForRect(hitTestBoundingBox);

    LayerPaintScope layerPaintScope(m_boxTree, layerRenderer);

    for (auto& box : makeReversedRange(boxRange)) {
        if (!box.isVisible())
            continue;

        auto& renderer = m_boxTree.rendererForLayoutBox(box.layoutBox());

        if (!layerPaintScope.includes(box))
            continue;

        if (box.isAtomicInlineLevelBox()) {
            if (renderer.hitTest(request, result, locationInContainer, flippedContentOffsetIfNeeded(flow(), downcast<RenderBox>(renderer), accumulatedOffset)))
                return true;
            continue;
        }

        auto& currentLine = m_inlineContent->lines[box.lineIndex()];
        auto boxRect = flippedRectForWritingMode(flow(), InlineDisplay::Box::visibleRectIgnoringBlockDirection(box, currentLine.visibleRectIgnoringBlockDirection()));
        boxRect.moveBy(accumulatedOffset);

        if (!locationInContainer.intersects(boxRect))
            continue;

        auto& elementRenderer = is<RenderElement>(renderer) ? downcast<RenderElement>(renderer) : *renderer.parent();
        if (!elementRenderer.visibleToHitTesting(request))
            continue;
        
        renderer.updateHitTestResult(result, flow().flipForWritingMode(locationInContainer.point() - toLayoutSize(accumulatedOffset)));
        if (result.addNodeToListBasedTestResult(renderer.nodeForHitTest(), request, locationInContainer, boxRect) == HitTestProgress::Stop)
            return true;
    }

    return false;
}

void LineLayout::releaseCaches(RenderView& view)
{
    if (!isEnabled())
        return;

    for (auto& renderer : descendantsOfType<RenderBlockFlow>(view)) {
        if (auto* lineLayout = renderer.modernLineLayout())
            lineLayout->releaseCaches();
    }
}

void LineLayout::releaseCaches()
{
    m_inlineFormattingState.inlineItems().clear();
    if (m_inlineContent)
        m_inlineContent->releaseCaches();
}

void LineLayout::clearInlineContent()
{
    if (!m_inlineContent)
        return;
    m_inlineContent = nullptr;
}

Layout::InlineDamage& LineLayout::ensureLineDamage()
{
    if (!m_lineDamage)
        m_lineDamage = makeUnique<Layout::InlineDamage>();
    return *m_lineDamage;
}

#if ENABLE(TREE_DEBUGGING)
void LineLayout::outputLineTree(WTF::TextStream& stream, size_t depth) const
{
    showInlineContent(stream, *m_inlineContent, depth);
}
#endif

}
}
<|MERGE_RESOLUTION|>--- conflicted
+++ resolved
@@ -73,15 +73,15 @@
 
 LineLayout::LineLayout(RenderBlockFlow& flow)
     : m_boxTree(flow)
-    , m_layoutState(flow.document(), rootLayoutBox(), Layout::LayoutState::FormattingContextIntegrationType::Inline)
-    , m_inlineFormattingState(m_layoutState.ensureInlineFormattingState(rootLayoutBox()))
-{
-    m_layoutState.setIsIntegratedRootBoxFirstChild(flow.parent()->firstChild() == &flow);
+    , m_layoutState(flow.view().ensureLayoutState())
+    , m_inlineFormattingState(layoutState().ensureInlineFormattingState(rootLayoutBox()))
+{
 }
 
 LineLayout::~LineLayout()
 {
     clearInlineContent();
+    layoutState().destroyInlineFormattingState(rootLayoutBox());
 }
 
 static inline bool isContentRenderer(const RenderObject& renderer)
@@ -189,10 +189,10 @@
 
     auto& layoutBox = m_boxTree.layoutBoxForRenderer(listMarker);
     if (layoutBox.isListMarkerOutside()) {
-        auto& rootGeometry = m_layoutState.geometryForRootBox();
         auto& listMarkerGeometry = m_inlineFormattingState.boxGeometry(layoutBox);
         auto horizontalMargin = listMarkerGeometry.horizontalMargin();
-        auto outsideOffset = rootGeometry.paddingStart().value_or(0_lu) + rootGeometry.borderStart();
+        ASSERT(m_inlineContentConstraints);
+        auto outsideOffset = m_inlineContentConstraints->horizontal().logicalLeft;
         listMarkerGeometry.setHorizontalMargin({ horizontalMargin.start - outsideOffset, horizontalMargin.end + outsideOffset });  
     }
 }
@@ -292,7 +292,7 @@
 {
     auto& layoutBox = m_boxTree.layoutBoxForRenderer(replacedOrInlineBlock);
 
-    auto& replacedBoxGeometry = m_layoutState.ensureGeometryForBox(layoutBox);
+    auto& replacedBoxGeometry = layoutState().ensureGeometryForBox(layoutBox);
     auto scrollbarSize = scrollbarLogicalSize(replacedOrInlineBlock);
     replacedBoxGeometry.setHorizontalSpaceForScrollbar(scrollbarSize.width());
     replacedBoxGeometry.setVerticalSpaceForScrollbar(scrollbarSize.height());
@@ -343,7 +343,7 @@
 void LineLayout::updateLineBreakBoxDimensions(const RenderLineBreak& lineBreakBox)
 {
     // This is just a box geometry reset (see InlineFormattingContext::layoutInFlowContent).
-    auto& boxGeometry = m_layoutState.ensureGeometryForBox(m_boxTree.layoutBoxForRenderer(lineBreakBox));
+    auto& boxGeometry = layoutState().ensureGeometryForBox(m_boxTree.layoutBoxForRenderer(lineBreakBox));
 
     boxGeometry.setHorizontalMargin({ });
     boxGeometry.setBorder({ });
@@ -354,7 +354,7 @@
 
 void LineLayout::updateInlineBoxDimensions(const RenderInline& renderInline)
 {
-    auto& boxGeometry = m_layoutState.ensureGeometryForBox(m_boxTree.layoutBoxForRenderer(renderInline));
+    auto& boxGeometry = layoutState().ensureGeometryForBox(m_boxTree.layoutBoxForRenderer(renderInline));
 
     // Check if this renderer is part of a continuation and adjust horizontal margin/border/padding accordingly.
     auto shouldNotRetainBorderPaddingAndMarginStart = renderInline.isContinuation();
@@ -439,18 +439,8 @@
 
     // FIXME: Do not clear the lines and boxes here unconditionally, but consult with the damage object instead.
     clearInlineContent();
-<<<<<<< HEAD
-
-    auto& rootGeometry = m_layoutState.geometryForBox(rootLayoutBox);
-    auto inlineFormattingContext = Layout::InlineFormattingContext { rootLayoutBox, m_inlineFormattingState, m_lineDamage.get() };
-
-    auto horizontalConstraints = Layout::HorizontalConstraints { rootGeometry.contentBoxLeft(), rootGeometry.contentBoxWidth() };
-
-    inlineFormattingContext.layoutInFlowContentForIntegration({ horizontalConstraints, rootGeometry.contentBoxTop() });
-=======
     ASSERT(m_inlineContentConstraints);
     Layout::InlineFormattingContext { rootLayoutBox, m_inlineFormattingState, m_lineDamage.get() }.layoutInFlowContentForIntegration(*m_inlineContentConstraints, { });
->>>>>>> 10178633
 
     constructContent();
 
@@ -463,7 +453,6 @@
     inlineContentBuilder.build(m_inlineFormattingState, ensureInlineContent());
     ASSERT(m_inlineContent);
 
-    auto& rootGeometry = m_layoutState.geometryForRootBox();
     auto& blockFlow = flow();
     auto& rootStyle = blockFlow.style();
     auto isLeftToRightFloatingStateInlineDirection = m_inlineFormattingState.floatingState().isLeftToRightDirection();
@@ -498,7 +487,9 @@
         if (layoutBox.isFloatingPositioned()) {
             auto& floatingObject = flow().insertFloatingObjectForIFC(renderer);
 
-            auto visualGeometry = logicalGeometry.geometryForWritingModeAndDirection(isHorizontalWritingMode, isLeftToRightFloatingStateInlineDirection, rootGeometry.borderBoxWidth());
+            ASSERT(m_inlineContentConstraints);
+            auto rootBorderBoxWidth = m_inlineContentConstraints->visualLeft() + m_inlineContentConstraints->horizontal().logicalWidth + m_inlineContentConstraints->horizontal().logicalLeft;
+            auto visualGeometry = logicalGeometry.geometryForWritingModeAndDirection(isHorizontalWritingMode, isLeftToRightFloatingStateInlineDirection, rootBorderBoxWidth);
             auto visualMarginBoxRect = LayoutRect { Layout::BoxGeometry::marginBoxRect(visualGeometry) };
             floatingObject.setFrameRect(visualMarginBoxRect);
 
@@ -518,37 +509,40 @@
     m_inlineFormattingState.shrinkToFit();
 }
 
-void LineLayout::updateFormattingRootGeometryAndInvalidate()
+void LineLayout::updateInlineContentConstraints()
 {
     auto& flow = this->flow();
-
-    auto updateGeometry = [&](auto& root) {
-        auto isLeftToRightInlineDirection = flow.style().isLeftToRightDirection();
-        auto writingMode = flow.style().writingMode();
-        auto scrollbarSize = scrollbarLogicalSize(flow);
-
-        root.setContentBoxWidth(WebCore::isHorizontalWritingMode(writingMode) ? flow.contentWidth() : flow.contentHeight());
-        root.setPadding(logicalPadding(flow, isLeftToRightInlineDirection, writingMode));
-        root.setBorder(logicalBorder(flow, isLeftToRightInlineDirection, writingMode));
-        root.setHorizontalSpaceForScrollbar(scrollbarSize.width());
-        root.setVerticalSpaceForScrollbar(scrollbarSize.height());
-        root.setHorizontalMargin({ });
-        root.setVerticalMargin({ });
+    auto isLeftToRightInlineDirection = flow.style().isLeftToRightDirection();
+    auto writingMode = flow.style().writingMode();
+
+    auto padding = logicalPadding(flow, isLeftToRightInlineDirection, writingMode);
+    auto border = logicalBorder(flow, isLeftToRightInlineDirection, writingMode);
+    auto scrollbarSize = scrollbarLogicalSize(flow);
+
+    auto contentBoxWidth = WebCore::isHorizontalWritingMode(writingMode) ? flow.contentWidth() : flow.contentHeight();
+    auto contentBoxLeft = border.horizontal.left + padding.horizontal.left;
+    auto contentBoxTop = border.vertical.top + padding.vertical.top;
+
+    auto horizontalConstraints = Layout::HorizontalConstraints { contentBoxLeft, contentBoxWidth };
+    auto visualLeft = rootLayoutBox().style().isLeftToRightDirection() ? contentBoxLeft : border.horizontal.right + scrollbarSize.width() + padding.horizontal.right;
+    m_inlineContentConstraints = { { horizontalConstraints, contentBoxTop }, visualLeft };
+
+    auto createRootGeometryIfNeeded = [&] {
+        // FIXME: BFC should be responsible for creating the box geometry for this block box (IFC root) as part of the block layout.
+        auto& rootGeometry = layoutState().ensureGeometryForBox(rootLayoutBox());
+        rootGeometry.setContentBoxWidth(contentBoxWidth);
+        rootGeometry.setPadding(padding);
+        rootGeometry.setBorder(border);
+        rootGeometry.setHorizontalSpaceForScrollbar(scrollbarSize.width());
+        rootGeometry.setVerticalSpaceForScrollbar(scrollbarSize.height());
+        rootGeometry.setHorizontalMargin({ });
+        rootGeometry.setVerticalMargin({ });
     };
-    auto& rootLayoutBox = this->rootLayoutBox();
-    if (!m_layoutState.hasBoxGeometry(rootLayoutBox))
-        return updateGeometry(m_layoutState.ensureGeometryForBox(rootLayoutBox));
-
-    auto& rootGeometry = m_layoutState.geometryForRootBox();
-    auto newLogicalWidth = flow.contentLogicalWidth();
-    if (newLogicalWidth != rootGeometry.contentBoxWidth())
-        Layout::InlineInvalidation(ensureLineDamage()).horizontalConstraintChanged();
-    updateGeometry(rootGeometry);
+    createRootGeometryIfNeeded();
 }
 
 void LineLayout::prepareLayoutState()
 {
-    m_layoutState.setViewportSize(flow().frame().view()->size());
 }
 
 void LineLayout::prepareFloatingState()
@@ -559,7 +553,6 @@
     if (!flow().containsFloats())
         return;
 
-    auto& rootGeometry = m_layoutState.geometryForRootBox();
     auto isHorizontalWritingMode = flow().containingBlock() ? flow().containingBlock()->style().isHorizontalWritingMode() : true;
     auto floatingStateIsLeftToRightInlineDirection = flow().containingBlock() ? flow().containingBlock()->style().isLeftToRightDirection() : true;
     floatingState.setIsLeftToRightDirection(floatingStateIsLeftToRightInlineDirection);
@@ -596,8 +589,10 @@
             auto logicalLeft = isHorizontalWritingMode ? visualRect.x() : LayoutUnit(visualRect.y().floor());
             auto logicalHeight = (isHorizontalWritingMode ? LayoutUnit(visualRect.maxY().floor()) : visualRect.maxX()) - logicalTop;
             auto logicalWidth = (isHorizontalWritingMode ? visualRect.maxX() : LayoutUnit(visualRect.maxY().floor())) - logicalLeft;
-            if (!floatingStateIsLeftToRightInlineDirection)
-                logicalLeft = rootGeometry.borderBoxWidth() - (logicalLeft + logicalWidth);
+            if (!floatingStateIsLeftToRightInlineDirection) {
+                auto rootBorderBoxWidth = m_inlineContentConstraints->visualLeft() + m_inlineContentConstraints->horizontal().logicalWidth + m_inlineContentConstraints->horizontal().logicalLeft;
+                logicalLeft = rootBorderBoxWidth - (logicalLeft + logicalWidth);
+            }
             return LayoutRect { logicalLeft, logicalTop, logicalWidth, logicalHeight };
         }();
 

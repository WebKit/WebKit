--- conflicted
+++ resolved
@@ -134,6 +134,8 @@
     InlineContent& ensureInlineContent();
     void updateLayoutBoxDimensions(const RenderBox&);
 
+    Layout::LayoutState& layoutState() { return *m_layoutState; }
+
     Layout::InlineDamage& ensureLineDamage();
 
     const Layout::ElementBox& rootLayoutBox() const;
@@ -144,12 +146,8 @@
     LayoutUnit physicalBaselineForLine(LayoutIntegration::Line&) const;
     
     BoxTree m_boxTree;
-<<<<<<< HEAD
-    Layout::LayoutState m_layoutState;
-=======
     WeakPtr<Layout::LayoutState> m_layoutState;
     Layout::BlockFormattingState& m_blockFormattingState;
->>>>>>> dcc214ec
     Layout::InlineFormattingState& m_inlineFormattingState;
     std::optional<Layout::ConstraintsForInlineContent> m_inlineContentConstraints;
     // FIXME: This should be part of LayoutState.

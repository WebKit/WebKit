/*
 * Copyright (C) 1999 Lars Knoll (knoll@kde.org)
 * Copyright (C) 2004-2005 Allan Sandfeld Jensen (kde@carewolf.com)
 * Copyright (C) 2006, 2007 Nicholas Shanks (webkit@nickshanks.com)
 * Copyright (C) 2005-2019 Apple Inc. All rights reserved.
 * Copyright (C) 2007 Alexey Proskuryakov <ap@webkit.org>
 * Copyright (C) 2007, 2008 Eric Seidel <eric@webkit.org>
 * Copyright (C) 2008, 2009 Torch Mobile Inc. All rights reserved. (http://www.torchmobile.com/)
 * Copyright (c) 2011, Code Aurora Forum. All rights reserved.
 * Copyright (C) Research In Motion Limited 2011. All rights reserved.
 * Copyright (C) 2012, 2013 Google Inc. All rights reserved.
 * Copyright (C) 2014, 2020, 2022 Igalia S.L.
 *
 * This library is free software; you can redistribute it and/or
 * modify it under the terms of the GNU Library General Public
 * License as published by the Free Software Foundation; either
 * version 2 of the License, or (at your option) any later version.
 *
 * This library is distributed in the hope that it will be useful,
 * but WITHOUT ANY WARRANTY; without even the implied warranty of
 * MERCHANTABILITY or FITNESS FOR A PARTICULAR PURPOSE.  See the GNU
 * Library General Public License for more details.
 *
 * You should have received a copy of the GNU Library General Public License
 * along with this library; see the file COPYING.LIB.  If not, write to
 * the Free Software Foundation, Inc., 51 Franklin Street, Fifth Floor,
 * Boston, MA 02110-1301, USA.
 */

#include "config.h"
#include "StyleAdjuster.h"

#include "CSSFontSelector.h"
#include "DOMTokenList.h"
#include "DOMWindow.h"
#include "ElementInlines.h"
#include "EventNames.h"
#include "FrameView.h"
#include "HTMLDialogElement.h"
#include "HTMLDivElement.h"
#include "HTMLInputElement.h"
#include "HTMLMarqueeElement.h"
#include "HTMLNames.h"
#include "HTMLSlotElement.h"
#include "HTMLTableElement.h"
#include "HTMLTextAreaElement.h"
#include "HTMLVideoElement.h"
#include "MathMLElement.h"
#include "ModalContainerObserver.h"
#include "Page.h"
#include "Quirks.h"
#include "RenderBox.h"
#include "RenderStyle.h"
#include "RenderTheme.h"
#include "SVGElement.h"
#include "SVGGraphicsElement.h"
#include "SVGNames.h"
#include "SVGSVGElement.h"
#include "SVGURIReference.h"
#include "Settings.h"
#include "ShadowRoot.h"
#include "Text.h"
#include "WebAnimationTypes.h"
#include <wtf/RobinHoodHashSet.h>

#if PLATFORM(COCOA)
#include <wtf/cocoa/RuntimeApplicationChecksCocoa.h>
#endif

#if ENABLE(FULLSCREEN_API)
#include "FullscreenManager.h"
#endif

namespace WebCore {
namespace Style {

using namespace HTMLNames;

Adjuster::Adjuster(const Document& document, const RenderStyle& parentStyle, const RenderStyle* parentBoxStyle, const Element* element)
    : m_document(document)
    , m_parentStyle(parentStyle)
    , m_parentBoxStyle(parentBoxStyle ? *parentBoxStyle : m_parentStyle)
    , m_element(element)
{
}

#if PLATFORM(COCOA)
static void addIntrinsicMargins(RenderStyle& style)
{
    // Intrinsic margin value.
    const int intrinsicMargin = clampToInteger(2 * style.effectiveZoom());

    // FIXME: Using width/height alone and not also dealing with min-width/max-width is flawed.
    // FIXME: Using "hasQuirk" to decide the margin wasn't set is kind of lame.
    if (style.width().isIntrinsicOrAuto()) {
        if (style.marginLeft().hasQuirk())
            style.setMarginLeft(Length(intrinsicMargin, LengthType::Fixed));
        if (style.marginRight().hasQuirk())
            style.setMarginRight(Length(intrinsicMargin, LengthType::Fixed));
    }

    if (style.height().isAuto()) {
        if (style.marginTop().hasQuirk())
            style.setMarginTop(Length(intrinsicMargin, LengthType::Fixed));
        if (style.marginBottom().hasQuirk())
            style.setMarginBottom(Length(intrinsicMargin, LengthType::Fixed));
    }
}
#endif

static DisplayType equivalentBlockDisplay(const RenderStyle& style, const Document& document)
{
    switch (auto display = style.display()) {
    case DisplayType::Block:
    case DisplayType::Table:
    case DisplayType::Box:
    case DisplayType::Flex:
    case DisplayType::Grid:
    case DisplayType::FlowRoot:
        return display;

    case DisplayType::ListItem:
        // It is a WinIE bug that floated list items lose their bullets, so we'll emulate the quirk, but only in quirks mode.
        if (document.inQuirksMode() && style.isFloating())
            return DisplayType::Block;
        return display;
    case DisplayType::InlineTable:
        return DisplayType::Table;
    case DisplayType::InlineBox:
        return DisplayType::Box;
    case DisplayType::InlineFlex:
        return DisplayType::Flex;
    case DisplayType::InlineGrid:
        return DisplayType::Grid;

    case DisplayType::Inline:
    case DisplayType::InlineBlock:
    case DisplayType::TableRowGroup:
    case DisplayType::TableHeaderGroup:
    case DisplayType::TableFooterGroup:
    case DisplayType::TableRow:
    case DisplayType::TableColumnGroup:
    case DisplayType::TableColumn:
    case DisplayType::TableCell:
    case DisplayType::TableCaption:
        return DisplayType::Block;
    case DisplayType::Contents:
        ASSERT_NOT_REACHED();
        return DisplayType::Contents;
    case DisplayType::None:
        ASSERT_NOT_REACHED();
        return DisplayType::None;
    }
    ASSERT_NOT_REACHED();
    return DisplayType::Block;
}

static bool shouldInheritTextDecorationsInEffect(const RenderStyle& style, const Element* element)
{
    if (style.isFloating() || style.hasOutOfFlowPosition())
        return false;

    auto isAtUserAgentShadowBoundary = [&] {
        if (!element)
            return false;
        auto* parentNode = element->parentNode();
        return parentNode && parentNode->isUserAgentShadowRoot();
    }();

    // There is no other good way to prevent decorations from affecting user agent shadow trees.
    if (isAtUserAgentShadowBoundary)
        return false;

    switch (style.display()) {
    case DisplayType::Table:
    case DisplayType::InlineTable:
    case DisplayType::InlineBlock:
    case DisplayType::InlineBox:
        return false;
    default:
        break;
    };

    return true;
}

static bool isScrollableOverflow(Overflow overflow)
{
    return overflow == Overflow::Scroll || overflow == Overflow::Auto;
}

static OptionSet<TouchAction> computeEffectiveTouchActions(const RenderStyle& style, OptionSet<TouchAction> effectiveTouchActions)
{
    // https://w3c.github.io/pointerevents/#determining-supported-touch-behavior
    // "A touch behavior is supported if it conforms to the touch-action property of each element between
    // the hit tested element and its nearest ancestor with the default touch behavior (including both the
    // hit tested element and the element with the default touch behavior)."

    bool hasDefaultTouchBehavior = isScrollableOverflow(style.overflowX()) || isScrollableOverflow(style.overflowY());
    if (hasDefaultTouchBehavior)
        effectiveTouchActions = RenderStyle::initialTouchActions();

    auto touchActions = style.touchActions();
    if (touchActions == RenderStyle::initialTouchActions())
        return effectiveTouchActions;

    if (effectiveTouchActions.contains(TouchAction::None))
        return { TouchAction::None };

    if (effectiveTouchActions.containsAny({ TouchAction::Auto, TouchAction::Manipulation }))
        return touchActions;

    if (touchActions.containsAny({ TouchAction::Auto, TouchAction::Manipulation }))
        return effectiveTouchActions;

    auto sharedTouchActions = effectiveTouchActions & touchActions;
    if (sharedTouchActions.isEmpty())
        return { TouchAction::None };

    return sharedTouchActions;
}

void Adjuster::adjustEventListenerRegionTypesForRootStyle(RenderStyle& rootStyle, const Document& document)
{
    auto regionTypes = computeEventListenerRegionTypes(document, rootStyle, document, { });
    if (auto* window = document.domWindow())
        regionTypes.add(computeEventListenerRegionTypes(document, rootStyle, *window, { }));

    rootStyle.setEventListenerRegionTypes(regionTypes);
}

OptionSet<EventListenerRegionType> Adjuster::computeEventListenerRegionTypes(const Document& document, const RenderStyle& style, const EventTarget& eventTarget, OptionSet<EventListenerRegionType> parentTypes)
{
    auto types = parentTypes;

#if ENABLE(WHEEL_EVENT_REGIONS)
    auto findListeners = [&](auto& eventName, auto type, auto nonPassiveType) {
        auto* eventListenerVector = eventTarget.eventTargetData()->eventListenerMap.find(eventName);
        if (!eventListenerVector)
            return;

        types.add(type);

        auto isPassiveOnly = [&] {
            for (auto& listener : *eventListenerVector) {
                if (!listener->isPassive())
                    return false;
            }
            return true;
        }();

        if (!isPassiveOnly)
            types.add(nonPassiveType);
    };

    if (eventTarget.hasEventListeners()) {
        findListeners(eventNames().wheelEvent, EventListenerRegionType::Wheel, EventListenerRegionType::NonPassiveWheel);
        findListeners(eventNames().mousewheelEvent, EventListenerRegionType::Wheel, EventListenerRegionType::NonPassiveWheel);
    }
#endif

#if ENABLE(INTERACTION_REGIONS_IN_EVENT_REGION)
    if (document.page() && document.page()->shouldBuildInteractionRegions() && eventTarget.isNode()) {
        const auto& node = downcast<Node>(eventTarget);
        if (node.willRespondToMouseClickEventsWithEditability(node.computeEditabilityForMouseClickEvents(&style)))
            types.add(EventListenerRegionType::MouseClick);
    }
#else
    UNUSED_PARAM(document);
    UNUSED_PARAM(style);
#endif

#if !ENABLE(WHEEL_EVENT_REGIONS) && !ENABLE(INTERACTION_REGIONS_IN_EVENT_REGION)
    UNUSED_PARAM(eventTarget);
#endif

    return types;
}

void Adjuster::adjust(RenderStyle& style, const RenderStyle* userAgentAppearanceStyle) const
{
    if (style.display() == DisplayType::Contents)
        adjustDisplayContentsStyle(style);

    if (style.display() != DisplayType::None && style.display() != DisplayType::Contents) {
        if (m_element) {
<<<<<<< HEAD
            // If we have a <td> that specifies a float property, in quirks mode we just drop the float
            // property.
            // Sites also commonly use display:inline/block on <td>s and <table>s. In quirks mode we force
            // these tags to retain their display types.
            if (m_document.inQuirksMode()) {
                if (m_element->hasTagName(tdTag)) {
                    style.setEffectiveDisplay(DisplayType::TableCell);
                    style.setFloating(Float::None);
                } else if (is<HTMLTableElement>(*m_element))
                    style.setEffectiveDisplay(style.isDisplayInlineType() ? DisplayType::InlineTable : DisplayType::Table);
=======
            if (m_element->hasTagName(tdTag) || m_element->hasTagName(thTag)) {
                if (style.whiteSpace() == WhiteSpace::KHTMLNoWrap) {
                    // Figure out if we are really nowrapping or if we should just
                    // use normal instead. If the width of the cell is fixed, then
                    // we don't actually use WhiteSpace::NoWrap.
                    if (style.width().isFixed())
                        style.setWhiteSpace(WhiteSpace::Normal);
                    else
                        style.setWhiteSpace(WhiteSpace::NoWrap);
                }
>>>>>>> 6ae0bcb1
            }

            // Tables never support the -webkit-* values for text-align and will reset back to the default.
            if (is<HTMLTableElement>(*m_element) && (style.textAlign() == TextAlignMode::WebKitLeft || style.textAlign() == TextAlignMode::WebKitCenter || style.textAlign() == TextAlignMode::WebKitRight))
                style.setTextAlign(TextAlignMode::Start);

            // Frames and framesets never honor position:relative or position:absolute. This is necessary to
            // fix a crash where a site tries to position these objects. They also never honor display.
            if (m_element->hasTagName(frameTag) || m_element->hasTagName(framesetTag)) {
                style.setPosition(PositionType::Static);
                style.setEffectiveDisplay(DisplayType::Block);
            }

            // Ruby text does not support float or position. This might change with evolution of the specification.
            if (m_element->hasTagName(rtTag)) {
                style.setPosition(PositionType::Static);
                style.setFloating(Float::None);
            }

            if (m_element->hasTagName(legendTag))
                style.setEffectiveDisplay(DisplayType::Block);
        }

        // Top layer elements are always position: absolute; unless the position is set to fixed.
        // https://fullscreen.spec.whatwg.org/#new-stacking-layer
        if (style.position() != PositionType::Absolute && style.position() != PositionType::Fixed && isInTopLayerOrBackdrop(style, m_element))
            style.setPosition(PositionType::Absolute);

        // Absolute/fixed positioned elements, floating elements and the document element need block-like outside display.
        if (style.hasOutOfFlowPosition() || style.isFloating() || (m_element && m_document.documentElement() == m_element))
            style.setEffectiveDisplay(equivalentBlockDisplay(style, m_document));

        // FIXME: Don't support this mutation for pseudo styles like first-letter or first-line, since it's not completely
        // clear how that should work.
        if (style.display() == DisplayType::Inline && style.styleType() == PseudoId::None && style.writingMode() != m_parentStyle.writingMode())
            style.setEffectiveDisplay(DisplayType::InlineBlock);

        // After performing the display mutation, check table rows. We do not honor position:relative or position:sticky on
        // table rows or cells. This has been established for position:relative in CSS2.1 (and caused a crash in containingBlock()
        // on some sites).
        if ((style.display() == DisplayType::TableHeaderGroup || style.display() == DisplayType::TableRowGroup
            || style.display() == DisplayType::TableFooterGroup || style.display() == DisplayType::TableRow)
            && style.position() == PositionType::Relative)
            style.setPosition(PositionType::Static);

        // writing-mode does not apply to table row groups, table column groups, table rows, and table columns.
        // FIXME: Table cells should be allowed to be perpendicular or flipped with respect to the table, though.
        if (style.display() == DisplayType::TableColumn || style.display() == DisplayType::TableColumnGroup || style.display() == DisplayType::TableFooterGroup
            || style.display() == DisplayType::TableHeaderGroup || style.display() == DisplayType::TableRow || style.display() == DisplayType::TableRowGroup
            || style.display() == DisplayType::TableCell)
            style.setWritingMode(m_parentStyle.writingMode());

        // FIXME: Since we don't support block-flow on flexible boxes yet, disallow setting
        // of block-flow to anything other than WritingMode::TopToBottom.
        // https://bugs.webkit.org/show_bug.cgi?id=46418 - Flexible box support.
        if (style.writingMode() != WritingMode::TopToBottom && (style.display() == DisplayType::Box || style.display() == DisplayType::InlineBox))
            style.setWritingMode(WritingMode::TopToBottom);

        // https://www.w3.org/TR/css-display/#transformations
        // "A parent with a grid or flex display value blockifies the box’s display type."
        if (m_parentBoxStyle.isDisplayFlexibleOrGridBox()) {
            style.setFloating(Float::None);
            style.setEffectiveDisplay(equivalentBlockDisplay(style, m_document));
        }
    }

    auto hasAutoZIndex = [](const RenderStyle& style, const RenderStyle& parentBoxStyle, const Element* element) {
        if (style.hasAutoSpecifiedZIndex())
            return true;

#if ENABLE(LAYER_BASED_SVG_ENGINE)
        // SVG2: Contrary to the rules in CSS 2.1, the z-index property applies to all SVG elements regardless
        // of the value of the position property, with one exception: as for boxes in CSS 2.1, outer ‘svg’ elements
        // must be positioned for z-index to apply to them.
        if (element && element->document().settings().layerBasedSVGEngineEnabled()) {
            if (auto* svgElement = dynamicDowncast<SVGElement>(element); svgElement && svgElement->isOutermostSVGSVGElement())
                return element->renderer() && element->renderer()->style().position() == PositionType::Static;

            return false;
        }
#else
        UNUSED_PARAM(element);
#endif

        // Make sure our z-index value is only applied if the object is positioned.
        return style.position() == PositionType::Static && !parentBoxStyle.isDisplayFlexibleOrGridBox();
    };

    if (hasAutoZIndex(style, m_parentBoxStyle, m_element))
        style.setHasAutoUsedZIndex();
    else
        style.setUsedZIndex(style.specifiedZIndex());

    // For SVG compatibility purposes we have to consider the 'animatedLocalTransform' besides the RenderStyle to query
    // if an element has a transform. SVG transforms are not stored on the RenderStyle, and thus we need a special case here.
    // Same for the additional translation component present in RenderSVGTransformableContainer (that stems from <use> x/y
    // properties, that are transferred to the internal RenderSVGTransformableContainer), or for the viewBox-induced transformation
    // in RenderSVGViewportContainer. They all need to return true for 'hasTransformRelatedProperty'.
    auto hasTransformRelatedProperty = [](const RenderStyle& style, const Element* element) {
        if (style.hasTransformRelatedProperty())
            return true;

#if ENABLE(LAYER_BASED_SVG_ENGINE)
        if (element && element->document().settings().layerBasedSVGEngineEnabled()) {
            if (auto* graphicsElement = dynamicDowncast<SVGGraphicsElement>(element); graphicsElement && graphicsElement->hasTransformRelatedAttributes())
                return true;
        }
#else
        UNUSED_PARAM(element);
#endif

        return false;
    };

    // Auto z-index becomes 0 for the root element and transparent objects. This prevents
    // cases where objects that should be blended as a single unit end up with a non-transparent
    // object wedged in between them. Auto z-index also becomes 0 for objects that specify transforms/masks/reflections.
    if (style.hasAutoUsedZIndex()) {
        if ((m_element && m_document.documentElement() == m_element)
            || style.hasOpacity()
            || hasTransformRelatedProperty(style, m_element)
            || style.hasMask()
            || style.clipPath()
            || style.boxReflect()
            || style.hasFilter()
#if ENABLE(FILTERS_LEVEL_2)
            || style.hasBackdropFilter()
#endif
            || style.hasBlendMode()
            || style.hasIsolation()
            || style.position() == PositionType::Sticky
            || style.position() == PositionType::Fixed
            || style.willChangeCreatesStackingContext()
            || isInTopLayerOrBackdrop(style, m_element))
            style.setUsedZIndex(0);
    }

    if (m_element) {
        // Textarea considers overflow visible as auto.
        if (is<HTMLTextAreaElement>(*m_element)) {
            style.setOverflowX(style.overflowX() == Overflow::Visible ? Overflow::Auto : style.overflowX());
            style.setOverflowY(style.overflowY() == Overflow::Visible ? Overflow::Auto : style.overflowY());
        }

        if (is<HTMLInputElement>(*m_element) && downcast<HTMLInputElement>(*m_element).isPasswordField())
            style.setTextSecurity(style.inputSecurity() == InputSecurity::Auto ? TextSecurity::Disc : TextSecurity::None);

        // Disallow -webkit-user-modify on :pseudo and ::pseudo elements.
        if (!m_element->shadowPseudoId().isNull())
            style.setUserModify(UserModify::ReadOnly);

        if (is<HTMLMarqueeElement>(*m_element)) {
            // For now, <marquee> requires an overflow clip to work properly.
            style.setOverflowX(Overflow::Hidden);
            style.setOverflowY(Overflow::Hidden);

            bool isVertical = style.marqueeDirection() == MarqueeDirection::Up || style.marqueeDirection() == MarqueeDirection::Down;
            // Make horizontal marquees not wrap.
            if (!isVertical) {
                style.setWhiteSpace(WhiteSpace::NoWrap);
                style.setTextAlign(TextAlignMode::Start);
            }
            // Apparently this is the expected legacy behavior.
            if (isVertical && style.height().isAuto())
                style.setHeight(Length(200, LengthType::Fixed));
        }
    }

    if (shouldInheritTextDecorationsInEffect(style, m_element))
        style.addToTextDecorationsInEffect(style.textDecorationLine());
    else
        style.setTextDecorationsInEffect(style.textDecorationLine());

    auto overflowReplacement = [] (Overflow overflow, Overflow overflowInOtherDimension) -> std::optional<Overflow> {
        if (overflow != Overflow::Visible && overflow != Overflow::Clip) {
            if (overflowInOtherDimension == Overflow::Visible)
                return Overflow::Auto;
            if (overflowInOtherDimension == Overflow::Clip)
                return Overflow::Hidden;
        }
        return std::nullopt;
    };

    // If either overflow value is not visible, change to auto. Similarly if either overflow
    // value is not clip, change to hidden.
    // FIXME: Once we implement pagination controls, overflow-x should default to hidden
    // if overflow-y is set to -webkit-paged-x or -webkit-page-y. For now, we'll let it
    // default to auto so we can at least scroll through the pages.
    if (auto replacement = overflowReplacement(style.overflowY(), style.overflowX()))
        style.setOverflowX(*replacement);
    else if (auto replacement = overflowReplacement(style.overflowX(), style.overflowY()))
        style.setOverflowY(*replacement);

    // Call setStylesForPaginationMode() if a pagination mode is set for any non-root elements. If these
    // styles are specified on a root element, then they will be incorporated in
    // Style::createForm_document.
    if ((style.overflowY() == Overflow::PagedX || style.overflowY() == Overflow::PagedY) && !(m_element && (m_element->hasTagName(htmlTag) || m_element->hasTagName(bodyTag))))
        style.setColumnStylesFromPaginationMode(WebCore::paginationModeForRenderStyle(style));

    // Table rows, sections and the table itself will support overflow:hidden and will ignore scroll/auto.
    // FIXME: Eventually table sections will support auto and scroll.
    if (style.display() == DisplayType::Table || style.display() == DisplayType::InlineTable
        || style.display() == DisplayType::TableRowGroup || style.display() == DisplayType::TableRow) {
        if (style.overflowX() != Overflow::Visible && style.overflowX() != Overflow::Hidden)
            style.setOverflowX(Overflow::Visible);
        if (style.overflowY() != Overflow::Visible && style.overflowY() != Overflow::Hidden)
            style.setOverflowY(Overflow::Visible);
    }

#if ENABLE(OVERFLOW_SCROLLING_TOUCH)
    // Touch overflow scrolling creates a stacking context.
    if (style.hasAutoUsedZIndex() && style.useTouchOverflowScrolling() && (isScrollableOverflow(style.overflowX()) || isScrollableOverflow(style.overflowY())))
        style.setUsedZIndex(0);
#endif

    // Cull out any useless layers and also repeat patterns into additional layers.
    style.adjustBackgroundLayers();
    style.adjustMaskLayers();

    // Do the same for animations and transitions.
    style.adjustAnimations();
    style.adjustTransitions();

#if PLATFORM(COCOA)
    if (!linkedOnOrAfterSDKWithBehavior(SDKAlignedBehavior::DoesNotAddIntrinsicMarginsToFormControls)) {
        // Important: Intrinsic margins get added to controls before the theme has adjusted the style, since the theme will
        // alter fonts and heights/widths.
        if (is<HTMLFormControlElement>(m_element) && style.computedFontPixelSize() >= 11) {
            // Don't apply intrinsic margins to image buttons. The designer knows how big the images are,
            // so we have to treat all image buttons as though they were explicitly sized.
            if (!is<HTMLInputElement>(*m_element) || !downcast<HTMLInputElement>(*m_element).isImageButton())
                addIntrinsicMargins(style);
        }
    }
#endif

    // Let the theme also have a crack at adjusting the style.
    if (style.hasAppearance())
        RenderTheme::singleton().adjustStyle(style, m_element, userAgentAppearanceStyle);

    // If we have first-letter pseudo style, do not share this style.
    if (style.hasPseudoStyle(PseudoId::FirstLetter))
        style.setUnique();

    if (style.preserves3D()) {
        bool forceToFlat = style.overflowX() != Overflow::Visible
            || style.hasOpacity()
            || style.overflowY() != Overflow::Visible
            || style.hasClip()
            || style.clipPath()
            || style.hasFilter()
            || style.hasIsolation()
            || style.hasMask()
#if ENABLE(FILTERS_LEVEL_2)
            || style.hasBackdropFilter()
#endif
            || style.hasBlendMode();
        style.setTransformStyleForcedToFlat(forceToFlat);
    }

    if (is<SVGElement>(m_element))
        adjustSVGElementStyle(style, downcast<SVGElement>(*m_element));

    // If the inherited value of justify-items includes the 'legacy' keyword (plus 'left', 'right' or
    // 'center'), 'legacy' computes to the the inherited value. Otherwise, 'auto' computes to 'normal'.
    if (m_parentBoxStyle.justifyItems().positionType() == ItemPositionType::Legacy && style.justifyItems().position() == ItemPosition::Legacy)
        style.setJustifyItems(m_parentBoxStyle.justifyItems());

    style.setEffectiveTouchActions(computeEffectiveTouchActions(style, m_parentStyle.effectiveTouchActions()));

    // Counterparts in Element::addToTopLayer/removeFromTopLayer & SharingResolver::canShareStyleWithElement need to match!
    auto hasInertAttribute = [this] (const Element* element) -> bool {
        return m_document.settings().inertAttributeEnabled() && is<HTMLElement>(element) && element->hasAttributeWithoutSynchronization(HTMLNames::inertAttr);
    };
    auto isInertSubtreeRoot = [this, hasInertAttribute] (const Element* element) -> bool {
        if (m_document.activeModalDialog() && element == m_document.documentElement())
            return true;
        if (hasInertAttribute(element))
            return true;
#if ENABLE(FULLSCREEN_API)
        if (m_document.fullscreenManager().fullscreenElement() && element == m_document.documentElement())
            return true;
#endif
        return false;
    };
    if (isInertSubtreeRoot(m_element))
        style.setEffectiveInert(true);

    if (m_element) {
        // Make sure the active dialog is interactable when the whole document is blocked by the modal dialog
        if (m_element == m_document.activeModalDialog() && !hasInertAttribute(m_element))
            style.setEffectiveInert(false);

#if ENABLE(FULLSCREEN_API)
        if (m_element == m_document.fullscreenManager().fullscreenElement() && !hasInertAttribute(m_element))
            style.setEffectiveInert(false);
#endif

        style.setEventListenerRegionTypes(computeEventListenerRegionTypes(m_document, style, *m_element, m_parentStyle.eventListenerRegionTypes()));

#if ENABLE(TEXT_AUTOSIZING)
        if (m_document.settings().textAutosizingUsesIdempotentMode())
            adjustForTextAutosizing(style, *m_element);
#endif

        if (auto observer = m_element->document().modalContainerObserverIfExists()) {
            if (observer->shouldHide(*m_element))
                style.setDisplay(DisplayType::None);
            if (observer->shouldMakeVerticallyScrollable(*m_element))
                style.setOverflowY(Overflow::Auto);
        }
    }

    adjustForSiteSpecificQuirks(style);
}

static bool hasEffectiveDisplayNoneForDisplayContents(const Element& element)
{
    // https://drafts.csswg.org/css-display-3/#unbox-html
    static NeverDestroyed<MemoryCompactLookupOnlyRobinHoodHashSet<AtomString>> tagNames = [] {
        static const HTMLQualifiedName* const tagList[] = {
            &brTag.get(),
            &wbrTag.get(),
            &meterTag.get(),
            &appletTag.get(),
            &progressTag.get(),
            &canvasTag.get(),
            &embedTag.get(),
            &objectTag.get(),
            &audioTag.get(),
            &iframeTag.get(),
            &imgTag.get(),
            &videoTag.get(),
            &frameTag.get(),
            &framesetTag.get(),
            &inputTag.get(),
            &textareaTag.get(),
            &selectTag.get(),
        };
        MemoryCompactLookupOnlyRobinHoodHashSet<AtomString> set;
        set.reserveInitialCapacity(sizeof(tagList));
        for (auto& name : tagList)
            set.add(name->localName());
        return set;
    }();

    // https://drafts.csswg.org/css-display-3/#unbox-svg
    // FIXME: <g>, <use> and <tspan> have special (?) behavior for display:contents in the current draft spec.
    if (is<SVGElement>(element))
        return true;
#if ENABLE(MATHML)
    // Not sure MathML code can handle it.
    if (is<MathMLElement>(element))
        return true;
#endif // ENABLE(MATHML)
    if (!is<HTMLElement>(element))
        return false;
    return tagNames.get().contains(element.localName());
}

void Adjuster::adjustDisplayContentsStyle(RenderStyle& style) const
{
    bool isInTopLayer = isInTopLayerOrBackdrop(style, m_element);
    if (isInTopLayer || m_document.documentElement() == m_element) {
        style.setEffectiveDisplay(DisplayType::Block);
        return;
    }

    if (!m_element && style.styleType() != PseudoId::Before && style.styleType() != PseudoId::After) {
        style.setEffectiveDisplay(DisplayType::None);
        return;
    }

    if (m_element && hasEffectiveDisplayNoneForDisplayContents(*m_element))
        style.setEffectiveDisplay(DisplayType::None);
}

void Adjuster::adjustSVGElementStyle(RenderStyle& style, const SVGElement& svgElement)
{
    // Only the root <svg> element in an SVG document fragment tree honors css position
    if (!svgElement.isOutermostSVGSVGElement())
        style.setPosition(RenderStyle::initialPosition());

#if ENABLE(LAYER_BASED_SVG_ENGINE)
    // SVG2: A new stacking context must be established at an SVG element for its descendants if:
    // - it is the root element
    // - the "z-index" property applies to the element and its computed value is an integer
    // - the element is an outermost svg element, or a "foreignObject", "image", "marker", "mask", "pattern", "symbol" or "use" element
    // - the element is an inner "svg" element and the computed value of its "overflow" property is a value other than visible
    // - the element is subject to explicit clipping:
    //   - the "clip" property applies to the element and it has a computed value other than auto
    //   - the "clip-path" property applies to the element and it has a computed value other than none
    // - the "mask" property applies to the element and it has a computed value other than none
    // - the "filter" property applies to the element and it has a computed value other than none
    // - a property defined in another specification is applied and that property is defined to establish a stacking context in SVG
    //
    // Some of the rules above were already enforced in StyleResolver::adjustRenderStyle() - for those cases assertions were added.
    if (svgElement.document().settings().layerBasedSVGEngineEnabled() && style.hasAutoUsedZIndex()) {
        // adjustRenderStyle() has already assigned a z-index of 0 if clip / filter is present or the element is the root element.
        ASSERT(!style.hasClip());
        ASSERT(!style.clipPath());
        ASSERT(!style.hasFilter());

        if (svgElement.isOutermostSVGSVGElement()
            || svgElement.hasTagName(SVGNames::foreignObjectTag)
            || svgElement.hasTagName(SVGNames::imageTag)
            || svgElement.hasTagName(SVGNames::markerTag)
            || svgElement.hasTagName(SVGNames::maskTag)
            || svgElement.hasTagName(SVGNames::patternTag)
            || svgElement.hasTagName(SVGNames::symbolTag)
            || svgElement.hasTagName(SVGNames::useTag)
            || (svgElement.isInnerSVGSVGElement() && (style.overflowX() != Overflow::Visible || style.overflowY() != Overflow::Visible))
            || style.hasPositionedMask())
        style.setUsedZIndex(0);
    }
#endif

    // (Legacy)RenderSVGRoot handles zooming for the whole SVG subtree, so foreignObject content should
    // not be scaled again.
    if (svgElement.hasTagName(SVGNames::foreignObjectTag))
        style.setEffectiveZoom(RenderStyle::initialZoom());

    // SVG text layout code expects us to be a block-level style element.
    if ((svgElement.hasTagName(SVGNames::foreignObjectTag) || svgElement.hasTagName(SVGNames::textTag)) && style.isDisplayInlineType())
        style.setEffectiveDisplay(DisplayType::Block);
}

void Adjuster::adjustAnimatedStyle(RenderStyle& style, OptionSet<AnimationImpact> impact) const
{
    adjust(style, nullptr);

    // Set an explicit used z-index in two cases:
    // 1. When the element respects z-index, and the style has an explicit z-index set (for example, the animation
    //    itself may animate z-index).
    // 2. When we want the stacking context side-effets of explicit z-index, via forceStackingContext.
    // It's important to not clobber an existing used z-index, since an earlier animation may have set it, but we
    // may still need to update the used z-index value from the specified value.
    
    if (style.hasAutoUsedZIndex() && impact.contains(AnimationImpact::ForcesStackingContext))
        style.setUsedZIndex(0);
}

void Adjuster::adjustForSiteSpecificQuirks(RenderStyle& style) const
{
    if (!m_element)
        return;

    if (m_document.quirks().needsGMailOverflowScrollQuirk()) {
        // This turns sidebar scrollable without mouse move event.
        static MainThreadNeverDestroyed<const AtomString> roleValue("navigation"_s);
        if (style.overflowY() == Overflow::Hidden && m_element->attributeWithoutSynchronization(roleAttr) == roleValue)
            style.setOverflowY(Overflow::Auto);
    }
    if (m_document.quirks().needsYouTubeOverflowScrollQuirk()) {
        // This turns sidebar scrollable without hover.
        static MainThreadNeverDestroyed<const AtomString> idValue("guide-inner-content"_s);
        if (style.overflowY() == Overflow::Hidden && m_element->idForStyleResolution() == idValue)
            style.setOverflowY(Overflow::Auto);
    }
    if (m_document.quirks().needsWeChatScrollingQuirk()) {
        static MainThreadNeverDestroyed<const AtomString> class1("tree-select"_s);
        static MainThreadNeverDestroyed<const AtomString> class2("v-tree-select"_s);
        const auto& flexBasis = style.flexBasis();
        if (style.minHeight().isAuto()
            && style.display() == DisplayType::Flex
            && style.flexGrow() == 1
            && style.flexShrink() == 1
            && (flexBasis.isPercent() || flexBasis.isFixed())
            && flexBasis.value() == 0
            && const_cast<Element*>(m_element)->classList().contains(class1)
            && const_cast<Element*>(m_element)->classList().contains(class2))
            style.setMinHeight(Length(0, LengthType::Fixed));
    }
#if ENABLE(VIDEO)
    if (m_document.quirks().needsFullscreenDisplayNoneQuirk()) {
        if (is<HTMLDivElement>(m_element) && style.display() == DisplayType::None) {
            static MainThreadNeverDestroyed<const AtomString> instreamNativeVideoDivClass("instream-native-video--mobile"_s);
            static MainThreadNeverDestroyed<const AtomString> videoElementID("vjs_video_3_html5_api"_s);

            auto& div = downcast<HTMLDivElement>(*m_element);
            if (div.hasClass() && div.classNames().contains(instreamNativeVideoDivClass)) {
                auto* video = div.treeScope().getElementById(videoElementID);
                if (is<HTMLVideoElement>(video) && downcast<HTMLVideoElement>(*video).isFullscreen())
                    style.setEffectiveDisplay(DisplayType::Block);
            }
        }
    }
#endif
}

#if ENABLE(TEXT_AUTOSIZING)
static bool hasTextChild(const Element& element)
{
    for (auto* child = element.firstChild(); child; child = child->nextSibling()) {
        if (is<Text>(child))
            return true;
    }
    return false;
}

auto Adjuster::adjustmentForTextAutosizing(const RenderStyle& style, const Element& element) -> AdjustmentForTextAutosizing
{
    AdjustmentForTextAutosizing adjustmentForTextAutosizing;

    auto& document = element.document();
    if (!document.settings().textAutosizingEnabled()
        || !document.settings().textAutosizingUsesIdempotentMode()
        || document.settings().idempotentModeAutosizingOnlyHonorsPercentages())
        return adjustmentForTextAutosizing;

    auto newStatus = AutosizeStatus::computeStatus(style);
    if (newStatus != style.autosizeStatus())
        adjustmentForTextAutosizing.newStatus = newStatus;

    if (style.textSizeAdjust().isNone())
        return adjustmentForTextAutosizing;

    float initialScale = document.page() ? document.page()->initialScaleIgnoringContentSize() : 1;
    auto adjustLineHeightIfNeeded = [&](auto computedFontSize) {
        auto lineHeight = style.specifiedLineHeight();
        constexpr static unsigned eligibleFontSize = 12;
        if (computedFontSize * initialScale >= eligibleFontSize)
            return;

        constexpr static float boostFactor = 1.25;
        auto minimumLineHeight = boostFactor * computedFontSize;
        if (!lineHeight.isFixed() || lineHeight.value() >= minimumLineHeight)
            return;

        if (AutosizeStatus::probablyContainsASmallFixedNumberOfLines(style))
            return;

        adjustmentForTextAutosizing.newLineHeight = minimumLineHeight;
    };

    auto fontDescription = style.fontDescription();
    auto initialComputedFontSize = fontDescription.computedSize();
    auto specifiedFontSize = fontDescription.specifiedSize();
    bool isCandidate = style.isIdempotentTextAutosizingCandidate(newStatus);
    if (!isCandidate && WTF::areEssentiallyEqual(initialComputedFontSize, specifiedFontSize))
        return adjustmentForTextAutosizing;

    auto adjustedFontSize = AutosizeStatus::idempotentTextSize(fontDescription.specifiedSize(), initialScale);
    if (isCandidate && WTF::areEssentiallyEqual(initialComputedFontSize, adjustedFontSize))
        return adjustmentForTextAutosizing;

    if (!hasTextChild(element))
        return adjustmentForTextAutosizing;

    adjustmentForTextAutosizing.newFontSize = isCandidate ? adjustedFontSize : specifiedFontSize;

    // FIXME: We should restore computed line height to its original value in the case where the element is not
    // an idempotent text autosizing candidate; otherwise, if an element that is a text autosizing candidate contains
    // children which are not autosized, the non-autosized content will end up with a boosted line height.
    if (isCandidate)
        adjustLineHeightIfNeeded(adjustedFontSize);

    return adjustmentForTextAutosizing;
}

bool Adjuster::adjustForTextAutosizing(RenderStyle& style, const Element& element, AdjustmentForTextAutosizing adjustment)
{
    AutosizeStatus::updateStatus(style);
    if (auto newFontSize = adjustment.newFontSize) {
        auto fontDescription = style.fontDescription();
        fontDescription.setComputedSize(*newFontSize);
        style.setFontDescription(WTFMove(fontDescription));
        style.fontCascade().update(&element.document().fontSelector());
    }
    if (auto newLineHeight = adjustment.newLineHeight)
        style.setLineHeight({ *newLineHeight, LengthType::Fixed });
    if (auto newStatus = adjustment.newStatus)
        style.setAutosizeStatus(*newStatus);
    return adjustment.newFontSize || adjustment.newLineHeight;
}

bool Adjuster::adjustForTextAutosizing(RenderStyle& style, const Element& element)
{
    return adjustForTextAutosizing(style, element, adjustmentForTextAutosizing(style, element));
}
#endif

}
}<|MERGE_RESOLUTION|>--- conflicted
+++ resolved
@@ -284,18 +284,6 @@
 
     if (style.display() != DisplayType::None && style.display() != DisplayType::Contents) {
         if (m_element) {
-<<<<<<< HEAD
-            // If we have a <td> that specifies a float property, in quirks mode we just drop the float
-            // property.
-            // Sites also commonly use display:inline/block on <td>s and <table>s. In quirks mode we force
-            // these tags to retain their display types.
-            if (m_document.inQuirksMode()) {
-                if (m_element->hasTagName(tdTag)) {
-                    style.setEffectiveDisplay(DisplayType::TableCell);
-                    style.setFloating(Float::None);
-                } else if (is<HTMLTableElement>(*m_element))
-                    style.setEffectiveDisplay(style.isDisplayInlineType() ? DisplayType::InlineTable : DisplayType::Table);
-=======
             if (m_element->hasTagName(tdTag) || m_element->hasTagName(thTag)) {
                 if (style.whiteSpace() == WhiteSpace::KHTMLNoWrap) {
                     // Figure out if we are really nowrapping or if we should just
@@ -306,7 +294,6 @@
                     else
                         style.setWhiteSpace(WhiteSpace::NoWrap);
                 }
->>>>>>> 6ae0bcb1
             }
 
             // Tables never support the -webkit-* values for text-align and will reset back to the default.

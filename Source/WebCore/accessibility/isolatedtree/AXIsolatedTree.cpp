/*
 * Copyright (C) 2019 Apple Inc. All rights reserved.
 *
 * Redistribution and use in source and binary forms, with or without
 * modification, are permitted provided that the following conditions
 * are met:
 * 1. Redistributions of source code must retain the above copyright
 *    notice, this list of conditions and the following disclaimer.
 * 2. Redistributions in binary form must reproduce the above copyright
 *    notice, this list of conditions and the following disclaimer in the
 *    documentation and/or other materials provided with the distribution.
 *
 * THIS SOFTWARE IS PROVIDED BY APPLE INC. AND ITS CONTRIBUTORS ``AS IS''
 * AND ANY EXPRESS OR IMPLIED WARRANTIES, INCLUDING, BUT NOT LIMITED TO,
 * THE IMPLIED WARRANTIES OF MERCHANTABILITY AND FITNESS FOR A PARTICULAR
 * PURPOSE ARE DISCLAIMED. IN NO EVENT SHALL APPLE INC. OR ITS CONTRIBUTORS
 * BE LIABLE FOR ANY DIRECT, INDIRECT, INCIDENTAL, SPECIAL, EXEMPLARY, OR
 * CONSEQUENTIAL DAMAGES (INCLUDING, BUT NOT LIMITED TO, PROCUREMENT OF
 * SUBSTITUTE GOODS OR SERVICES; LOSS OF USE, DATA, OR PROFITS; OR BUSINESS
 * INTERRUPTION) HOWEVER CAUSED AND ON ANY THEORY OF LIABILITY, WHETHER IN
 * CONTRACT, STRICT LIABILITY, OR TORT (INCLUDING NEGLIGENCE OR OTHERWISE)
 * ARISING IN ANY WAY OUT OF THE USE OF THIS SOFTWARE, EVEN IF ADVISED OF
 * THE POSSIBILITY OF SUCH DAMAGE.
 */

#include "config.h"

#if ENABLE(ACCESSIBILITY_ISOLATED_TREE)
#include "AXIsolatedTree.h"

#include "AXIsolatedObject.h"
#include "AXLogger.h"
#include "FrameView.h"
#include "Page.h"
#include <wtf/NeverDestroyed.h>
#include <wtf/SetForScope.h>

namespace WebCore {

Lock AXIsolatedTree::s_cacheLock;

static unsigned newTreeID()
{
    static unsigned s_currentTreeID = 0;
    return ++s_currentTreeID;
}

HashMap<PageIdentifier, Ref<AXIsolatedTree>>& AXIsolatedTree::treePageCache()
{
    static NeverDestroyed<HashMap<PageIdentifier, Ref<AXIsolatedTree>>> map;
    return map;
}

HashMap<AXIsolatedTreeID, Ref<AXIsolatedTree>>& AXIsolatedTree::treeIDCache()
{
    static NeverDestroyed<HashMap<AXIsolatedTreeID, Ref<AXIsolatedTree>>> map;
    return map;
}

AXIsolatedTree::AXIsolatedTree(AXObjectCache* axObjectCache)
    : m_treeID(newTreeID())
    , m_axObjectCache(axObjectCache)
    , m_usedOnAXThread(axObjectCache->usedOnAXThread())
{
    AXTRACE("AXIsolatedTree::AXIsolatedTree"_s);
    ASSERT(isMainThread());
}

AXIsolatedTree::~AXIsolatedTree()
{
    AXTRACE("AXIsolatedTree::~AXIsolatedTree"_s);
}

void AXIsolatedTree::queueForDestruction()
{
    AXTRACE("AXIsolatedTree::queueForDestruction"_s);
    ASSERT(isMainThread());

    Locker locker { m_changeLogLock };
    m_queuedForDestruction = true;
}

RefPtr<AXIsolatedTree> AXIsolatedTree::treeForID(AXIsolatedTreeID treeID)
{
    AXTRACE("AXIsolatedTree::treeForID"_s);
    Locker locker { s_cacheLock };
    return treeIDCache().get(treeID);
}

Ref<AXIsolatedTree> AXIsolatedTree::create(AXObjectCache* axObjectCache)
{
    AXTRACE("AXIsolatedTree::create"_s);
    ASSERT(isMainThread());
    ASSERT(axObjectCache && axObjectCache->pageID());

    auto tree = adoptRef(*new AXIsolatedTree(axObjectCache));

    auto& document = axObjectCache->document();
    if (!document.view()->layoutContext().isInRenderTreeLayout() && !document.inRenderTreeUpdate() && !document.inStyleRecalc())
        document.updateLayoutIgnorePendingStylesheets();

    tree->m_maxTreeDepth = document.settings().maximumHTMLParserDOMTreeDepth();
    ASSERT(tree->m_maxTreeDepth);

    // Generate the nodes of the tree and set its root and focused objects.
    // For this, we need the root and focused objects of the AXObject tree.
    auto* axRoot = axObjectCache->getOrCreate(axObjectCache->document().view());
    if (axRoot)
        tree->generateSubtree(*axRoot);
    auto* axFocus = axObjectCache->focusedObjectForPage(axObjectCache->document().page());
    if (axFocus)
        tree->setFocusedNodeID(axFocus->objectID());

    // Now that the tree is ready to take client requests, add it to the tree
    // maps so that it can be found.
    auto pageID = axObjectCache->pageID();
    Locker locker { s_cacheLock };
    ASSERT(!treePageCache().contains(*pageID));
    treePageCache().set(*pageID, tree.copyRef());
    treeIDCache().set(tree->treeID(), tree.copyRef());
    tree->updateLoadingProgress(axObjectCache->loadingProgress());

    return tree;
}

void AXIsolatedTree::removeTreeForPageID(PageIdentifier pageID)
{
    AXTRACE("AXIsolatedTree::removeTreeForPageID"_s);
    ASSERT(isMainThread());

    Locker locker { s_cacheLock };
    if (auto tree = treePageCache().take(pageID))
        tree->queueForDestruction();
}

RefPtr<AXIsolatedTree> AXIsolatedTree::treeForPageID(PageIdentifier pageID)
{
    Locker locker { s_cacheLock };

    if (auto tree = treePageCache().get(pageID))
        return RefPtr { tree };

    return nullptr;
}

RefPtr<AXIsolatedObject> AXIsolatedTree::nodeForID(const AXID& axID) const
{
    // In isolated tree mode 2, only access m_readerThreadNodeMap on the AX thread.
    ASSERT(m_usedOnAXThread ? !isMainThread() : isMainThread());
    if (m_usedOnAXThread && isMainThread())
        return nullptr;

    return axID.isValid() ? m_readerThreadNodeMap.get(axID) : nullptr;
}

Vector<RefPtr<AXCoreObject>> AXIsolatedTree::objectsForIDs(const Vector<AXID>& axIDs)
{
    AXTRACE("AXIsolatedTree::objectsForIDs"_s);
    ASSERT(!isMainThread());

    Vector<RefPtr<AXCoreObject>> result;
    result.reserveInitialCapacity(axIDs.size());
    for (auto& axID : axIDs) {
        auto object = nodeForID(axID);
        if (object) {
            result.uncheckedAppend(object);
            continue;
        }

        // There is no isolated object for this AXID. This can happen if the corresponding live object is ignored.
        // If there is a live object for this ID and it is an ignored target of a relationship, create an isolated object for it.
        object = Accessibility::retrieveValueFromMainThread<RefPtr<AXIsolatedObject>>([&axID, this] () -> RefPtr<AXIsolatedObject> {
            auto* cache = axObjectCache();
            if (!cache || !cache->relationTargetIDs().contains(axID))
                return nullptr;

            RefPtr axObject = cache->objectForID(axID);
            if (!axObject || !axObject->accessibilityIsIgnored())
                return nullptr;

            auto object = AXIsolatedObject::create(*axObject, const_cast<AXIsolatedTree*>(this));
            ASSERT(axObject->wrapper());
            object->attachPlatformWrapper(axObject->wrapper());
            return object;
        });
        if (object) {
            m_readerThreadNodeMap.add(axID, *object);
            result.uncheckedAppend(object);
        }
    }
    result.shrinkToFit();
    return result;
}

void AXIsolatedTree::generateSubtree(AXCoreObject& axObject)
{
    AXTRACE("AXIsolatedTree::generateSubtree"_s);
    ASSERT(isMainThread());

    if (!axObject.objectID().isValid())
        return;

    collectNodeChangesForSubtree(axObject);
    queueRemovalsAndUnresolvedChanges({ });
}

static bool shouldCreateNodeChange(AXCoreObject& axObject)
{
    // We should never create an isolated object from an ignored object or one with an invalid ID.
    return !axObject.accessibilityIsIgnored() && axObject.objectID().isValid();
}

std::optional<AXIsolatedTree::NodeChange> AXIsolatedTree::nodeChangeForObject(Ref<AXCoreObject> axObject, AttachWrapper attachWrapper)
{
    ASSERT(isMainThread());
    ASSERT(axObject->objectID().isValid());

    if (!shouldCreateNodeChange(axObject.get()))
        return std::nullopt;

    auto object = AXIsolatedObject::create(axObject, this);
    NodeChange nodeChange { object, nullptr };

    ASSERT(axObject->wrapper());
    if (attachWrapper == AttachWrapper::OnMainThread)
        object->attachPlatformWrapper(axObject->wrapper());
    else {
        // Set the wrapper in the NodeChange so that it is set on the AX thread.
        nodeChange.wrapper = axObject->wrapper();
    }

    m_nodeMap.set(axObject->objectID(), ParentChildrenIDs { nodeChange.isolatedObject->parent(), axObject->childrenIDs() });

    if (!nodeChange.isolatedObject->parent().isValid() && nodeChange.isolatedObject->isScrollView()) {
        Locker locker { m_changeLogLock };
        setRootNode(nodeChange.isolatedObject.ptr());
    }

    return nodeChange;
}

void AXIsolatedTree::queueChange(const NodeChange& nodeChange)
{
    ASSERT(isMainThread());
    ASSERT(m_changeLogLock.isLocked());

    m_pendingAppends.append(nodeChange);

    AXID parentID = nodeChange.isolatedObject->parent();
    if (parentID.isValid()) {
        auto siblingsIDs = m_nodeMap.get(parentID).childrenIDs;
        m_pendingChildrenUpdates.append({ parentID, WTFMove(siblingsIDs) });
    }

    AXID objectID = nodeChange.isolatedObject->objectID();
    ASSERT_WITH_MESSAGE(objectID != parentID, "object ID was the same as its parent ID (%s) when queueing a node change", objectID.loggingString().utf8().data());
    ASSERT_WITH_MESSAGE(m_nodeMap.contains(objectID), "node map should've contained objectID: %s", objectID.loggingString().utf8().data());
    auto childrenIDs = m_nodeMap.get(objectID).childrenIDs;
    m_pendingChildrenUpdates.append({ objectID, WTFMove(childrenIDs) });
}

void AXIsolatedTree::addUnconnectedNode(Ref<AccessibilityObject> axObject)
{
    ASSERT(isMainThread());

    if (!axObject->objectID().isValid() || !axObject->wrapper()) {
        AXLOG(makeString("AXIsolatedTree::addUnconnectedNode bailing because associated live object ID ", axObject->objectID().loggingString(), " had no wrapper or had an invalid ID. Object is:"));
        AXLOG(axObject.ptr());
        return;
    }
    AXLOG(makeString("AXIsolatedTree::addUnconnectedNode creating isolated object from live object ID ", axObject->objectID().loggingString()));

    // Because we are queuing a change for an object not intended to be connected to the rest of the tree,
    // we don't need to update m_nodeMap or m_pendingChildrenUpdates for this object or its parent as is
    // done in AXIsolatedTree::nodeChangeForObject and AXIsolatedTree::queueChange.
    //
    // Instead, just directly create and queue the node change so m_readerThreadNodeMap can hold a reference
    // to it. It will be removed from m_readerThreadNodeMap when the corresponding DOM element, renderer, or
    // other entity is removed from the page.
    auto object = AXIsolatedObject::create(axObject, this);
    object->attachPlatformWrapper(axObject->wrapper());

    NodeChange nodeChange { object, nullptr };
    Locker locker { m_changeLogLock };
    m_pendingAppends.append(WTFMove(nodeChange));
}

void AXIsolatedTree::queueRemovals(const Vector<AXID>& subtreeRemovals)
{
    ASSERT(isMainThread());

    Locker locker { m_changeLogLock };
    queueRemovalsLocked(subtreeRemovals);
}

void AXIsolatedTree::queueRemovalsLocked(const Vector<AXID>& subtreeRemovals)
{
    ASSERT(isMainThread());
    ASSERT(m_changeLogLock.isLocked());

    for (const auto& axID : subtreeRemovals)
        m_pendingSubtreeRemovals.append(axID);
}

void AXIsolatedTree::queueRemovalsAndUnresolvedChanges(const Vector<AXID>& subtreeRemovals)
{
    ASSERT(isMainThread());

    Vector<NodeChange> resolvedAppends;
    if (!m_unresolvedPendingAppends.isEmpty()) {
        if (auto* cache = axObjectCache()) {
            resolvedAppends.reserveInitialCapacity(m_unresolvedPendingAppends.size());
            for (const auto& unresolvedAppend : m_unresolvedPendingAppends) {
                if (auto* axObject = cache->objectForID(unresolvedAppend.key)) {
                    if (auto nodeChange = nodeChangeForObject(*axObject, unresolvedAppend.value))
                        resolvedAppends.uncheckedAppend(WTFMove(*nodeChange));
                }
            }
            m_unresolvedPendingAppends.clear();
        }
    }

    Locker locker { m_changeLogLock };
    for (const auto& resolvedAppend : resolvedAppends)
        queueChange(resolvedAppend);
    queueRemovalsLocked(subtreeRemovals);
}

void AXIsolatedTree::collectNodeChangesForSubtree(AXCoreObject& axObject)
{
    AXTRACE("AXIsolatedTree::collectNodeChangesForSubtree"_s);
    AXLOG(axObject);
    ASSERT(isMainThread());

<<<<<<< HEAD
    if (!axObject.objectID().isValid()) {
        // Bail out here, we can't build an isolated tree branch rooted at an object with no ID.
=======
    if (axObject.isDetached()) {
        AXLOG("Can't build an isolated tree branch rooted at a detached object.");
>>>>>>> ba90c76f
        return;
    }

    SetForScope collectingAtTreeLevel(m_collectingNodeChangesAtTreeLevel, m_collectingNodeChangesAtTreeLevel + 1);
    if (m_collectingNodeChangesAtTreeLevel >= m_maxTreeDepth)
        return;

    m_unresolvedPendingAppends.set(axObject.objectID(), AttachWrapper::OnMainThread);
    auto axChildrenCopy = axObject.children();
    Vector<AXID> axChildrenIDs;
    axChildrenIDs.reserveInitialCapacity(axChildrenCopy.size());
    for (const auto& axChild : axChildrenCopy) {
        if (!axChild || axChild.get() == &axObject) {
            ASSERT_NOT_REACHED();
            continue;
        }

        axChildrenIDs.uncheckedAppend(axChild->objectID());
        collectNodeChangesForSubtree(*axChild);
    }
    axChildrenIDs.shrinkToFit();

    // Update the m_nodeMap.
    auto* axParent = axObject.parentObjectUnignored();
    m_nodeMap.set(axObject.objectID(), ParentChildrenIDs { axParent ? axParent->objectID() : AXID(), WTFMove(axChildrenIDs) });
}

void AXIsolatedTree::updateNode(AXCoreObject& axObject)
{
    AXTRACE("AXIsolatedTree::updateNode"_s);
    AXLOG(&axObject);
    ASSERT(isMainThread());

    // If we update a node as the result of some side effect while collecting node changes (e.g. a role change from
    // AccessibilityRenderObject::updateRoleAfterChildrenCreation), queue the append up to be resolved with the rest
    // of the collected changes. This prevents us from creating two node changes for the same object.
    if (isCollectingNodeChanges()) {
        m_unresolvedPendingAppends.set(axObject.objectID(), AttachWrapper::OnAXThread);
        return;
    }

    // Otherwise, resolve the change immediately and queue it up.
    // In both cases, we can't attach the wrapper immediately on the main thread, since the wrapper could be in use
    // on the AX thread (because this function updates an existing node).
    if (auto change = nodeChangeForObject(axObject, AttachWrapper::OnAXThread)) {
        Locker locker { m_changeLogLock };
        queueChange(WTFMove(*change));
        return;
    }

    // Not able to update axObject. This may be because it is a descendant of a barren object such as a button. In that case, try to update its parent.
    if (!downcast<AccessibilityObject>(axObject).isDescendantOfBarrenParent())
        return;

    auto* axParent = axObject.parentObjectUnignored();
    if (!axParent)
        return;

    if (auto change = nodeChangeForObject(*axParent, AttachWrapper::OnAXThread)) {
        Locker locker { m_changeLogLock };
        queueChange(WTFMove(*change));
    }
}

void AXIsolatedTree::updateNodeProperty(AXCoreObject& axObject, AXPropertyName property)
{
    AXTRACE("AXIsolatedTree::updateNodeProperty"_s);
    AXLOG(makeString("Update property ", property, " for objectID ", axObject.objectID().loggingString()));
    ASSERT(isMainThread());

    AXPropertyMap propertyMap;
    switch (property) {
    case AXPropertyName::ARIATreeItemContent:
        propertyMap.set(AXPropertyName::ARIATreeItemContent, axIDs(axObject.ariaTreeItemContent()));
        break;
    case AXPropertyName::ARIATreeRows: {
        AXCoreObject::AccessibilityChildrenVector ariaTreeRows;
        axObject.ariaTreeRows(ariaTreeRows);
        propertyMap.set(AXPropertyName::ARIATreeRows, axIDs(ariaTreeRows));
        break;
    }
    case AXPropertyName::ValueAutofillButtonType:
        propertyMap.set(AXPropertyName::ValueAutofillButtonType, static_cast<int>(axObject.valueAutofillButtonType()));
        propertyMap.set(AXPropertyName::IsValueAutofillAvailable, axObject.isValueAutofillAvailable());
        break;
    case AXPropertyName::AXColumnCount:
        propertyMap.set(AXPropertyName::AXColumnCount, axObject.axColumnCount());
        break;
    case AXPropertyName::ColumnHeaders:
        propertyMap.set(AXPropertyName::ColumnHeaders, axIDs(axObject.columnHeaders()));
        break;
    case AXPropertyName::AXColumnIndex:
        propertyMap.set(AXPropertyName::AXColumnIndex, axObject.axColumnIndex());
        break;
    case AXPropertyName::CanSetFocusAttribute:
        propertyMap.set(AXPropertyName::CanSetFocusAttribute, axObject.canSetFocusAttribute());
        break;
    case AXPropertyName::CanSetValueAttribute:
        propertyMap.set(AXPropertyName::CanSetValueAttribute, axObject.canSetValueAttribute());
        break;
    case AXPropertyName::CurrentState:
        propertyMap.set(AXPropertyName::CurrentState, static_cast<int>(axObject.currentState()));
        break;
    case AXPropertyName::DisclosedRows:
        propertyMap.set(AXPropertyName::DisclosedRows, axIDs(axObject.disclosedRows()));
        break;
    case AXPropertyName::IdentifierAttribute:
        propertyMap.set(AXPropertyName::IdentifierAttribute, axObject.identifierAttribute().isolatedCopy());
        break;
    case AXPropertyName::IsChecked:
        ASSERT(axObject.supportsCheckedState());
        propertyMap.set(AXPropertyName::IsChecked, axObject.isChecked());
        propertyMap.set(AXPropertyName::ButtonState, axObject.checkboxOrRadioValue());
        break;
    case AXPropertyName::IsEnabled:
        propertyMap.set(AXPropertyName::IsEnabled, axObject.isEnabled());
        break;
    case AXPropertyName::IsExpanded:
        propertyMap.set(AXPropertyName::IsExpanded, axObject.isExpanded());
        break;
    case AXPropertyName::IsRequired:
        propertyMap.set(AXPropertyName::IsRequired, axObject.isRequired());
        break;
    case AXPropertyName::IsSelected:
        propertyMap.set(AXPropertyName::IsSelected, axObject.isSelected());
        break;
    case AXPropertyName::MaxValueForRange:
        propertyMap.set(AXPropertyName::MaxValueForRange, axObject.maxValueForRange());
        break;
    case AXPropertyName::MinValueForRange:
        propertyMap.set(AXPropertyName::MinValueForRange, axObject.minValueForRange());
        break;
    case AXPropertyName::Orientation:
        propertyMap.set(AXPropertyName::Orientation, static_cast<int>(axObject.orientation()));
        break;
    case AXPropertyName::PosInSet:
        propertyMap.set(AXPropertyName::PosInSet, axObject.posInSet());
        break;
    case AXPropertyName::ReadOnlyValue:
        propertyMap.set(AXPropertyName::ReadOnlyValue, axObject.readOnlyValue().isolatedCopy());
        break;
    case AXPropertyName::RoleDescription:
        propertyMap.set(AXPropertyName::RoleDescription, axObject.roleDescription().isolatedCopy());
        break;
    case AXPropertyName::AXRowIndex:
        propertyMap.set(AXPropertyName::AXRowIndex, axObject.axRowIndex());
        break;
    case AXPropertyName::SetSize:
        propertyMap.set(AXPropertyName::SetSize, axObject.setSize());
        break;
    case AXPropertyName::SortDirection:
        propertyMap.set(AXPropertyName::SortDirection, static_cast<int>(axObject.sortDirection()));
        break;
    case AXPropertyName::SupportsPosInSet:
        propertyMap.set(AXPropertyName::SupportsPosInSet, axObject.supportsPosInSet());
        break;
    case AXPropertyName::SupportsSetSize:
        propertyMap.set(AXPropertyName::SupportsSetSize, axObject.supportsSetSize());
        break;
    case AXPropertyName::URL:
        propertyMap.set(AXPropertyName::URL, axObject.url().isolatedCopy());
        break;
    case AXPropertyName::ValueForRange:
        propertyMap.set(AXPropertyName::ValueForRange, axObject.valueForRange());
        break;
    default:
        return;
    }

    Locker locker { m_changeLogLock };
    m_pendingPropertyChanges.append({ axObject.objectID(), propertyMap });
}

void AXIsolatedTree::updateNodeAndDependentProperties(AXCoreObject& axObject)
{
    ASSERT(isMainThread());

    updateNode(axObject);

    if (auto* treeAncestor = Accessibility::findAncestor(axObject, true, [] (const auto& object) { return object.isTree(); }))
        updateNodeProperty(*treeAncestor, AXPropertyName::ARIATreeRows);
}

void AXIsolatedTree::updateChildren(AccessibilityObject& axObject, ResolveNodeChanges resolveNodeChanges)
{
    AXTRACE("AXIsolatedTree::updateChildren"_s);
    AXLOG("For AXObject:");
    AXLOG(&axObject);
    ASSERT(isMainThread());

    if (m_nodeMap.isEmpty()) {
        ASSERT_NOT_REACHED();
        return;
    }

    if (!axObject.document() || !axObject.document()->hasLivingRenderTree())
        return;

    // updateChildren may be called as the result of a children changed
    // notification for an axObject that has no associated isolated object.
    // An example of this is when an empty element such as a <canvas> or <div>
    // has added a new child. So find the closest ancestor of axObject that has
    // an associated isolated object and update its children.
    auto* axAncestor = Accessibility::findAncestor(axObject, true, [this] (auto& ancestor) {
        return m_nodeMap.find(ancestor.objectID()) != m_nodeMap.end();
    });

    if (!axAncestor || !axAncestor->objectID().isValid()) {
        // This update was triggered before the isolated tree has been repopulated.
        // Return here since there is nothing to update.
        AXLOG("Bailing because no ancestor could be found, or ancestor had an invalid objectID");
        return;
    }

    if (axAncestor != &axObject) {
        AXLOG(makeString("Original object with ID ", axObject.objectID().loggingString(), " wasn't in the isolated tree, so instead updating the closest in-isolated-tree ancestor:"));
        AXLOG(axAncestor);

        // An explicit copy is necessary here because the nested calls to updateChildren
        // can cause this objects children to be invalidated as we iterate.
        auto childrenCopy = axObject.children();
        for (auto& child : childrenCopy) {
            Ref liveChild = downcast<AccessibilityObject>(*child);
            if (liveChild->childrenInitialized())
                continue;

            if (!m_nodeMap.contains(liveChild->objectID())) {
                if (!shouldCreateNodeChange(liveChild))
                    continue;

                // This child should be added to the isolated tree but hasn't been yet.
                // Add it to the nodemap so the recursive call to updateChildren below properly builds the subtree for this object.
                auto* parent = liveChild->parentObjectUnignored();
                m_nodeMap.set(liveChild->objectID(), ParentChildrenIDs { parent ? parent->objectID() : AXID(), liveChild->childrenIDs() });
                m_unresolvedPendingAppends.set(liveChild->objectID(), AttachWrapper::OnMainThread);
            }

            AXLOG(makeString(
                "Child ID ", liveChild->objectID().loggingString(), " of original object ID ", axObject.objectID().loggingString(), " was found in the isolated tree with uninitialized live children. Updating its isolated children."
            ));
            // Don't immediately resolve node changes in these recursive calls to updateChildren. This avoids duplicate node change creation in this scenario:
            //   1. Some subtree is updated in the below call to updateChildren.
            //   2. Later in this function, when updating axAncestor, we update some higher subtree that includes the updated subtree from step 1.
            updateChildren(liveChild, ResolveNodeChanges::No);
        }
    }

    auto oldIDs = m_nodeMap.get(axAncestor->objectID());
    auto& oldChildrenIDs = oldIDs.childrenIDs;

    const auto& newChildren = axAncestor->children();
    auto newChildrenIDs = axAncestor->childrenIDs(false);

    for (size_t i = 0; i < newChildren.size(); ++i) {
        ASSERT(newChildren[i]->objectID() == newChildrenIDs[i]);
        ASSERT(newChildrenIDs[i].isValid());
        size_t index = oldChildrenIDs.find(newChildrenIDs[i]);
        if (index != notFound) {
            // Prevent deletion of this object below by removing it from oldChildrenIDs.
            oldChildrenIDs.remove(index);

            // Propagate any subtree updates downwards for this already-existing child.
            if (auto* liveChild = dynamicDowncast<AccessibilityObject>(newChildren[i].get()); liveChild && liveChild->hasDirtySubtree())
                collectNodeChangesForSubtree(*liveChild);
        }
        else {
            // This is a new child, add it to the tree.
            AXLOG(makeString("AXID ", axAncestor->objectID().loggingString(), " gaining new subtree, starting at ID ", newChildren[i]->objectID().loggingString(), ":"));
            AXLOG(newChildren[i]);
            collectNodeChangesForSubtree(*newChildren[i]);
        }
    }
    m_nodeMap.set(axAncestor->objectID(), ParentChildrenIDs { oldIDs.parentID, WTFMove(newChildrenIDs) });

    // What is left in oldChildrenIDs are the IDs that are no longer children of axAncestor.
    // Thus, remove them from m_nodeMap and queue them to be removed from the tree.
    for (const AXID& axID : oldChildrenIDs) {
        // However, we don't want to remove subtrees from the nodemap that are part of the to-be-queued node changes (i.e those in `idsBeingChanged`).
        // This is important when a node moves to a different part of the tree rather than being deleted -- for example:
        //   1. Object 123 is slated to be a child of this object (i.e. in newChildren), and we collect node changes for it.
        //   2. Object 123 is currently a member of a subtree of some other object in oldChildrenIDs.
        //   3. Thus, we don't want to delete Object 123 from the nodemap, instead allowing it to be moved.
        if (axID.isValid())
            removeSubtreeFromNodeMap(axID, axAncestor);
    }

    if (resolveNodeChanges == ResolveNodeChanges::Yes)
        queueRemovalsAndUnresolvedChanges(oldChildrenIDs);
    else
        queueRemovals(oldChildrenIDs);

    // Also queue updates to the target node itself and any properties that depend on children().
    updateNodeAndDependentProperties(*axAncestor);
}

RefPtr<AXIsolatedObject> AXIsolatedTree::focusedNode()
{
    AXTRACE("AXIsolatedTree::focusedNode"_s);
    ASSERT(!isMainThread());
    // applyPendingChanges can destroy `this` tree, so protect it until the end of this method.
    Ref protectedThis { *this };
    // Apply pending changes in case focus has changed and hasn't been updated.
    applyPendingChanges();
    AXLOG(makeString("focusedNodeID ", m_focusedNodeID.loggingString()));
    AXLOG("focused node:");
    AXLOG(nodeForID(m_focusedNodeID));
    return nodeForID(m_focusedNodeID);
}

RefPtr<AXIsolatedObject> AXIsolatedTree::rootNode()
{
    AXTRACE("AXIsolatedTree::rootNode"_s);
    Locker locker { m_changeLogLock };
    return m_rootNode;
}

void AXIsolatedTree::setRootNode(AXIsolatedObject* root)
{
    AXTRACE("AXIsolatedTree::setRootNode"_s);
    ASSERT(isMainThread());
    ASSERT(m_changeLogLock.isLocked());
    ASSERT(!m_rootNode);
    ASSERT(root);

    m_rootNode = root;
}

void AXIsolatedTree::setFocusedNodeID(AXID axID)
{
    AXTRACE("AXIsolatedTree::setFocusedNodeID"_s);
    AXLOG(makeString("axID ", axID.loggingString()));
    ASSERT(isMainThread());

    AXPropertyMap propertyMap;
    propertyMap.set(AXPropertyName::IsFocused, true);

    Locker locker { m_changeLogLock };
    m_pendingFocusedNodeID = axID;
    m_pendingPropertyChanges.append({ axID, propertyMap });
}

void AXIsolatedTree::updateLoadingProgress(double newProgressValue)
{
    AXTRACE("AXIsolatedTree::updateLoadingProgress"_s);
    AXLOG(makeString("Updating loading progress to ", newProgressValue, " for treeID ", treeID()));
    ASSERT(isMainThread());

    m_loadingProgress = newProgressValue;
}

void AXIsolatedTree::removeNode(const AXCoreObject& axObject)
{
    AXTRACE("AXIsolatedTree::removeNode"_s);
    AXLOG(makeString("objectID ", axObject.objectID().loggingString()));
    ASSERT(isMainThread());

    m_unresolvedPendingAppends.remove(axObject.objectID());
    removeSubtreeFromNodeMap(axObject.objectID(), axObject.parentObjectUnignored());
    queueRemovals({ axObject.objectID() });
}

void AXIsolatedTree::removeSubtreeFromNodeMap(AXID objectID, AXCoreObject* axParent)
{
    AXTRACE("AXIsolatedTree::removeSubtreeFromNodeMap"_s);
    AXLOG(makeString("Removing subtree for objectID ", objectID.loggingString()));
    ASSERT(isMainThread());

    if (!m_nodeMap.contains(objectID)) {
        AXLOG(makeString("Tried to remove AXID ", objectID.loggingString(), " that is no longer in m_nodeMap."));
        return;
    }

    AXID axParentID = axParent ? axParent->objectID() : AXID();
    if (axParentID != m_nodeMap.get(objectID).parentID) {
        AXLOG(makeString("Tried to remove object ID ", objectID.loggingString(), " from a different parent ", axParentID.loggingString(), ", actual parent ", m_nodeMap.get(objectID).parentID.loggingString(), ", bailing out."));
        return;
    }

    Vector<AXID> removals = { objectID };
    while (removals.size()) {
        AXID axID = removals.takeLast();
        if (!axID.isValid() || m_unresolvedPendingAppends.contains(axID))
            continue;

        auto it = m_nodeMap.find(axID);
        if (it != m_nodeMap.end()) {
            removals.appendVector(it->value.childrenIDs);
            m_nodeMap.remove(axID);
        }
    }

    // Update the childrenIDs of the parent since one of its children has been removed.
    if (axParent) {
        auto ids = m_nodeMap.get(axParentID);
        ids.childrenIDs = axParent->childrenIDs();
        m_nodeMap.set(axParentID, WTFMove(ids));
    }
}

std::optional<Vector<AXID>> AXIsolatedTree::relatedObjectIDsFor(const AXCoreObject& object, AXRelationType relationType)
{
    ASSERT(!isMainThread());

    if (m_relationsNeedUpdate) {
        m_relations = Accessibility::retrieveValueFromMainThread<HashMap<AXID, AXRelations>>([this] () -> HashMap<AXID, AXRelations> {
            if (auto* cache = axObjectCache())
                return cache->relations();
            return { };
        });
        m_relationsNeedUpdate = false;
    }

    auto relationsIterator = m_relations.find(object.objectID());
    if (relationsIterator == m_relations.end())
        return std::nullopt;

    auto targetsIterator = relationsIterator->value.find(static_cast<uint8_t>(relationType));
    if (targetsIterator == relationsIterator->value.end())
        return std::nullopt;
    return targetsIterator->value;
}

void AXIsolatedTree::applyPendingChanges()
{
    AXTRACE("AXIsolatedTree::applyPendingChanges"_s);

    // In isolated tree mode 2, only apply pending changes on the AX thread.
    ASSERT(m_usedOnAXThread ? !isMainThread() : isMainThread());
    if (m_usedOnAXThread && isMainThread())
        return;

    Locker locker { m_changeLogLock };

    if (UNLIKELY(m_queuedForDestruction)) {
        // Protect this until we have fully self-destructed.
        Ref protectedThis { *this };

        for (const auto& object : m_readerThreadNodeMap.values())
            object->detach(AccessibilityDetachmentType::CacheDestroyed);

        // Because each AXIsolatedObject holds a RefPtr to this tree, clear out any member variable
        // that holds an AXIsolatedObject so the ref-cycle is broken and this tree can be destroyed.
        m_readerThreadNodeMap.clear();
        m_rootNode = nullptr;
        m_pendingAppends.clear();
        // We don't need to bother clearing out any other non-cycle-causing member variables as they
        // will be cleaned up automatically when the tree is destroyed.

        Locker locker { s_cacheLock };
#ifndef NDEBUG
        ASSERT(treeIDCache().contains(treeID()));
        auto iterator = treeIDCache().find(treeID());
        if (iterator != treeIDCache().end()) {
            // At this point, there should only be two references left to this tree -- one in the treeIDCache() map,
            // and the `protectedThis` above.
            ASSERT(iterator->value->refCount() == 2, "Unexpected refcount before attempting to destroy isolated tree: %d", iterator->value->refCount());
        }
#endif

        treeIDCache().remove(treeID());
        return;
    }

    if (m_pendingFocusedNodeID != m_focusedNodeID) {
        AXLOG(makeString("focusedNodeID ", m_focusedNodeID.loggingString(), " pendingFocusedNodeID ", m_pendingFocusedNodeID.loggingString()));

        if (m_focusedNodeID.isValid()) {
            // Set the old focused object's IsFocused property to false.
            AXPropertyMap propertyMap;
            propertyMap.set(AXPropertyName::IsFocused, false);
            m_pendingPropertyChanges.append({ m_focusedNodeID, propertyMap });
        }
        m_focusedNodeID = m_pendingFocusedNodeID;
    }

    while (m_pendingSubtreeRemovals.size()) {
        auto axID = m_pendingSubtreeRemovals.takeLast();
        AXLOG(makeString("removing subtree axID ", axID.loggingString()));
        if (auto object = nodeForID(axID)) {
            object->detach(AccessibilityDetachmentType::ElementDestroyed);
            m_pendingSubtreeRemovals.appendVector(object->m_childrenIDs);
            m_readerThreadNodeMap.remove(axID);
        }
    }

    for (const auto& item : m_pendingAppends) {
        AXID axID = item.isolatedObject->objectID();
        AXLOG(makeString("appending axID ", axID.loggingString()));
        if (!axID.isValid())
            continue;

        auto& wrapper = item.wrapper ? item.wrapper : item.isolatedObject->wrapper();
        if (!wrapper)
            continue;

        if (auto existingObject = m_readerThreadNodeMap.get(axID)) {
            if (existingObject != &item.isolatedObject.get()
                && existingObject->wrapper() == wrapper.get()) {
                // The new IsolatedObject is a replacement for an existing object
                // as the result of an update. Thus detach the existing object
                // and attach the wrapper to the new one.
                existingObject->detach(AccessibilityDetachmentType::ElementChanged);
                item.isolatedObject->attachPlatformWrapper(wrapper.get());
            }
            m_readerThreadNodeMap.remove(axID);
        }

        // If the new object hasn't been attached to a wrapper yet, or if it was detached from
        // the wrapper when processing removals above, we must attach / re-attach it.
        if (item.isolatedObject->isDetached())
            item.isolatedObject->attachPlatformWrapper(wrapper.get());

        auto addResult = m_readerThreadNodeMap.add(axID, item.isolatedObject.get());
        // The newly added object must have a wrapper.
        ASSERT_UNUSED(addResult, addResult.iterator->value->wrapper());
        // The reference count of the just added IsolatedObject must be 2
        // because it is referenced by m_readerThreadNodeMap and m_pendingAppends.
        // When m_pendingAppends is cleared, the object will be held only by m_readerThreadNodeMap. The exception is the root node whose reference count is 3.
        ASSERT_WITH_MESSAGE(
            addResult.iterator->value->refCount() == 2 || (addResult.iterator->value.ptr() == m_rootNode.get() && m_rootNode->refCount() == 3),
            "unexpected ref count after adding object to m_readerThreadNodeMap: %d", addResult.iterator->value->refCount()
        );
    }
    m_pendingAppends.clear();

    for (auto& update : m_pendingChildrenUpdates) {
        AXLOG(makeString("updating children for axID ", update.first.loggingString()));
        if (auto object = nodeForID(update.first))
            object->m_childrenIDs = WTFMove(update.second);
    }
    m_pendingChildrenUpdates.clear();

    for (auto& change : m_pendingPropertyChanges) {
        if (auto object = nodeForID(change.axID)) {
            for (auto& property : change.properties)
                object->setProperty(property.key, WTFMove(property.value));
        }
    }
    m_pendingPropertyChanges.clear();
}

} // namespace WebCore

#endif // ENABLE(ACCESSIBILITY_ISOLATED_TREE)<|MERGE_RESOLUTION|>--- conflicted
+++ resolved
@@ -197,7 +197,7 @@
     AXTRACE("AXIsolatedTree::generateSubtree"_s);
     ASSERT(isMainThread());
 
-    if (!axObject.objectID().isValid())
+    if (axObject.isDetached())
         return;
 
     collectNodeChangesForSubtree(axObject);
@@ -206,14 +206,14 @@
 
 static bool shouldCreateNodeChange(AXCoreObject& axObject)
 {
-    // We should never create an isolated object from an ignored object or one with an invalid ID.
-    return !axObject.accessibilityIsIgnored() && axObject.objectID().isValid();
+    // We should never create an isolated object from a detached or ignored object.
+    return !axObject.isDetached() && !axObject.accessibilityIsIgnored();
 }
 
 std::optional<AXIsolatedTree::NodeChange> AXIsolatedTree::nodeChangeForObject(Ref<AXCoreObject> axObject, AttachWrapper attachWrapper)
 {
     ASSERT(isMainThread());
-    ASSERT(axObject->objectID().isValid());
+    ASSERT(!axObject->isDetached());
 
     if (!shouldCreateNodeChange(axObject.get()))
         return std::nullopt;
@@ -263,8 +263,8 @@
 {
     ASSERT(isMainThread());
 
-    if (!axObject->objectID().isValid() || !axObject->wrapper()) {
-        AXLOG(makeString("AXIsolatedTree::addUnconnectedNode bailing because associated live object ID ", axObject->objectID().loggingString(), " had no wrapper or had an invalid ID. Object is:"));
+    if (axObject->isDetached() || !axObject->wrapper()) {
+        AXLOG(makeString("AXIsolatedTree::addUnconnectedNode bailing because associated live object ID ", axObject->objectID().loggingString(), " had no wrapper or is detached. Object is:"));
         AXLOG(axObject.ptr());
         return;
     }
@@ -332,13 +332,8 @@
     AXLOG(axObject);
     ASSERT(isMainThread());
 
-<<<<<<< HEAD
-    if (!axObject.objectID().isValid()) {
-        // Bail out here, we can't build an isolated tree branch rooted at an object with no ID.
-=======
     if (axObject.isDetached()) {
         AXLOG("Can't build an isolated tree branch rooted at a detached object.");
->>>>>>> ba90c76f
         return;
     }
 
@@ -546,10 +541,10 @@
         return m_nodeMap.find(ancestor.objectID()) != m_nodeMap.end();
     });
 
-    if (!axAncestor || !axAncestor->objectID().isValid()) {
+    if (!axAncestor || axAncestor->isDetached()) {
         // This update was triggered before the isolated tree has been repopulated.
         // Return here since there is nothing to update.
-        AXLOG("Bailing because no ancestor could be found, or ancestor had an invalid objectID");
+        AXLOG("Bailing because no ancestor could be found, or ancestor is detached");
         return;
     }
 

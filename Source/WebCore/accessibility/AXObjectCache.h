--- conflicted
+++ resolved
@@ -186,11 +186,8 @@
     void childrenChanged(Node*, Node* newChild = nullptr);
     void childrenChanged(RenderObject*, RenderObject* newChild = nullptr);
     void childrenChanged(AccessibilityObject*);
-<<<<<<< HEAD
-=======
     void onSelectedChanged(Node*);
     void onTitleChange(Document&);
->>>>>>> 8c1cc1ea
     void valueChanged(Element*);
     void checkedStateChanged(Node*);
     void autofillTypeChanged(Node*);
@@ -314,6 +311,7 @@
         AXRowIndexChanged,
         AXRowSpanChanged,
         AXSelectedChildrenChanged,
+        AXSelectedCellChanged,
         AXSelectedStateChanged,
         AXSelectedTextChanged,
         AXSetSizeChanged,
@@ -503,7 +501,6 @@
     bool shouldProcessAttributeChange(Element*, const QualifiedName&);
     void selectedChildrenChanged(Node*);
     void selectedChildrenChanged(RenderObject*);
-    void selectedStateChanged(Node*);
 
     void handleActiveDescendantChanged(Element&);
 

/*
 * Copyright (C) 2020 Apple Inc. All rights reserved.
 *
 * Redistribution and use in source and binary forms, with or without
 * modification, are permitted provided that the following conditions
 * are met:
 * 1. Redistributions of source code must retain the above copyright
 *    notice, this list of conditions and the following disclaimer.
 * 2. Redistributions in binary form must reproduce the above copyright
 *    notice, this list of conditions and the following disclaimer in the
 *    documentation and/or other materials provided with the distribution.
 *
 * THIS SOFTWARE IS PROVIDED BY APPLE INC. AND ITS CONTRIBUTORS ``AS IS''
 * AND ANY EXPRESS OR IMPLIED WARRANTIES, INCLUDING, BUT NOT LIMITED TO,
 * THE IMPLIED WARRANTIES OF MERCHANTABILITY AND FITNESS FOR A PARTICULAR
 * PURPOSE ARE DISCLAIMED. IN NO EVENT SHALL APPLE INC. OR ITS CONTRIBUTORS
 * BE LIABLE FOR ANY DIRECT, INDIRECT, INCIDENTAL, SPECIAL, EXEMPLARY, OR
 * CONSEQUENTIAL DAMAGES (INCLUDING, BUT NOT LIMITED TO, PROCUREMENT OF
 * SUBSTITUTE GOODS OR SERVICES; LOSS OF USE, DATA, OR PROFITS; OR BUSINESS
 * INTERRUPTION) HOWEVER CAUSED AND ON ANY THEORY OF LIABILITY, WHETHER IN
 * CONTRACT, STRICT LIABILITY, OR TORT (INCLUDING NEGLIGENCE OR OTHERWISE)
 * ARISING IN ANY WAY OUT OF THE USE OF THIS SOFTWARE, EVEN IF ADVISED OF
 * THE POSSIBILITY OF SUCH DAMAGE.
 */

#pragma once

#include "AXObjectCache.h"
#include "AccessibilityObjectInterface.h"

namespace WebCore {

enum class AXLoggingOptions : uint8_t {
    MainThread = 1 << 0, // Logs messages on the main thread.
    OffMainThread = 1 << 1, // Logs messages off the main thread.
};

enum class AXStreamOptions : uint8_t {
    ObjectID = 1 << 0,
    Role = 1 << 1,
    ParentID = 1 << 2,
    IdentifierAttribute = 1 << 3,
    OuterHTML = 1 << 4,
    DisplayContents = 1 << 5,
    Address = 1 << 6,
};

#if !LOG_DISABLED

class AXLogger {
public:
    AXLogger() = default;
    AXLogger(const String& methodName);
    ~AXLogger();
<<<<<<< HEAD
    static void log(const String&);
    static void log(const char*);
    static void log(RefPtr<AXCoreObject>);
    static void log(const Vector<RefPtr<AXCoreObject>>&);
    static void log(const std::pair<RefPtr<AXCoreObject>, AXObjectCache::AXNotification>&);
    static void log(const AccessibilitySearchCriteria&);
    static void log(AccessibilityObjectInclusion);
=======
    void log(const String&);
    void log(const char*);
    void log(const AXCoreObject&);
    void log(RefPtr<AXCoreObject>);
    void log(const Vector<RefPtr<AXCoreObject>>&);
    void log(const std::pair<RefPtr<AXCoreObject>, AXObjectCache::AXNotification>&);
    void log(const AccessibilitySearchCriteria&);
    void log(AccessibilityObjectInclusion);
>>>>>>> 56fda589
#if ENABLE(ACCESSIBILITY_ISOLATED_TREE)
    void log(AXIsolatedTree&);
#endif
    void log(AXObjectCache&);
    static void add(TextStream&, const RefPtr<AXCoreObject>&, bool recursive = false);
private:
    bool shouldLog();
    String m_methodName;
};

#define AXTRACE(methodName) AXLogger axLogger(methodName)
#define AXLOG(x) axLogger.log(x)

#else

#define AXTRACE(methodName) (void)0
#define AXLOG(x) (void)0

#endif // !LOG_DISABLED

void streamAXCoreObject(TextStream&, const AXCoreObject&, const OptionSet<AXStreamOptions>&);
void streamSubtree(TextStream&, const RefPtr<AXCoreObject>&, const OptionSet<AXStreamOptions>&);

} // namespace WebCore<|MERGE_RESOLUTION|>--- conflicted
+++ resolved
@@ -52,15 +52,6 @@
     AXLogger() = default;
     AXLogger(const String& methodName);
     ~AXLogger();
-<<<<<<< HEAD
-    static void log(const String&);
-    static void log(const char*);
-    static void log(RefPtr<AXCoreObject>);
-    static void log(const Vector<RefPtr<AXCoreObject>>&);
-    static void log(const std::pair<RefPtr<AXCoreObject>, AXObjectCache::AXNotification>&);
-    static void log(const AccessibilitySearchCriteria&);
-    static void log(AccessibilityObjectInclusion);
-=======
     void log(const String&);
     void log(const char*);
     void log(const AXCoreObject&);
@@ -69,7 +60,6 @@
     void log(const std::pair<RefPtr<AXCoreObject>, AXObjectCache::AXNotification>&);
     void log(const AccessibilitySearchCriteria&);
     void log(AccessibilityObjectInclusion);
->>>>>>> 56fda589
 #if ENABLE(ACCESSIBILITY_ISOLATED_TREE)
     void log(AXIsolatedTree&);
 #endif

/*
 * Copyright (C) 2008-2022 Apple Inc. All rights reserved.
 *
 * Redistribution and use in source and binary forms, with or without
 * modification, are permitted provided that the following conditions
 * are met:
 *
 * 1.  Redistributions of source code must retain the above copyright
 *     notice, this list of conditions and the following disclaimer.
 * 2.  Redistributions in binary form must reproduce the above copyright
 *     notice, this list of conditions and the following disclaimer in the
 *     documentation and/or other materials provided with the distribution.
 * 3.  Neither the name of Apple Inc. ("Apple") nor the names of
 *     its contributors may be used to endorse or promote products derived
 *     from this software without specific prior written permission.
 *
 * THIS SOFTWARE IS PROVIDED BY APPLE AND ITS CONTRIBUTORS "AS IS" AND ANY
 * EXPRESS OR IMPLIED WARRANTIES, INCLUDING, BUT NOT LIMITED TO, THE IMPLIED
 * WARRANTIES OF MERCHANTABILITY AND FITNESS FOR A PARTICULAR PURPOSE ARE
 * DISCLAIMED. IN NO EVENT SHALL APPLE OR ITS CONTRIBUTORS BE LIABLE FOR ANY
 * DIRECT, INDIRECT, INCIDENTAL, SPECIAL, EXEMPLARY, OR CONSEQUENTIAL DAMAGES
 * (INCLUDING, BUT NOT LIMITED TO, PROCUREMENT OF SUBSTITUTE GOODS OR SERVICES;
 * LOSS OF USE, DATA, OR PROFITS; OR BUSINESS INTERRUPTION) HOWEVER CAUSED AND
 * ON ANY THEORY OF LIABILITY, WHETHER IN CONTRACT, STRICT LIABILITY, OR TORT
 * (INCLUDING NEGLIGENCE OR OTHERWISE) ARISING IN ANY WAY OUT OF THE USE OF
 * THIS SOFTWARE, EVEN IF ADVISED OF THE POSSIBILITY OF SUCH DAMAGE.
 */

#include "config.h"

#if ENABLE(ACCESSIBILITY)

#include "AXObjectCache.h"

#include "AXImage.h"
#include "AXIsolatedObject.h"
#include "AXIsolatedTree.h"
#include "AXLogger.h"
#include "AXTextMarker.h"
#include "AccessibilityARIAGrid.h"
#include "AccessibilityARIAGridCell.h"
#include "AccessibilityARIAGridRow.h"
#include "AccessibilityAttachment.h"
#include "AccessibilityImageMapLink.h"
#include "AccessibilityLabel.h"
#include "AccessibilityList.h"
#include "AccessibilityListBox.h"
#include "AccessibilityListBoxOption.h"
#include "AccessibilityMathMLElement.h"
#include "AccessibilityMediaObject.h"
#include "AccessibilityMenuList.h"
#include "AccessibilityMenuListOption.h"
#include "AccessibilityMenuListPopup.h"
#include "AccessibilityProgressIndicator.h"
#include "AccessibilityRenderObject.h"
#include "AccessibilitySVGElement.h"
#include "AccessibilitySVGRoot.h"
#include "AccessibilityScrollView.h"
#include "AccessibilityScrollbar.h"
#include "AccessibilitySlider.h"
#include "AccessibilitySpinButton.h"
#include "AccessibilityTable.h"
#include "AccessibilityTableCell.h"
#include "AccessibilityTableColumn.h"
#include "AccessibilityTableHeaderContainer.h"
#include "AccessibilityTableRow.h"
#include "AccessibilityTree.h"
#include "AccessibilityTreeItem.h"
#include "CaretRectComputation.h"
#include "CustomElementDefaultARIA.h"
#include "Document.h"
#include "Editing.h"
#include "Editor.h"
#include "ElementIterator.h"
#include "ElementRareData.h"
#include "FocusController.h"
#include "Frame.h"
#include "HTMLAreaElement.h"
#include "HTMLCanvasElement.h"
#include "HTMLDialogElement.h"
#include "HTMLImageElement.h"
#include "HTMLInputElement.h"
#include "HTMLLabelElement.h"
#include "HTMLMediaElement.h"
#include "HTMLMeterElement.h"
#include "HTMLNames.h"
#include "HTMLOptGroupElement.h"
#include "HTMLOptionElement.h"
#include "HTMLParserIdioms.h"
#include "HTMLProgressElement.h"
#include "HTMLSelectElement.h"
#include "HTMLTableElement.h"
#include "HTMLTablePartElement.h"
#include "HTMLTableSectionElement.h"
#include "HTMLTextFormControlElement.h"
#include "InlineRunAndOffset.h"
#include "MathMLElement.h"
#include "Page.h"
#include "ProgressTracker.h"
#include "Range.h"
#include "RenderAttachment.h"
#include "RenderImage.h"
#include "RenderLayer.h"
#include "RenderLineBreak.h"
#include "RenderListBox.h"
#include "RenderMathMLOperator.h"
#include "RenderMenuList.h"
#include "RenderMeter.h"
#include "RenderProgress.h"
#include "RenderSlider.h"
#include "RenderTable.h"
#include "RenderTableCell.h"
#include "RenderTableRow.h"
#include "RenderView.h"
#include "SVGElement.h"
#include "ScriptDisallowedScope.h"
#include "ScrollView.h"
#include "ShadowRoot.h"
#include "TextBoundaries.h"
#include "TextControlInnerElements.h"
#include "TextIterator.h"
#include <utility>
#include <wtf/DataLog.h>
#include <wtf/NeverDestroyed.h>
#include <wtf/SetForScope.h>
#include <wtf/text/AtomString.h>

#if COMPILER(MSVC)
// See https://msdn.microsoft.com/en-us/library/1wea5zwe.aspx
#pragma warning(disable: 4701)
#endif

namespace WebCore {

using namespace HTMLNames;

// Post value change notifications for password fields or elements contained in password fields at a 40hz interval to thwart analysis of typing cadence
static const Seconds accessibilityPasswordValueChangeNotificationInterval { 25_ms };

static bool rendererNeedsDeferredUpdate(const RenderObject& renderer)
{
    ASSERT(!renderer.beingDestroyed());
    auto& document = renderer.document();
    return renderer.needsLayout() || document.needsStyleRecalc() || document.inRenderTreeUpdate() || (document.view() && document.view()->layoutContext().isInRenderTreeLayout());
}

static bool nodeAndRendererAreValid(Node* node)
{
    if (!node)
        return false;
    
    auto* renderer = node->renderer();
    return renderer && !renderer->beingDestroyed();
}
    
AccessibilityObjectInclusion AXComputedObjectAttributeCache::getIgnored(AXID id) const
{
    auto it = m_idMapping.find(id);
    return it != m_idMapping.end() ? it->value.ignored : AccessibilityObjectInclusion::DefaultBehavior;
}

void AXComputedObjectAttributeCache::setIgnored(AXID id, AccessibilityObjectInclusion inclusion)
{
    HashMap<AXID, CachedAXObjectAttributes>::iterator it = m_idMapping.find(id);
    if (it != m_idMapping.end())
        it->value.ignored = inclusion;
    else {
        CachedAXObjectAttributes attributes;
        attributes.ignored = inclusion;
        m_idMapping.set(id, attributes);
    }
}

AccessibilityReplacedText::AccessibilityReplacedText(const VisibleSelection& selection)
{
    if (AXObjectCache::accessibilityEnabled()) {
        m_replacedRange.startIndex.value = indexForVisiblePosition(selection.visibleStart(), m_replacedRange.startIndex.scope);
        if (selection.isRange()) {
            m_replacedText = AccessibilityObject::stringForVisiblePositionRange(selection);
            m_replacedRange.endIndex.value = indexForVisiblePosition(selection.visibleEnd(), m_replacedRange.endIndex.scope);
        } else
            m_replacedRange.endIndex = m_replacedRange.startIndex;
    }
}

void AccessibilityReplacedText::postTextStateChangeNotification(AXObjectCache* cache, AXTextEditType type, const String& text, const VisibleSelection& selection)
{
    if (!cache)
        return;
    if (!AXObjectCache::accessibilityEnabled())
        return;

    VisiblePosition position = selection.start();
    auto* node = highestEditableRoot(position.deepEquivalent(), HasEditableAXRole);
    if (m_replacedText.length())
        cache->postTextReplacementNotification(node, AXTextEditTypeDelete, m_replacedText, type, text, position);
    else
        cache->postTextStateChangeNotification(node, type, text, position);
}

bool AXObjectCache::gAccessibilityEnabled = false;
bool AXObjectCache::gAccessibilityEnhancedUserInterfaceEnabled = false;

void AXObjectCache::enableAccessibility()
{
    ASSERT(isMainThread());
    gAccessibilityEnabled = true;
}

void AXObjectCache::disableAccessibility()
{
    gAccessibilityEnabled = false;
}

void AXObjectCache::setEnhancedUserInterfaceAccessibility(bool flag)
{
    gAccessibilityEnhancedUserInterfaceEnabled = flag;
#if PLATFORM(MAC)
    if (flag)
        enableAccessibility();
#endif
}

AXObjectCache::AXObjectCache(Document& document)
    : m_document(document)
    , m_pageID(document.pageID())
    , m_notificationPostTimer(*this, &AXObjectCache::notificationPostTimerFired)
    , m_passwordNotificationPostTimer(*this, &AXObjectCache::passwordNotificationPostTimerFired)
    , m_liveRegionChangedPostTimer(*this, &AXObjectCache::liveRegionChangedNotificationPostTimerFired)
    , m_currentModalElement(nullptr)
    , m_performCacheUpdateTimer(*this, &AXObjectCache::performCacheUpdateTimerFired)
{
    AXTRACE(makeString("AXObjectCache::AXObjectCache 0x"_s, hex(reinterpret_cast<uintptr_t>(this))));
#ifndef NDEBUG
    if (m_pageID)
        AXLOG(makeString("pageID ", m_pageID->loggingString()));
    else
        AXLOG("No pageID.");
#endif
    ASSERT(isMainThread());

    // If loading completed before the cache was created, loading progress will have been reset to zero.
    // Consider loading progress to be 100% in this case.
    double loadingProgress = document.page() ? document.page()->progress().estimatedProgress() : 1;
    if (loadingProgress <= 0)
        loadingProgress = 1;
    m_loadingProgress = loadingProgress;

    AXTreeStore::add(m_id, this);
}

AXObjectCache::~AXObjectCache()
{
    AXTRACE(makeString("AXObjectCache::~AXObjectCache 0x"_s, hex(reinterpret_cast<uintptr_t>(this))));

    m_notificationPostTimer.stop();
    m_liveRegionChangedPostTimer.stop();
    m_performCacheUpdateTimer.stop();

    for (const auto& object : m_objects.values())
        object->detach(AccessibilityDetachmentType::CacheDestroyed);

#if ENABLE(ACCESSIBILITY_ISOLATED_TREE)
    if (m_pageID)
        AXIsolatedTree::removeTreeForPageID(*m_pageID);
#endif

    AXTreeStore::remove(m_id);
}

bool AXObjectCache::isModalElement(Element& element) const
{
    bool hasDialogRole = nodeHasRole(&element, "dialog"_s) || nodeHasRole(&element, "alertdialog"_s);
    AtomString modalValue = element.attributeWithoutSynchronization(aria_modalAttr);
    if (modalValue.isNull()) {
        if (auto* defaultARIA = element.customElementDefaultARIAIfExists())
            modalValue = defaultARIA->valueForAttribute(element, aria_modalAttr);
    }
    bool isAriaModal = equalLettersIgnoringASCIICase(modalValue, "true"_s);
    return (hasDialogRole && isAriaModal) || (is<HTMLDialogElement>(element) && downcast<HTMLDialogElement>(element).isModal());
}

void AXObjectCache::findModalNodes()
{
    // Traverse the DOM tree to look for the aria-modal=true nodes or modal <dialog> elements.
    for (Element* element = ElementTraversal::firstWithin(document().rootNode()); element; element = ElementTraversal::nextIncludingPseudo(*element)) {
        if (isModalElement(*element))
            m_modalElements.append(element);
    }

    m_modalNodesInitialized = true;
}

bool AXObjectCache::modalElementHasAccessibleContent(Element& element)
{
    // Unless you're trying to compute the new modal node, determining whether an element
    // has accessible content is as easy as !getOrCreate(element)->children().isEmpty().
    // So don't call this method on anything besides modal elements.
    ASSERT(isModalElement(element));

    // Because computing any object's children() is dependent on whether a modal is on the page,
    // we'll need to walk the DOM and find non-ignored AX objects manually.
    Vector<Node*> nodeStack = { element.firstChild() };
    while (!nodeStack.isEmpty()) {
        for (auto* node = nodeStack.takeLast(); node; node = node->nextSibling()) {
            if (auto* axObject = getOrCreate(node)) {
                if (!axObject->computeAccessibilityIsIgnored())
                    return true;

#if USE(ATSPI)
                // When using ATSPI, an accessibility object with 'StaticText' role is ignored.
                // Its content is exposed by its parent.
                // Treat such elements as having accessible content.
                if (axObject->roleValue() == AccessibilityRole::StaticText)
                    return true;
#endif
            }

            // Don't descend into subtrees for non-visible nodes.
            if (isNodeVisible(node))
                nodeStack.append(node->firstChild());
        }
    }
    return false;
}

void AXObjectCache::updateCurrentModalNode(WillRecomputeFocus willRecomputeFocus)
{
    auto recomputeModalElement = [&] () -> Element* {
        // There might be multiple modal dialog nodes.
        // We use this function to pick the one we want.
        if (m_modalElements.isEmpty())
            return nullptr;

        // Pick the document active modal <dialog> element if it exists.
        if (Element* activeModalDialog = document().activeModalDialog()) {
            ASSERT(m_modalElements.contains(activeModalDialog));
            return activeModalDialog;
        }

        SetForScope retrievingCurrentModalNode(m_isRetrievingCurrentModalNode, true);
        // If any of the modal nodes contains the keyboard focus, we want to pick that one.
        // If not, we want to pick the last visible dialog in the DOM.
        RefPtr<Element> focusedElement = document().focusedElement();
        bool focusedElementIsOutsideModals = focusedElement;
        RefPtr<Element> lastVisible;
        for (auto& element : m_modalElements) {
            // Elements in m_modalElementsSet may have become un-modal since we added them, but not yet removed
            // as part of the asynchronous m_deferredModalChangedList handling. Skip these.
            if (!element || !isModalElement(*element))
                continue;

            // To avoid trapping users in an empty modal, skip any non-visible element, or any element without accessible content.
            if (!isNodeVisible(element.get()) || !modalElementHasAccessibleContent(*element))
                continue;

            lastVisible = element.get();
            if (focusedElement && focusedElement->isDescendantOf(*element)) {
                focusedElementIsOutsideModals = false;
                break;
            }
        }

        // If there is a focused element, and it's not inside any of the modals, we should
        // consider all modals inactive to allow the user to freely navigate.
        if (focusedElementIsOutsideModals && willRecomputeFocus == WillRecomputeFocus::No)
            return nullptr;
        return lastVisible.get();
    };

    auto* previousModal = m_currentModalElement.get();
    m_currentModalElement = recomputeModalElement();
    if (previousModal != m_currentModalElement.get()) {
        childrenChanged(rootWebArea());
#if ENABLE(ACCESSIBILITY_ISOLATED_TREE)
        // Because the presence of a modal affects every element on the page,
        // regenerate the entire isolated tree with the next cache update.
        m_deferredRegenerateIsolatedTree = true;
#endif
    }
}

bool AXObjectCache::isNodeVisible(Node* node) const
{
    if (!is<Element>(node))
        return false;

    RenderObject* renderer = node->renderer();
    if (!renderer)
        return false;

    const auto& style = renderer->style();
    if (style.display() == DisplayType::None)
        return false;

    auto* renderLayer = renderer->enclosingLayer();
    if (style.visibility() != Visibility::Visible && renderLayer && !renderLayer->hasVisibleContent())
        return false;

    // Check whether this object or any of its ancestors has opacity 0.
    // The resulting opacity of a RenderObject is computed as the multiplication
    // of its opacity times the opacities of its ancestors.
    for (auto* renderObject = renderer; renderObject; renderObject = renderObject->parent()) {
        if (!renderObject->style().opacity())
            return false;
    }

    // We also need to consider aria hidden status.
    if (!isNodeAriaVisible(node))
        return false;

    return true;
}

// This function returns the valid aria modal node.
Node* AXObjectCache::modalNode()
{
    if (!m_modalNodesInitialized)
        findModalNodes();

    if (m_modalElements.isEmpty())
        return nullptr;

    // Check the cached current valid aria modal node first.
    // Usually when one dialog sets aria-modal=true, that dialog is the one we want.
    if (isNodeVisible(m_currentModalElement.get()))
        return m_currentModalElement.get();

    // Recompute the valid aria modal node when m_currentModalElement is null or hidden.
    updateCurrentModalNode();
    return m_currentModalElement.get();
}

AccessibilityObject* AXObjectCache::focusedImageMapUIElement(HTMLAreaElement* areaElement)
{
    // Find the corresponding accessibility object for the HTMLAreaElement. This should be
    // in the list of children for its corresponding image.
    if (!areaElement)
        return nullptr;
    
    HTMLImageElement* imageElement = areaElement->imageElement();
    if (!imageElement)
        return nullptr;
    
    AccessibilityObject* axRenderImage = areaElement->document().axObjectCache()->getOrCreate(imageElement);
    if (!axRenderImage)
        return nullptr;
    
    for (const auto& child : axRenderImage->children()) {
        if (!is<AccessibilityImageMapLink>(*child))
            continue;

        if (downcast<AccessibilityImageMapLink>(*child).areaElement() == areaElement)
            return downcast<AccessibilityImageMapLink>(child.get());
    }
    
    return nullptr;
}

AccessibilityObject* AXObjectCache::focusedObjectForPage(const Page* page)
{
    ASSERT(isMainThread());

    if (!gAccessibilityEnabled)
        return nullptr;

    // get the focused node in the page
    Document* document = page->focusController().focusedOrMainFrame().document();
    if (!document)
        return nullptr;

    document->updateStyleIfNeeded();

    Element* focusedElement = document->focusedElement();
    if (is<HTMLAreaElement>(focusedElement))
        return focusedImageMapUIElement(downcast<HTMLAreaElement>(focusedElement));

    auto* focus = getOrCreate(focusedElement ? focusedElement : static_cast<Node*>(document));
    if (!focus)
        return nullptr;

    if (focus->shouldFocusActiveDescendant()) {
        if (auto* descendant = focus->activeDescendant())
            focus = descendant;
    }

    // the HTML element, for example, is focusable but has an AX object that is ignored
    if (focus->accessibilityIsIgnored())
        focus = focus->parentObjectUnignored();

    return focus;
}

#if ENABLE(ACCESSIBILITY_ISOLATED_TREE)
void AXObjectCache::setIsolatedTreeFocusedObject(Node* focusedNode)
{
    ASSERT(isMainThread());
    if (!m_pageID)
        return;

    auto* focus = getOrCreate(focusedNode);

    if (auto tree = AXIsolatedTree::treeForPageID(*m_pageID))
        tree->setFocusedNodeID(focus ? focus->objectID() : AXID());
}
#endif

AccessibilityObject* AXObjectCache::get(Widget* widget)
{
    if (!widget)
        return nullptr;
        
    AXID axID = m_widgetObjectMapping.get(widget);
    ASSERT(!axID.isHashTableDeletedValue());
    if (!axID)
        return nullptr;
    
    return m_objects.get(axID);    
}
    
AccessibilityObject* AXObjectCache::get(RenderObject* renderer)
{
    if (!renderer)
        return nullptr;
    
    AXID axID = m_renderObjectMapping.get(renderer);
    ASSERT(!axID.isHashTableDeletedValue());
    if (!axID)
        return nullptr;

    return m_objects.get(axID);    
}

AccessibilityObject* AXObjectCache::get(Node* node)
{
    if (!node)
        return nullptr;

    AXID renderID = node->renderer() ? m_renderObjectMapping.get(node->renderer()) : AXID();
    ASSERT(!renderID.isHashTableDeletedValue());

    AXID nodeID = m_nodeObjectMapping.get(node);
    ASSERT(!nodeID.isHashTableDeletedValue());

    if (node->renderer() && nodeID && !renderID) {
        // This can happen if an AccessibilityNodeObject is created for a node that's not
        // rendered, but later something changes and it gets a renderer (like if it's
        // reparented).
        remove(nodeID);
        return nullptr;
    }

    if (renderID)
        return m_objects.get(renderID);

    if (!nodeID)
        return nullptr;

    return m_objects.get(nodeID);
}

// FIXME: This probably belongs on Node.
bool nodeHasRole(Node* node, StringView role)
{
    if (!node || !is<Element>(node))
        return false;

    auto& element = downcast<Element>(*node);
    AtomString roleValue = element.attributeWithoutSynchronization(roleAttr);
    if (roleValue.isNull()) {
        if (auto* defaultARIA = element.customElementDefaultARIAIfExists())
            roleValue = defaultARIA->valueForAttribute(element, roleAttr);
    }
    if (role.isNull())
        return roleValue.isEmpty();
    if (roleValue.isEmpty())
        return false;

    return SpaceSplitString::spaceSplitStringContainsValue(roleValue, role, SpaceSplitString::ShouldFoldCase::Yes);
}

static bool isSimpleImage(const RenderObject& renderer)
{
    if (!is<RenderImage>(renderer))
        return false;

    // Exclude ImageButtons because they are treated as buttons, not as images.
    auto* node = renderer.node();
    if (is<HTMLInputElement>(node))
        return false;

    // ImageMaps are not simple images.
    if (downcast<RenderImage>(renderer).imageMap()
        || (is<HTMLImageElement>(node) && downcast<HTMLImageElement>(node)->hasAttributeWithoutSynchronization(usemapAttr)))
        return false;

#if ENABLE(VIDEO)
    // Exclude video and audio elements.
    if (is<HTMLMediaElement>(node))
        return false;
#endif // ENABLE(VIDEO)

    return true;
}

Ref<AccessibilityObject> AXObjectCache::createObjectFromRenderer(RenderObject* renderer)
{
    // FIXME: How could renderer->node() ever not be an Element?
    Node* node = renderer->node();

    // If the node is aria role="list" or the aria role is empty and its a
    // ul/ol/dl type (it shouldn't be a list if aria says otherwise).
    if (node && ((nodeHasRole(node, "list"_s) || nodeHasRole(node, "directory"_s))
        || (nodeHasRole(node, nullAtom()) && (node->hasTagName(ulTag) || node->hasTagName(olTag) || node->hasTagName(dlTag)))))
        return AccessibilityList::create(renderer);

    // aria tables
    if (nodeHasRole(node, "grid"_s) || nodeHasRole(node, "treegrid"_s) || nodeHasRole(node, "table"_s))
        return AccessibilityARIAGrid::create(renderer);
    if (nodeHasRole(node, "row"_s))
        return AccessibilityARIAGridRow::create(renderer);
    if (nodeHasRole(node, "gridcell"_s) || nodeHasRole(node, "cell"_s) || nodeHasRole(node, "columnheader"_s) || nodeHasRole(node, "rowheader"_s))
        return AccessibilityARIAGridCell::create(renderer);

    // aria tree
    if (nodeHasRole(node, "tree"_s))
        return AccessibilityTree::create(renderer);
    if (nodeHasRole(node, "treeitem"_s))
        return AccessibilityTreeItem::create(renderer);

    if (node && is<HTMLLabelElement>(node) && nodeHasRole(node, nullAtom()))
        return AccessibilityLabel::create(renderer);

#if PLATFORM(IOS_FAMILY)
    if (is<HTMLMediaElement>(node) && nodeHasRole(node, nullAtom()))
        return AccessibilityMediaObject::create(renderer);
#endif

    if (renderer->isSVGRootOrLegacySVGRoot())
        return AccessibilitySVGRoot::create(renderer, this);

    if (is<SVGElement>(node))
        return AccessibilitySVGElement::create(renderer, this);

    if (isSimpleImage(*renderer))
        return AXImage::create(downcast<RenderImage>(renderer));

#if ENABLE(MATHML)
    // The mfenced element creates anonymous RenderMathMLOperators which should be treated
    // as MathML elements and assigned the MathElementRole so that platform logic regarding
    // inclusion and role mapping is not bypassed.
    bool isAnonymousOperator = renderer->isAnonymous() && is<RenderMathMLOperator>(*renderer);
    if (isAnonymousOperator || is<MathMLElement>(node))
        return AccessibilityMathMLElement::create(renderer, isAnonymousOperator);
#endif

    if (is<RenderListBox>(renderer))
        return AccessibilityListBox::create(renderer);
    if (is<RenderMenuList>(renderer))
        return AccessibilityMenuList::create(downcast<RenderMenuList>(renderer));

    // standard tables
    if (is<RenderTable>(renderer))
        return AccessibilityTable::create(renderer);
    if (is<RenderTableRow>(renderer))
        return AccessibilityTableRow::create(renderer);
    if (is<RenderTableCell>(renderer))
        return AccessibilityTableCell::create(renderer);

    // progress bar
    if (is<RenderProgress>(renderer) || is<HTMLProgressElement>(node))
        return AccessibilityProgressIndicator::create(renderer);

#if ENABLE(ATTACHMENT_ELEMENT)
    if (is<RenderAttachment>(renderer))
        return AccessibilityAttachment::create(downcast<RenderAttachment>(renderer));
#endif

    if (is<RenderMeter>(renderer) || is<HTMLMeterElement>(node))
        return AccessibilityProgressIndicator::create(renderer);

    // input type=range
    if (is<RenderSlider>(renderer))
        return AccessibilitySlider::create(renderer);

    return AccessibilityRenderObject::create(renderer);
}

static Ref<AccessibilityObject> createFromNode(Node* node)
{
    return AccessibilityNodeObject::create(node);
}

void AXObjectCache::cacheAndInitializeWrapper(AccessibilityObject* newObject, DOMObjectVariant domObject)
{
    ASSERT(newObject);
    AXID axID = getAXID(newObject);
    ASSERT(axID.isValid());

    WTF::switchOn(domObject,
        [&axID, this] (RenderObject* typedValue) { m_renderObjectMapping.set(typedValue, axID); },
        [&axID, this] (Node* typedValue) { m_nodeObjectMapping.set(typedValue, axID); },
        [&axID, this] (Widget* typedValue) { m_widgetObjectMapping.set(typedValue, axID); },
        [] (auto&) { }
    );

    m_objects.set(axID, newObject);
    newObject->init();
    attachWrapper(newObject);
}

AccessibilityObject* AXObjectCache::getOrCreate(Widget* widget)
{
    if (!widget)
        return nullptr;

    if (AccessibilityObject* obj = get(widget))
        return obj;
    
    RefPtr<AccessibilityObject> newObj;
    if (is<ScrollView>(*widget))
        newObj = AccessibilityScrollView::create(downcast<ScrollView>(widget));
    else if (is<Scrollbar>(*widget))
        newObj = AccessibilityScrollbar::create(downcast<Scrollbar>(widget));

    // Will crash later if we have two objects for the same widget.
    ASSERT(!get(widget));

    // Ensure we weren't given an unsupported widget type.
    ASSERT(newObj);
    if (!newObj)
        return nullptr;

    cacheAndInitializeWrapper(newObj.get(), widget);
    return newObj.get();
}

AccessibilityObject* AXObjectCache::getOrCreate(Node* node)
{
    if (!node)
        return nullptr;

    if (AccessibilityObject* obj = get(node))
        return obj;

    if (node->renderer())
        return getOrCreate(node->renderer());

    if (!node->parentElement())
        return nullptr;
    
    bool isOptionElement = is<HTMLOptionElement>(*node);
    if (isOptionElement || is<HTMLOptGroupElement>(*node)) {
        auto select = isOptionElement
            ? downcast<HTMLOptionElement>(*node).ownerSelectElement()
            : downcast<HTMLOptGroupElement>(*node).ownerSelectElement();
        if (!select)
            return nullptr;
        RefPtr<AccessibilityObject> object;
        if (select->usesMenuList()) {
            if (!isOptionElement)
                return nullptr;
            if (!select->renderer())
                return nullptr;
            object = AccessibilityMenuListOption::create(downcast<HTMLOptionElement>(*node));
        } else
            object = AccessibilityListBoxOption::create(downcast<HTMLElement>(*node));
        cacheAndInitializeWrapper(object.get(), node);
        return object.get();
    }

    bool inCanvasSubtree = lineageOfType<HTMLCanvasElement>(*node->parentElement()).first();
    bool insideMeterElement = is<HTMLMeterElement>(*node->parentElement());
    bool hasDisplayContents = is<Element>(*node) && downcast<Element>(*node).hasDisplayContents();
    if (!inCanvasSubtree && !insideMeterElement && !hasDisplayContents && !isNodeAriaVisible(node))
        return nullptr;

    Ref protectedNode { *node };

    // Fallback content is only focusable as long as the canvas is displayed and visible.
    // Update the style before Element::isFocusable() gets called.
    if (inCanvasSubtree)
        node->document().updateStyleIfNeeded();

    RefPtr<AccessibilityObject> newObj = createFromNode(node);

    // Will crash later if we have two objects for the same node.
    ASSERT(!get(node));

    cacheAndInitializeWrapper(newObj.get(), node);
    // Compute the object's initial ignored status.
    newObj->recomputeIsIgnored();
    // Sometimes asking accessibilityIsIgnored() will cause the newObject to be deallocated, and then
    // it will disappear when this function is finished, leading to a use-after-free.
    if (newObj->isDetached())
        return nullptr;
    
    return newObj.get();
}

AccessibilityObject* AXObjectCache::getOrCreate(RenderObject* renderer)
{
    if (!renderer)
        return nullptr;

    if (auto* object = get(renderer))
        return object;

    // Don't create an object for this renderer if it's being destroyed.
    if (renderer->beingDestroyed())
        return nullptr;

    RefPtr object = createObjectFromRenderer(renderer);

    // Will crash later if we have two objects for the same renderer.
    ASSERT(!get(renderer));

    cacheAndInitializeWrapper(object.get(), renderer);
    // Compute the object's initial ignored status.
    object->recomputeIsIgnored();
    // Sometimes asking accessibilityIsIgnored() will cause the newObject to be deallocated, and then
    // it will disappear when this function is finished, leading to a use-after-free.
    if (object->isDetached())
        return nullptr;

    return object.get();
}

AXCoreObject* AXObjectCache::rootObject()
{
    if (!gAccessibilityEnabled)
        return nullptr;

#if ENABLE(ACCESSIBILITY_ISOLATED_TREE)
    if (isIsolatedTreeEnabled())
        return isolatedTreeRootObject();
#endif

    return getOrCreate(m_document.view());
}

#if ENABLE(ACCESSIBILITY_ISOLATED_TREE)
RefPtr<AXIsolatedTree> AXObjectCache::getOrCreateIsolatedTree() const
{
    AXTRACE(makeString("AXObjectCache::getOrCreateIsolatedTree 0x"_s, hex(reinterpret_cast<uintptr_t>(this))));
    if (!m_pageID)
        return nullptr;

    RefPtr tree = AXIsolatedTree::treeForPageID(m_pageID);
    if (!tree) {
        tree = Accessibility::retrieveValueFromMainThread<RefPtr<AXIsolatedTree>>([this] () -> RefPtr<AXIsolatedTree> {
            return AXIsolatedTree::create(const_cast<AXObjectCache*>(this));
        });
        AXObjectCache::initializeSecondaryAXThread();
    }

    return tree;
}

AXCoreObject* AXObjectCache::isolatedTreeRootObject()
{
    if (auto tree = getOrCreateIsolatedTree())
        return tree->rootNode().get();

    // Should not get here, couldn't create the IsolatedTree.
    ASSERT_NOT_REACHED();
    return nullptr;
}
#endif

AccessibilityObject* AXObjectCache::rootObjectForFrame(Frame* frame)
{
    if (!gAccessibilityEnabled)
        return nullptr;

    if (!frame)
        return nullptr;
    return getOrCreate(frame->view());
}    
    
AccessibilityObject* AXObjectCache::create(AccessibilityRole role)
{
    RefPtr<AccessibilityObject> obj;

    // will be filled in...
    switch (role) {
    case AccessibilityRole::ImageMapLink:
        obj = AccessibilityImageMapLink::create();
        break;
    case AccessibilityRole::Column:
        obj = AccessibilityTableColumn::create();
        break;            
    case AccessibilityRole::TableHeaderContainer:
        obj = AccessibilityTableHeaderContainer::create();
        break;   
    case AccessibilityRole::SliderThumb:
        obj = AccessibilitySliderThumb::create();
        break;
    case AccessibilityRole::MenuListPopup:
        obj = AccessibilityMenuListPopup::create();
        break;
    case AccessibilityRole::SpinButton:
        obj = AccessibilitySpinButton::create();
        break;
    case AccessibilityRole::SpinButtonPart:
        obj = AccessibilitySpinButtonPart::create();
        break;
    default:
        obj = nullptr;
    }

    if (!obj)
        return nullptr;

    cacheAndInitializeWrapper(obj.get());
    return obj.get();
}

void AXObjectCache::remove(AXID axID)
{
    AXTRACE(makeString("AXObjectCache::remove 0x"_s, hex(reinterpret_cast<uintptr_t>(this))));
    AXLOG(makeString("AXID ", axID.loggingString()));

    if (!axID)
        return;

    auto object = m_objects.take(axID);
    if (!object)
        return;

#if ENABLE(ACCESSIBILITY_ISOLATED_TREE)
    if (auto tree = AXIsolatedTree::treeForPageID(m_pageID))
        tree->removeNode(*object);
#endif

    object->detach(AccessibilityDetachmentType::ElementDestroyed);

    m_idsInUse.remove(axID);
    ASSERT(m_objects.size() >= m_idsInUse.size());
}
    
void AXObjectCache::remove(RenderObject* renderer)
{
    if (!renderer)
        return;
    remove(m_renderObjectMapping.take(renderer));
}

void AXObjectCache::remove(Node& node)
{
    AXTRACE(makeString("AXObjectCache::remove 0x"_s, hex(reinterpret_cast<uintptr_t>(this))));

    removeNodeForUse(node);
    remove(m_nodeObjectMapping.take(&node));
    remove(node.renderer());

    // If we're in the middle of a cache update, don't modify any of these vectors because we are currently
    // iterating over them. They will be cleared at the end of the cache update, so not removing them here is fine.
    if (m_performingDeferredCacheUpdate) {
        AXLOG("Bailing out before removing node from m_deferred* vectors as we are in the middle of a cache update.");
        return;
    }

    if (is<Element>(node)) {
        m_deferredTextFormControlValue.remove(downcast<Element>(&node));
        m_deferredAttributeChange.removeAllMatching([&node] (const auto& entry) {
            return entry.element == &node;
        });
        m_modalElements.removeAllMatching([&node] (const auto& element) {
            return downcast<Element>(&node) == element.get();
        });
        m_deferredRecomputeIsIgnoredList.remove(downcast<Element>(node));
        m_deferredRecomputeTableIsExposedList.remove(downcast<Element>(node));
        m_deferredSelectedChildredChangedList.remove(downcast<Element>(node));
        m_deferredModalChangedList.remove(downcast<Element>(node));
        m_deferredMenuListChange.remove(downcast<Element>(node));
    }
    m_deferredNodeAddedOrRemovedList.remove(&node);
    m_deferredTextChangedList.remove(&node);
    // Remove the entry if the new focused node is being removed.
    m_deferredFocusedNodeChange.removeAllMatching([&node](auto& entry) -> bool {
        return entry.second == &node;
    });
    // Set nullptr to the old focused node if it is being removed.
    std::for_each(m_deferredFocusedNodeChange.begin(), m_deferredFocusedNodeChange.end(), [&node](auto& entry) {
        if (entry.first == &node)
            entry.first = nullptr;
    });
}

void AXObjectCache::remove(Widget* view)
{
    if (!view)
        return;
    remove(m_widgetObjectMapping.take(view));
}

Vector<RefPtr<AXCoreObject>> AXObjectCache::objectsForIDs(const Vector<AXID>& axIDs) const
{
    ASSERT(isMainThread());

    Vector<RefPtr<AXCoreObject>> result;
    result.reserveInitialCapacity(axIDs.size());
    for (auto& axID : axIDs) {
        if (auto* object = objectForID(axID))
            result.uncheckedAppend(object);
    }
    result.shrinkToFit();
    return result;
}

AXID AXObjectCache::getAXID(AccessibilityObject* object)
{
    // check for already-assigned ID
    AXID objectID = object->objectID();
    if (objectID.isValid()) {
        ASSERT(m_idsInUse.contains(objectID));
        return objectID;
    }

    objectID = generateNewID();
    m_idsInUse.add(objectID);
    object->setObjectID(objectID);
    return objectID;
}

void AXObjectCache::handleTextChanged(AccessibilityObject* object)
{
    AXTRACE(makeString("AXObjectCache::handleTextChanged 0x"_s, hex(reinterpret_cast<uintptr_t>(this))));
    AXLOG(object);

    if (!object)
        return;

    Ref<AccessibilityObject> protectedObject(*object);

    // If this element supports ARIA live regions, or is part of a region with an ARIA editable role,
    // then notify the AT of changes.
    bool notifiedNonNativeTextControl = false;
    for (auto* parent = object; parent; parent = parent->parentObject()) {
        if (parent->supportsLiveRegion())
            postLiveRegionChangeNotification(parent);

        if (!notifiedNonNativeTextControl && parent->isNonNativeTextControl()) {
            postNotification(parent, parent->document(), AXValueChanged);
            notifiedNonNativeTextControl = true;
        }
    }

    postNotification(object, object->document(), AXTextChanged);
    object->recomputeIsIgnored();
}

void AXObjectCache::updateCacheAfterNodeIsAttached(Node* node)
{
    // Calling get() will update the AX object if we had an AccessibilityNodeObject but now we need
    // an AccessibilityRenderObject, because it was reparented to a location outside of a canvas.
    get(node);
}

void AXObjectCache::updateLoadingProgress(double newProgressValue)
{
#if ENABLE(ACCESSIBILITY_ISOLATED_TREE)
    ASSERT_WITH_MESSAGE(newProgressValue >= 0 && newProgressValue <= 1, "unexpected loading progress value: %f", newProgressValue);
    if (m_pageID) {
        // Sometimes the isolated tree hasn't been created by the time we get loading progress updates,
        // so cache this value in the AXObjectCache too so we can give it to the tree upon creation.
        m_loadingProgress = newProgressValue;
        if (auto tree = AXIsolatedTree::treeForPageID(*m_pageID))
            tree->updateLoadingProgress(newProgressValue);
    }
#else
    UNUSED_PARAM(newProgressValue);
#endif
}

void AXObjectCache::handleChildrenChanged(AccessibilityObject& object)
{
    // Handle MenuLists and MenuListPopups as special cases.
    if (is<AccessibilityMenuList>(object)) {
        auto& children = object.children(false);
        if (children.isEmpty())
            return;

        ASSERT(children.size() == 1 && is<AccessibilityObject>(*children[0]));
        handleChildrenChanged(downcast<AccessibilityObject>(*children[0]));
    } else if (is<AccessibilityMenuListPopup>(object)) {
        downcast<AccessibilityMenuListPopup>(object).handleChildrenChanged();
        return;
    }

    if (!object.node() && !object.renderer())
        return;

    // Should make the subtree dirty so that everything below will be updated correctly.
    object.setNeedsToUpdateSubtree();

    object.recomputeIsIgnored();

    // Go up the existing ancestors chain and fire the appropriate notifications.
    bool shouldUpdateParent = true;
    for (auto* parent = &object; parent; parent = parent->parentObjectIfExists()) {
        if (shouldUpdateParent)
            parent->setNeedsToUpdateChildren();

        // If this object supports ARIA live regions, then notify AT of changes.
        // This notification needs to be sent even when the screen reader has not accessed this live region since the last update.
        // Sometimes this function can be called many times within a short period of time, leading to posting too many AXLiveRegionChanged notifications.
        // To fix this, we use a timer to make sure we only post one notification for the children changes within a pre-defined time interval.
        if (parent->supportsLiveRegion())
            postLiveRegionChangeNotification(parent);

        // If this object is an ARIA text control, notify that its value changed.
        if (parent->isNonNativeTextControl()) {
            postNotification(parent, parent->document(), AXValueChanged);

            // Do not let any ancestor of an editable object update its children.
            shouldUpdateParent = false;
        }
    }

#if ENABLE(ACCESSIBILITY_ISOLATED_TREE)
    updateIsolatedTree(object, AXChildrenChanged);
#endif

    // The role of list objects is dependent on their children, so we'll need to re-compute it here.
    if (is<AccessibilityList>(object))
        object.updateRole();

    postPlatformNotification(&object, AXChildrenChanged);
}

void AXObjectCache::handleMenuOpened(Node* node)
{
    if (!node || !node->renderer() || !nodeHasRole(node, "menu"_s))
        return;
    
    postNotification(getOrCreate(node), &document(), AXMenuOpened);
}
    
void AXObjectCache::handleLiveRegionCreated(Node* node)
{
    if (!is<Element>(node) || !node->renderer())
        return;
    
    Element* element = downcast<Element>(node);
    auto liveRegionStatus = element->attributeWithoutSynchronization(aria_liveAttr);
    if (liveRegionStatus.isEmpty()) {
        const AtomString& ariaRole = element->attributeWithoutSynchronization(roleAttr);
        if (!ariaRole.isEmpty())
            liveRegionStatus = AtomString { AccessibilityObject::defaultLiveRegionStatusForRole(AccessibilityObject::ariaRoleToWebCoreRole(ariaRole)) };
    }
    
    if (AccessibilityObject::liveRegionStatusIsEnabled(liveRegionStatus))
        postNotification(getOrCreate(node), &document(), AXLiveRegionCreated);
}

void AXObjectCache::deferNodeAddedOrRemoved(Node* node)
{
    if (!node)
        return;

    m_deferredNodeAddedOrRemovedList.add(node);

    if (is<Element>(node)) {
        auto* changedElement = downcast<Element>(node);
        if (isModalElement(*changedElement))
            deferModalChange(changedElement);
    }

    if (!m_performCacheUpdateTimer.isActive())
        m_performCacheUpdateTimer.startOneShot(0_s);
}

void AXObjectCache::childrenChanged(Node* node, Node* changedChild)
{
    childrenChanged(get(node));
    deferNodeAddedOrRemoved(changedChild);
}

void AXObjectCache::childrenChanged(RenderObject* renderer, RenderObject* changedChild)
{
    if (!renderer)
        return;

    childrenChanged(get(renderer));
    if (changedChild)
        deferNodeAddedOrRemoved(changedChild->node());
}

void AXObjectCache::childrenChanged(AccessibilityObject* object)
{
    if (!object)
        return;
    m_deferredChildrenChangedList.add(object);

    // Adding or removing rows from a table can cause it to change from layout table to AX data table and vice versa, so queue up recomputation of that for the parent table.
    if (auto* tableSectionElement = dynamicDowncast<HTMLTableSectionElement>(object->element()))
        deferRecomputeTableIsExposed(const_cast<HTMLTableElement*>(tableSectionElement->findParentTable().get()));

    if (!m_performCacheUpdateTimer.isActive())
        m_performCacheUpdateTimer.startOneShot(0_s);
}

void AXObjectCache::valueChanged(Element* element)
{
    postNotification(element, AXNotification::AXValueChanged);
}

void AXObjectCache::notificationPostTimerFired()
{
    AXTRACE(makeString("AXObjectCache::notificationPostTimerFired 0x"_s, hex(reinterpret_cast<uintptr_t>(this))));
    // During LayoutTests, accessibility may be disabled between the time the notifications are queued and the timer fires.
    // Thus check here and return if accessibility is disabled.
    if (!accessibilityEnabled())
        return;

    Ref<Document> protectorForCacheOwner(m_document);
    m_notificationPostTimer.stop();

    if (!m_document.hasLivingRenderTree())
        return;

    // In tests, posting notifications has a tendency to immediately queue up other notifications, which can lead to unexpected behavior
    // when the notification list is cleared at the end. Instead copy this list at the start.
    auto notifications = std::exchange(m_notificationsToPost, { });

    // Filter out the notifications that are not going to be posted to platform clients.
    Vector<std::pair<RefPtr<AccessibilityObject>, AXNotification>> notificationsToPost;
    notificationsToPost.reserveInitialCapacity(notifications.size());
    for (const auto& note : notifications) {
        ASSERT(note.first);
        if (!note.first->objectID() || !note.first->axObjectCache())
            continue;

#if ASSERT_ENABLED
        // Make sure none of the render views are in the process of being layed out.
        // Notifications should only be sent after the renderer has finished
        if (is<AccessibilityRenderObject>(*note.first)) {
            if (auto* renderer = downcast<AccessibilityRenderObject>(*note.first).renderer())
                ASSERT(!renderer->view().frameView().layoutContext().layoutState());
        }
#endif

        if (note.second == AXMenuOpened) {
            // Only notify if the object is in fact a menu.
            note.first->updateChildrenIfNecessary();
            if (note.first->roleValue() != AccessibilityRole::Menu)
                continue;
        }

        notificationsToPost.uncheckedAppend(note);
    }

#if ENABLE(ACCESSIBILITY_ISOLATED_TREE)
    updateIsolatedTree(notificationsToPost);
#endif

    for (const auto& note : notificationsToPost)
        postPlatformNotification(note.first.get(), note.second);
}

void AXObjectCache::passwordNotificationPostTimerFired()
{
#if PLATFORM(COCOA)
    m_passwordNotificationPostTimer.stop();

    // In tests, posting notifications has a tendency to immediately queue up other notifications, which can lead to unexpected behavior
    // when the notification list is cleared at the end. Instead copy this list at the start.
    auto notifications = std::exchange(m_passwordNotificationsToPost, { });

    for (auto& notification : notifications)
        postTextStateChangePlatformNotification(notification.get(), AXTextEditTypeInsert, " "_s, VisiblePosition());
#endif
}

void AXObjectCache::postNotification(RenderObject* renderer, AXNotification notification, PostTarget postTarget)
{
    if (!renderer)
        return;
    
    stopCachingComputedObjectAttributes();

    // Get an accessibility object that already exists. One should not be created here
    // because a render update may be in progress and creating an AX object can re-trigger a layout
    RefPtr<AccessibilityObject> object = get(renderer);
    while (!object && renderer) {
        renderer = renderer->parent();
        object = get(renderer); 
    }
    
    if (!renderer)
        return;
    
    postNotification(object.get(), &renderer->document(), notification, postTarget);
}

void AXObjectCache::postNotification(Node* node, AXNotification notification, PostTarget postTarget)
{
    if (!node)
        return;
    
    stopCachingComputedObjectAttributes();

    // Get an accessibility object that already exists. One should not be created here
    // because a render update may be in progress and creating an AX object can re-trigger a layout
    RefPtr<AccessibilityObject> object = get(node);
    while (!object && node) {
        node = node->parentNode();
        object = get(node);
    }
    
    if (!node)
        return;
    
    postNotification(object.get(), &node->document(), notification, postTarget);
}

void AXObjectCache::postNotification(AccessibilityObject* object, Document* document, AXNotification notification, PostTarget postTarget)
{
    AXTRACE(makeString("AXObjectCache::postNotification 0x"_s, hex(reinterpret_cast<uintptr_t>(this))));
    AXLOG(std::make_pair(object, notification));
    ASSERT(isMainThread());

    stopCachingComputedObjectAttributes();

    if (object && postTarget == PostTarget::ObservableParent)
        object = object->observableObject();

    if (!object && document)
        object = get(document->renderView());

    if (!object)
        return;

    m_notificationsToPost.append(std::make_pair(object, notification));
    if (!m_notificationPostTimer.isActive())
        m_notificationPostTimer.startOneShot(0_s);
}

void AXObjectCache::checkedStateChanged(Node* node)
{
    postNotification(node, AXObjectCache::AXCheckedStateChanged);
}

void AXObjectCache::autofillTypeChanged(Node* node)
{
    postNotification(node, AXNotification::AXAutofillTypeChanged);
}

void AXObjectCache::handleMenuItemSelected(Node* node)
{
    if (!node)
        return;
    
    if (!nodeHasRole(node, "menuitem"_s) && !nodeHasRole(node, "menuitemradio"_s) && !nodeHasRole(node, "menuitemcheckbox"_s))
        return;
    
    if (!downcast<Element>(*node).focused() && !equalLettersIgnoringASCIICase(downcast<Element>(*node).attributeWithoutSynchronization(aria_selectedAttr), "true"_s))
        return;
    
    postNotification(getOrCreate(node), &document(), AXMenuListItemSelected);
}

void AXObjectCache::handleRowCountChanged(AccessibilityObject* axObject, Document* document)
{
    if (!axObject)
        return;

    if (auto* axTable = dynamicDowncast<AccessibilityTable>(axObject))
        axTable->recomputeIsExposable();

    postNotification(axObject, document, AXRowCountChanged);
}

void AXObjectCache::deferFocusedUIElementChangeIfNeeded(Node* oldNode, Node* newNode)
{
    if (nodeAndRendererAreValid(newNode) && rendererNeedsDeferredUpdate(*newNode->renderer())) {
        m_deferredFocusedNodeChange.append({ oldNode, newNode });
        if (!newNode->renderer()->needsLayout() && !m_performCacheUpdateTimer.isActive())
            m_performCacheUpdateTimer.startOneShot(0_s);
    } else
        handleFocusedUIElementChanged(oldNode, newNode);
}

void AXObjectCache::deferMenuListValueChange(Element* element)
{
    if (!element)
        return;

    m_deferredMenuListChange.add(*element);
    if (!m_performCacheUpdateTimer.isActive())
        m_performCacheUpdateTimer.startOneShot(0_s);
}

void AXObjectCache::deferModalChange(Element* element)
{
    if (!element)
        return;

    m_deferredModalChangedList.add(*element);

    // Notify that parent's children have changed.
    if (auto* axParent = get(element->parentNode()))
        m_deferredChildrenChangedList.add(axParent);

    if (!m_performCacheUpdateTimer.isActive())
        m_performCacheUpdateTimer.startOneShot(0_s);
}
    
void AXObjectCache::handleFocusedUIElementChanged(Node* oldNode, Node* newNode, UpdateModal updateModal)
{
#if ENABLE(ACCESSIBILITY_ISOLATED_TREE)
    setIsolatedTreeFocusedObject(newNode);
#endif

    if (updateModal == UpdateModal::Yes)
        updateCurrentModalNode();
    handleMenuItemSelected(newNode);
    platformHandleFocusedUIElementChanged(oldNode, newNode);
}
    
void AXObjectCache::selectedChildrenChanged(Node* node)
{
    postNotification(node, AXSelectedChildrenChanged);
}

void AXObjectCache::selectedChildrenChanged(RenderObject* renderer)
{
    if (renderer)
        selectedChildrenChanged(renderer->node());
}

void AXObjectCache::selectedStateChanged(Node* node)
{
    // For a table cell, post AXSelectedStateChanged on the cell itself.
    // For any other element, post AXSelectedChildrenChanged on the parent.
    if (nodeHasRole(node, "gridcell"_s) || nodeHasRole(node, "cell"_s)
        || nodeHasRole(node, "columnheader"_s) || nodeHasRole(node, "rowheader"_s))
        postNotification(node, AXSelectedStateChanged);
    else if (auto* axObject = getOrCreate(node)) {
        if (auto* ancestor = Accessibility::findAncestor<AccessibilityObject>(*axObject, false, [] (const auto& object) {
            return object.canHaveSelectedChildren();
        }))
            selectedChildrenChanged(ancestor->node());
    }

    handleMenuItemSelected(node);
}

void AXObjectCache::onTitleChange(Document& document)
{
    postNotification(get(&document), nullptr, AXTextChanged);
}

#ifndef NDEBUG
void AXObjectCache::showIntent(const AXTextStateChangeIntent &intent)
{
    switch (intent.type) {
    case AXTextStateChangeTypeUnknown:
        dataLog("Unknown");
        break;
    case AXTextStateChangeTypeEdit:
        dataLog("Edit::");
        break;
    case AXTextStateChangeTypeSelectionMove:
        dataLog("Move::");
        break;
    case AXTextStateChangeTypeSelectionExtend:
        dataLog("Extend::");
        break;
    case AXTextStateChangeTypeSelectionBoundary:
        dataLog("Boundary::");
        break;
    }
    switch (intent.type) {
    case AXTextStateChangeTypeUnknown:
        break;
    case AXTextStateChangeTypeEdit:
        switch (intent.change) {
        case AXTextEditTypeUnknown:
            dataLog("Unknown");
            break;
        case AXTextEditTypeDelete:
            dataLog("Delete");
            break;
        case AXTextEditTypeInsert:
            dataLog("Insert");
            break;
        case AXTextEditTypeDictation:
            dataLog("DictationInsert");
            break;
        case AXTextEditTypeTyping:
            dataLog("TypingInsert");
            break;
        case AXTextEditTypeCut:
            dataLog("Cut");
            break;
        case AXTextEditTypePaste:
            dataLog("Paste");
            break;
        case AXTextEditTypeAttributesChange:
            dataLog("AttributesChange");
            break;
        }
        break;
    case AXTextStateChangeTypeSelectionMove:
    case AXTextStateChangeTypeSelectionExtend:
    case AXTextStateChangeTypeSelectionBoundary:
        switch (intent.selection.direction) {
        case AXTextSelectionDirectionUnknown:
            dataLog("Unknown::");
            break;
        case AXTextSelectionDirectionBeginning:
            dataLog("Beginning::");
            break;
        case AXTextSelectionDirectionEnd:
            dataLog("End::");
            break;
        case AXTextSelectionDirectionPrevious:
            dataLog("Previous::");
            break;
        case AXTextSelectionDirectionNext:
            dataLog("Next::");
            break;
        case AXTextSelectionDirectionDiscontiguous:
            dataLog("Discontiguous::");
            break;
        }
        switch (intent.selection.direction) {
        case AXTextSelectionDirectionUnknown:
        case AXTextSelectionDirectionBeginning:
        case AXTextSelectionDirectionEnd:
        case AXTextSelectionDirectionPrevious:
        case AXTextSelectionDirectionNext:
            switch (intent.selection.granularity) {
            case AXTextSelectionGranularityUnknown:
                dataLog("Unknown");
                break;
            case AXTextSelectionGranularityCharacter:
                dataLog("Character");
                break;
            case AXTextSelectionGranularityWord:
                dataLog("Word");
                break;
            case AXTextSelectionGranularityLine:
                dataLog("Line");
                break;
            case AXTextSelectionGranularitySentence:
                dataLog("Sentence");
                break;
            case AXTextSelectionGranularityParagraph:
                dataLog("Paragraph");
                break;
            case AXTextSelectionGranularityPage:
                dataLog("Page");
                break;
            case AXTextSelectionGranularityDocument:
                dataLog("Document");
                break;
            case AXTextSelectionGranularityAll:
                dataLog("All");
                break;
            }
            break;
        case AXTextSelectionDirectionDiscontiguous:
            break;
        }
        break;
    }
    dataLog("\n");
}
#endif

void AXObjectCache::setTextSelectionIntent(const AXTextStateChangeIntent& intent)
{
    m_textSelectionIntent = intent;
}
    
void AXObjectCache::setIsSynchronizingSelection(bool isSynchronizing)
{
    m_isSynchronizingSelection = isSynchronizing;
}

#if PLATFORM(COCOA)
static bool isPasswordFieldOrContainedByPasswordField(AccessibilityObject* object)
{
    return object && (object->isPasswordField() || object->isContainedByPasswordField());
}
#endif

void AXObjectCache::postTextStateChangeNotification(Node* node, const AXTextStateChangeIntent& intent, const VisibleSelection& selection)
{
    if (!node)
        return;

#if PLATFORM(COCOA) || USE(ATSPI)
    stopCachingComputedObjectAttributes();

    postTextStateChangeNotification(getOrCreate(node), intent, selection);
#else
    postNotification(node->renderer(), AXObjectCache::AXSelectedTextChanged, PostTarget::ObservableParent);
    UNUSED_PARAM(intent);
    UNUSED_PARAM(selection);
#endif
}

void AXObjectCache::postTextStateChangeNotification(const Position& position, const AXTextStateChangeIntent& intent, const VisibleSelection& selection)
{
    Node* node = position.deprecatedNode();
    if (!node)
        return;

    stopCachingComputedObjectAttributes();

#if PLATFORM(COCOA) || USE(ATSPI)
    AccessibilityObject* object = getOrCreate(node);
    if (object && object->accessibilityIsIgnored()) {
#if PLATFORM(COCOA)
        if (position.atLastEditingPositionForNode()) {
            if (AccessibilityObject* nextSibling = object->nextSiblingUnignored(1))
                object = nextSibling;
        } else if (position.atFirstEditingPositionForNode()) {
            if (AccessibilityObject* previousSibling = object->previousSiblingUnignored(1))
                object = previousSibling;
        }
#elif USE(ATSPI)
        // ATSPI doesn't expose text nodes, so we need the parent
        // object which is the one implementing the text interface.
        object = object->parentObjectUnignored();
#endif
    }

    postTextStateChangeNotification(object, intent, selection);
#else
    postTextStateChangeNotification(node, intent, selection);
#endif
}

void AXObjectCache::postTextStateChangeNotification(AccessibilityObject* object, const AXTextStateChangeIntent& intent, const VisibleSelection& selection)
{
    AXTRACE(makeString("AXObjectCache::postTextStateChangeNotification 0x"_s, hex(reinterpret_cast<uintptr_t>(this))));
    stopCachingComputedObjectAttributes();

#if PLATFORM(COCOA) || USE(ATSPI)
    if (object) {
#if PLATFORM(COCOA)
        if (isPasswordFieldOrContainedByPasswordField(object))
            return;
#endif
        if (auto observableObject = object->observableObject())
            object = observableObject;
    }

    if (!object)
        object = rootWebArea();

    if (object) {
        const AXTextStateChangeIntent& newIntent = (intent.type == AXTextStateChangeTypeUnknown || (m_isSynchronizingSelection && m_textSelectionIntent.type != AXTextStateChangeTypeUnknown)) ? m_textSelectionIntent : intent;
        postTextStateChangePlatformNotification(object, newIntent, selection);
    }
#else
    UNUSED_PARAM(object);
    UNUSED_PARAM(intent);
    UNUSED_PARAM(selection);
#endif

    setTextSelectionIntent(AXTextStateChangeIntent());
    setIsSynchronizingSelection(false);
}

void AXObjectCache::postTextStateChangeNotification(Node* node, AXTextEditType type, const String& text, const VisiblePosition& position)
{
    AXTRACE(makeString("AXObjectCache::postTextStateChangeNotification 0x"_s, hex(reinterpret_cast<uintptr_t>(this))));
    if (!node || type == AXTextEditTypeUnknown)
        return;

    stopCachingComputedObjectAttributes();

    AccessibilityObject* object = getOrCreate(node);
#if PLATFORM(COCOA) || USE(ATSPI)
    if (object) {
        if (enqueuePasswordValueChangeNotification(object))
            return;
        object = object->observableObject();
    }

    if (!object)
        object = rootWebArea();

    if (!object)
        return;

#if ENABLE(ACCESSIBILITY_ISOLATED_TREE)
    updateIsolatedTree(*object, AXValueChanged);
#endif

    postTextStateChangePlatformNotification(object, type, text, position);
#else
    nodeTextChangePlatformNotification(object, textChangeForEditType(type), position.deepEquivalent().deprecatedEditingOffset(), text);
#endif
}

void AXObjectCache::postTextReplacementNotification(Node* node, AXTextEditType deletionType, const String& deletedText, AXTextEditType insertionType, const String& insertedText, const VisiblePosition& position)
{
    if (!node)
        return;
    if (deletionType != AXTextEditTypeDelete)
        return;
    if (!(insertionType == AXTextEditTypeInsert || insertionType == AXTextEditTypeTyping || insertionType == AXTextEditTypeDictation || insertionType == AXTextEditTypePaste))
        return;

    stopCachingComputedObjectAttributes();

    AccessibilityObject* object = getOrCreate(node);
#if PLATFORM(COCOA) || USE(ATSPI)
    if (object) {
        if (enqueuePasswordValueChangeNotification(object))
            return;
        object = object->observableObject();
    }

    postTextReplacementPlatformNotification(object, deletionType, deletedText, insertionType, insertedText, position);
#else
    nodeTextChangePlatformNotification(object, textChangeForEditType(deletionType), position.deepEquivalent().deprecatedEditingOffset(), deletedText);
    nodeTextChangePlatformNotification(object, textChangeForEditType(insertionType), position.deepEquivalent().deprecatedEditingOffset(), insertedText);
#endif
}

void AXObjectCache::postTextReplacementNotificationForTextControl(HTMLTextFormControlElement& textControl, const String& deletedText, const String& insertedText)
{
    stopCachingComputedObjectAttributes();

    AccessibilityObject* object = getOrCreate(&textControl);
#if PLATFORM(COCOA) || USE(ATSPI)
    if (object) {
        if (enqueuePasswordValueChangeNotification(object))
            return;
        object = object->observableObject();
    }

    postTextReplacementPlatformNotificationForTextControl(object, deletedText, insertedText, textControl);
#else
    nodeTextChangePlatformNotification(object, textChangeForEditType(AXTextEditTypeDelete), 0, deletedText);
    nodeTextChangePlatformNotification(object, textChangeForEditType(AXTextEditTypeInsert), 0, insertedText);
#endif
}

bool AXObjectCache::enqueuePasswordValueChangeNotification(AccessibilityObject* object)
{
#if PLATFORM(COCOA)
    if (!isPasswordFieldOrContainedByPasswordField(object))
        return false;

    AccessibilityObject* observableObject = object->observableObject();
    if (!observableObject) {
        ASSERT_NOT_REACHED();
        // return true even though the enqueue didn't happen because this is a password field and caller shouldn't post a notification
        return true;
    }

    m_passwordNotificationsToPost.add(observableObject);
    if (!m_passwordNotificationPostTimer.isActive())
        m_passwordNotificationPostTimer.startOneShot(accessibilityPasswordValueChangeNotificationInterval);

    return true;
#else
    UNUSED_PARAM(object);
    return false;
#endif
}

void AXObjectCache::frameLoadingEventNotification(Frame* frame, AXLoadingEvent loadingEvent)
{
    if (!frame)
        return;

    // Delegate on the right platform
    RenderView* contentRenderer = frame->contentRenderer();
    if (!contentRenderer)
        return;

    AccessibilityObject* obj = getOrCreate(contentRenderer);
    frameLoadingEventPlatformNotification(obj, loadingEvent);
}

void AXObjectCache::postLiveRegionChangeNotification(AccessibilityObject* object)
{
    if (m_liveRegionChangedPostTimer.isActive())
        m_liveRegionChangedPostTimer.stop();

    if (!m_liveRegionObjectsSet.contains(object))
        m_liveRegionObjectsSet.add(object);

    m_liveRegionChangedPostTimer.startOneShot(0_s);
}

void AXObjectCache::liveRegionChangedNotificationPostTimerFired()
{
    m_liveRegionChangedPostTimer.stop();

    if (m_liveRegionObjectsSet.isEmpty())
        return;

    for (auto& object : m_liveRegionObjectsSet)
        postNotification(object.get(), object->document(), AXObjectCache::AXLiveRegionChanged);
    m_liveRegionObjectsSet.clear();
}

static AccessibilityObject* firstFocusableChild(AccessibilityObject* obj)
{
    if (!obj)
        return nullptr;
    
    for (auto* child = obj->firstChild(); child; child = child->nextSibling()) {
        if (child->canSetFocusAttribute())
            return child;
        if (AccessibilityObject* focusable = firstFocusableChild(child))
            return focusable;
    }
    return nullptr;
}

void AXObjectCache::focusCurrentModal()
{
    if (!m_document.hasLivingRenderTree())
        return;

    Ref<Document> protectedDocument(m_document);
    if (!nodeAndRendererAreValid(m_currentModalElement.get()) || !isNodeVisible(m_currentModalElement.get()))
        return;

    // Don't focus the current modal if focus has been requested to be put elsewhere (e.g. via JS).
    if (!m_deferredFocusedNodeChange.isEmpty())
        return;
    
    // Don't set focus if we are already focusing onto some element within
    // the dialog.
    if (m_currentModalElement->contains(document().focusedElement()))
        return;
    
    if (AccessibilityObject* currentModalNodeObject = getOrCreate(m_currentModalElement.get())) {
        if (AccessibilityObject* focusable = firstFocusableChild(currentModalNodeObject))
            focusable->setFocused(true);
    }
}

void AXObjectCache::handleScrollbarUpdate(ScrollView* view)
{
    if (!view)
        return;
    
    // We don't want to create a scroll view from this method, only update an existing one.
    if (AccessibilityObject* scrollViewObject = get(view)) {
        stopCachingComputedObjectAttributes();
        scrollViewObject->updateChildrenIfNecessary();
    }
}

void AXObjectCache::handleAriaExpandedChange(Node* node)
{
    // An aria-expanded change can cause two notifications to be posted:
    // RowCountChanged for the tree or table ancestor of this object, and
    // RowExpanded/Collapsed for this object.
    if (RefPtr object = get(node)) {
        // Find the ancestor that supports RowCountChanged if exists.
        auto* ancestor = Accessibility::findAncestor<AccessibilityObject>(*object, false, [] (auto& candidate) {
            return candidate.supportsRowCountChange();
        });

        // Post that the ancestor's row count changed.
        if (ancestor)
            handleRowCountChanged(ancestor, &document());

        // Post that the specific row either collapsed or expanded.
        auto role = object->roleValue();
        if (role == AccessibilityRole::Row || role == AccessibilityRole::TreeItem)
            postNotification(object.get(), &document(), object->isExpanded() ? AXRowExpanded : AXRowCollapsed);
        else
            postNotification(object.get(), &document(), AXExpandedChanged);
    }
}

void AXObjectCache::handleActiveDescendantChanged(Element& element)
{
    // Use the element's document instead of the cache's document in case we're inside a frame that's managing focus.
    if (!element.document().frame()->selection().isFocusedAndActive())
        return;

    auto* object = getOrCreate(&element);
    if (!object)
        return;

#if ENABLE(ACCESSIBILITY_ISOLATED_TREE)
    updateIsolatedTree(*object, AXNotification::AXActiveDescendantChanged);
#endif

    // Notify active descendant changes only for the focused element.
    if (element.document().focusedElement() != &element)
        return;

    auto* activeDescendant = object->activeDescendant();
    if (!activeDescendant)
        return;

    // Handle active-descendant changes when the target allows for it, or the controlled object allows for it.
    AccessibilityObject* target = nullptr;
    if (object->shouldFocusActiveDescendant())
        target = object;
    else if (object->isComboBox()) {
#if PLATFORM(COCOA)
        // If the combobox's activeDescendant is inside a descendant owned or controlled by the combobox, that descendant should be the target of the notification and not the combobox itself.
        if (auto* ownedObject = Accessibility::findRelatedObjectInAncestry(*object, AXRelationType::OwnerFor, *activeDescendant))
            target = ownedObject;
        else if (auto* controlledObject = Accessibility::findRelatedObjectInAncestry(*object, AXRelationType::ControllerFor, *activeDescendant))
            target = controlledObject;
#endif
    } else {
        // Check to see if the active descendant is a child of the controlled object. Then we have to use that
        // controlled object as the target we use in notifications.
        auto controlledObjects = object->relatedObjects(AXRelationType::ControllerFor);
        if (controlledObjects.size()) {
            target = Accessibility::findAncestor(*activeDescendant, false, [&controlledObjects] (const auto& activeDescendantAncestor) {
                return controlledObjects.contains(&activeDescendantAncestor);
            });
        }
    }

    if (target) {
#if ENABLE(ACCESSIBILITY_ISOLATED_TREE)
        if (target != object)
            updateIsolatedTree(target, AXNotification::AXActiveDescendantChanged);
#endif

        postPlatformNotification(target, AXNotification::AXActiveDescendantChanged);
    }
}

static bool isTableOrRowRole(const AtomString& attrValue)
{
    return attrValue == "table"_s
        || attrValue == "grid"_s
        || attrValue == "treegrid"_s
        || attrValue == "row"_s;
}

void AXObjectCache::handleRoleChanged(Element* element, const AtomString& oldValue, const AtomString& newValue)
{
    AXTRACE("AXObjectCache::handleRoleChanged"_s);
    AXLOG(makeString("oldValue ", oldValue, " new value ", newValue));
    ASSERT(oldValue != newValue);

    auto* object = get(element);
    if (!object)
        return;

    // The class of an AX object created for an Element depends on the role attribute of that Element.
    // Thus when the role changes, remove the existing AX object and force a ChildrenChanged on the parent so that the object is re-created.
    // At the moment this is done only for table and row roles. Other roles may be added here if needed.
    if (oldValue.isEmpty() || isTableOrRowRole(oldValue)
        || newValue.isEmpty() || isTableOrRowRole(newValue)) {
        if (auto* parent = object->parentObject()) {
            remove(*element);
            childrenChanged(parent);
            return;
        }
    }

    object->updateRole();
}

void AXObjectCache::handleRoleChanged(AccessibilityObject* axObject)
{
    stopCachingComputedObjectAttributes();
    axObject->recomputeIsIgnored();

#if ENABLE(ACCESSIBILITY_ISOLATED_TREE)
    updateIsolatedTree(axObject, AXNotification::AXRoleChanged);
#endif
}

void AXObjectCache::handleRoleDescriptionChanged(Element* element)
{
    auto* object = get(element);
    if (!object)
        return;

#if ENABLE(ACCESSIBILITY_ISOLATED_TREE)
    updateIsolatedTree(object, AXNotification::AXRoleDescriptionChanged);
#endif
}

void AXObjectCache::deferAttributeChangeIfNeeded(Element* element, const QualifiedName& attrName, const AtomString& oldValue, const AtomString& newValue)
{
    AXTRACE(makeString("AXObjectCache::deferAttributeChangeIfNeeded 0x"_s, hex(reinterpret_cast<uintptr_t>(this))));

    if (nodeAndRendererAreValid(element) && rendererNeedsDeferredUpdate(*element->renderer())) {
        m_deferredAttributeChange.append({ element, attrName, oldValue, newValue });
        if (!m_performCacheUpdateTimer.isActive())
            m_performCacheUpdateTimer.startOneShot(0_s);
        AXLOG(makeString("Deferring handling of attribute ", attrName.localName().string(), " for element ", element->debugDescription()));
        return;
    }
    handleAttributeChange(element, attrName, oldValue, newValue);
}

bool AXObjectCache::shouldProcessAttributeChange(Element* element, const QualifiedName& attrName)
{
    if (!element)
        return false;

    // aria-modal ends up affecting sub-trees that are being shown/hidden so it's likely that
    // an AT would not have accessed this node yet.
    if (attrName == aria_modalAttr)
        return true;

    // If an AXObject has yet to be created, then there's no need to process attribute changes.
    // Some of these notifications are processed on the parent, so allow that to proceed as well
    return get(element) || get(element->parentNode());
}

void AXObjectCache::handleAttributeChange(Element* element, const QualifiedName& attrName, const AtomString& oldValue, const AtomString& newValue)
{
    AXTRACE(makeString("AXObjectCache::handleAttributeChange 0x"_s, hex(reinterpret_cast<uintptr_t>(this))));
    AXLOG(makeString("attribute ", attrName.localName(), " for element ", element ? element->debugDescription() : String("nullptr"_s)));
    AXLOG(makeString("old value: ", oldValue, " new value: ", newValue));

    if (!shouldProcessAttributeChange(element, attrName))
        return;

    if (relationAttributes().contains(attrName))
        updateRelations(*element, attrName);

    if (attrName == roleAttr)
        handleRoleChanged(element, oldValue, newValue);
    else if (attrName == altAttr || attrName == titleAttr)
        handleTextChanged(getOrCreate(element));
    else if (attrName == contenteditableAttr) {
        if (auto* axObject = get(element))
            axObject->updateRole();
    }
    else if (attrName == disabledAttr)
        postNotification(element, AXObjectCache::AXDisabledStateChanged);
    else if (attrName == forAttr && is<HTMLLabelElement>(*element))
        labelChanged(element);
    else if (attrName == requiredAttr)
        postNotification(element, AXRequiredStatusChanged);
    else if (attrName == tabindexAttr)
        childrenChanged(element->parentNode(), element);
#if ENABLE(ACCESSIBILITY_ISOLATED_TREE)
    else if (attrName == headersAttr)
        updateIsolatedTree(get(element), AXTableHeadersChanged);
    else if (attrName == langAttr)
        updateIsolatedTree(get(element), AXObjectCache::AXLanguageChanged);
    else if (attrName == placeholderAttr)
        postNotification(element, AXPlaceholderChanged);
    else if (attrName == hrefAttr)
        updateIsolatedTree(get(element), AXURLChanged);
    else if (attrName == idAttr) {
        relationsNeedUpdate(true);
#if !LOG_DISABLED
        updateIsolatedTree(get(element), AXIdAttributeChanged);
#endif
    }
#endif
    else if (attrName == openAttr && is<HTMLDialogElement>(*element)) {
        deferModalChange(element);
        recomputeIsIgnored(element->parentNode());
    }

    if (!attrName.localName().string().startsWith("aria-"_s))
        return;

    auto recomputeParentTableExposure = [this] (Element* element) {
        if (auto* tablePartElement = dynamicDowncast<HTMLTablePartElement>(element))
            deferRecomputeTableIsExposed(const_cast<HTMLTableElement*>(tablePartElement->findParentTable().get()));
    };

    if (attrName == aria_activedescendantAttr)
        handleActiveDescendantChanged(*element);
    else if (attrName == aria_atomicAttr)
        postNotification(element, AXIsAtomicChanged);
    else if (attrName == aria_busyAttr)
        postNotification(element, AXObjectCache::AXElementBusyChanged);
    else if (attrName == aria_controlsAttr)
        postNotification(element, AXControlledObjectsChanged);
    else if (attrName == aria_valuenowAttr || attrName == aria_valuetextAttr)
        postNotification(element, AXObjectCache::AXValueChanged);
    else if (attrName == aria_labelAttr || attrName == aria_labeledbyAttr || attrName == aria_labelledbyAttr)
        handleTextChanged(getOrCreate(element));
    else if (attrName == aria_checkedAttr)
        checkedStateChanged(element);
    else if (attrName == aria_colcountAttr) {
        postNotification(element, AXColumnCountChanged);
        deferRecomputeTableIsExposed(dynamicDowncast<HTMLTableElement>(element));
    } else if (attrName == aria_colindexAttr) {
        postNotification(element, AXColumnIndexChanged);
        recomputeParentTableExposure(element);
    } else if (attrName == aria_colspanAttr) {
        postNotification(element, AXColumnSpanChanged);
        recomputeParentTableExposure(element);
    }
    else if (attrName == aria_describedbyAttr)
        postNotification(element, AXDescribedByChanged);
    else if (attrName == aria_dropeffectAttr)
        postNotification(element, AXDropEffectChanged);
    else if (attrName == aria_flowtoAttr)
        postNotification(element, AXFlowToChanged);
    else if (attrName == aria_grabbedAttr)
        postNotification(element, AXGrabbedStateChanged);
    else if (attrName == aria_keyshortcutsAttr)
        postNotification(element, AXKeyShortcutsChanged);
    else if (attrName == aria_levelAttr)
        postNotification(element, AXLevelChanged);
    else if (attrName == aria_liveAttr)
        postNotification(element, AXLiveRegionStatusChanged);
    else if (attrName == aria_placeholderAttr)
        postNotification(element, AXPlaceholderChanged);
    else if (attrName == aria_rowindexAttr) {
        postNotification(element, AXRowIndexChanged);
        recomputeParentTableExposure(element);
    }
    else if (attrName == aria_valuemaxAttr)
        postNotification(element, AXMaximumValueChanged);
    else if (attrName == aria_valueminAttr)
        postNotification(element, AXMinimumValueChanged);
    else if (attrName == aria_multilineAttr) {
        if (auto* axObject = get(element)) {
            // The role of textarea and textfield objects is dependent on whether they can span multiple lines, so recompute it here.
            if (axObject->roleValue() == AccessibilityRole::TextArea || axObject->roleValue() == AccessibilityRole::TextField)
                axObject->updateRole();
        }
    }
    else if (attrName == aria_multiselectableAttr)
        postNotification(element, AXMultiSelectableStateChanged);
    else if (attrName == aria_orientationAttr)
        postNotification(element, AXOrientationChanged);
    else if (attrName == aria_posinsetAttr)
        postNotification(element, AXPositionInSetChanged);
    else if (attrName == aria_relevantAttr)
        postNotification(element, AXLiveRegionRelevantChanged);
    else if (attrName == aria_selectedAttr)
        selectedStateChanged(element);
    else if (attrName == aria_setsizeAttr)
        postNotification(element, AXSetSizeChanged);
    else if (attrName == aria_expandedAttr)
        handleAriaExpandedChange(element);
    else if (attrName == aria_haspopupAttr)
        postNotification(element, AXHasPopupChanged);
    else if (attrName == aria_hiddenAttr) {
        if (auto* parent = get(element->parentNode()))
            handleChildrenChanged(*parent);

        if (m_currentModalElement && m_currentModalElement->isDescendantOf(element)) {
            m_modalNodesInitialized = false;
            deferModalChange(m_currentModalElement.get());
        }
    }
    else if (attrName == aria_invalidAttr)
        postNotification(element, AXObjectCache::AXInvalidStatusChanged);
    else if (attrName == aria_modalAttr)
        deferModalChange(element);
    else if (attrName == aria_currentAttr)
        postNotification(element, AXObjectCache::AXCurrentStateChanged);
    else if (attrName == aria_disabledAttr)
        postNotification(element, AXObjectCache::AXDisabledStateChanged);
    else if (attrName == aria_pressedAttr)
        postNotification(element, AXObjectCache::AXPressedStateChanged);
    else if (attrName == aria_readonlyAttr)
        postNotification(element, AXObjectCache::AXReadOnlyStatusChanged);
    else if (attrName == aria_requiredAttr)
        postNotification(element, AXObjectCache::AXRequiredStatusChanged);
    else if (attrName == aria_roledescriptionAttr)
        handleRoleDescriptionChanged(element);
    else if (attrName == aria_rowcountAttr)
        handleRowCountChanged(get(element), element ? &element->document() : nullptr);
    else if (attrName == aria_rowspanAttr) {
        postNotification(element, AXRowSpanChanged);
        recomputeParentTableExposure(element);
    }
    else if (attrName == aria_sortAttr)
        postNotification(element, AXObjectCache::AXSortDirectionChanged);
}

void AXObjectCache::labelChanged(Element* element)
{
    ASSERT(is<HTMLLabelElement>(*element));
    auto correspondingControl = downcast<HTMLLabelElement>(*element).control();
    deferTextChangedIfNeeded(correspondingControl.get());
}

void AXObjectCache::recomputeIsIgnored(RenderObject* renderer)
{
    if (auto* object = get(renderer))
        object->recomputeIsIgnored();
}

void AXObjectCache::recomputeIsIgnored(Node* node)
{
    if (auto* object = get(node))
        object->recomputeIsIgnored();
}

void AXObjectCache::startCachingComputedObjectAttributesUntilTreeMutates()
{
    if (!m_computedObjectAttributeCache)
        m_computedObjectAttributeCache = makeUnique<AXComputedObjectAttributeCache>();
}

void AXObjectCache::stopCachingComputedObjectAttributes()
{
    m_computedObjectAttributeCache = nullptr;
}

VisiblePosition AXObjectCache::visiblePositionForTextMarkerData(const TextMarkerData& textMarkerData)
{
    if (!isNodeInUse(textMarkerData.node)
        || textMarkerData.node->isPseudoElement())
        return { };

    auto visiblePosition = VisiblePosition({ textMarkerData.node, textMarkerData.offset, textMarkerData.anchorType }, textMarkerData.affinity);
    auto deepPosition = visiblePosition.deepEquivalent();
    if (deepPosition.isNull())
        return { };

    auto* renderer = deepPosition.deprecatedNode()->renderer();
    if (!renderer)
        return { };

    auto* cache = renderer->document().axObjectCache();
    if (cache && !cache->m_idsInUse.contains(textMarkerData.axObjectID()))
        return { };

    return visiblePosition;
}

CharacterOffset AXObjectCache::characterOffsetForTextMarkerData(TextMarkerData& textMarkerData)
{
    if (textMarkerData.ignored || !isNodeInUse(textMarkerData.node))
        return { };

    CharacterOffset result(textMarkerData.node, textMarkerData.characterStart, textMarkerData.characterOffset);
    // When we are at a line wrap and the VisiblePosition is upstream, it means the text marker is at the end of the previous line.
    // We use the previous CharacterOffset so that it will match the Range.
    if (textMarkerData.affinity == Affinity::Upstream)
        return previousCharacterOffset(result, false);
    return result;
}

CharacterOffset AXObjectCache::traverseToOffsetInRange(const SimpleRange& range, int offset, TraverseOption option, bool stayWithinRange)
{
    bool toNodeEnd = option & TraverseOptionToNodeEnd;
    bool validateOffset = option & TraverseOptionValidateOffset;
    bool doNotEnterTextControls = option & TraverseOptionDoNotEnterTextControls;
    
    int offsetInCharacter = 0;
    int cumulativeOffset = 0;
    int remaining = 0;
    int lastLength = 0;
    Node* currentNode = nullptr;
    bool finished = false;
    int lastStartOffset = 0;
    
    TextIteratorBehaviors behaviors;
    if (!doNotEnterTextControls)
        behaviors.add(TextIteratorBehavior::EntersTextControls);
    TextIterator iterator(range, behaviors);
    
    // When the range has zero length, there might be replaced node or brTag that we need to increment the characterOffset.
    if (iterator.atEnd()) {
        currentNode = range.start.container.ptr();
        lastStartOffset = range.start.offset;
        if (offset > 0 || toNodeEnd) {
            if (AccessibilityObject::replacedNodeNeedsCharacter(currentNode) || (currentNode->renderer() && currentNode->renderer()->isBR()))
                cumulativeOffset++;
            lastLength = cumulativeOffset;
            
            // When going backwards, stayWithinRange is false.
            // Here when we don't have any character to move and we are going backwards, we traverse to the previous node.
            if (!lastLength && toNodeEnd && !stayWithinRange) {
                if (Node* preNode = previousNode(currentNode))
                    return traverseToOffsetInRange(rangeForNodeContents(*preNode), offset, option);
                return CharacterOffset();
            }
        }
    }
    
    // Sometimes text contents in a node are split into several iterations, so that iterator.range().startOffset()
    // might not be the total character count. Here we use a previousNode object to keep track of that.
    Node* previousNode = nullptr;
    for (; !iterator.atEnd(); iterator.advance()) {
        int currentLength = iterator.text().length();
        bool hasReplacedNodeOrBR = false;

        Node& node = iterator.range().start.container;
        currentNode = &node;
        
        // When currentLength == 0, we check if there's any replaced node.
        // If not, we skip the node with no length.
        if (!currentLength) {
            Node* childNode = iterator.node();
            if (AccessibilityObject::replacedNodeNeedsCharacter(childNode)) {
                cumulativeOffset++;
                currentLength++;
                currentNode = childNode;
                hasReplacedNodeOrBR = true;
            } else
                continue;
        } else {
            // Ignore space, new line, tag node.
            if (currentLength == 1) {
                if (isHTMLSpace(iterator.text()[0])) {
                    // If the node has BR tag, we want to set the currentNode to it.
                    Node* childNode = iterator.node();
                    if (childNode && childNode->renderer() && childNode->renderer()->isBR()) {
                        currentNode = childNode;
                        hasReplacedNodeOrBR = true;
                    } else if (auto* shadowHost = currentNode->shadowHost()) {
                        // Since we are entering text controls, we should set the currentNode
                        // to be the shadow host when there's no content.
                        if (nodeIsTextControl(shadowHost) && currentNode->isShadowRoot()) {
                            currentNode = shadowHost;
                            continue;
                        }
                    } else if (previousNode && previousNode->isTextNode() && previousNode->isDescendantOf(currentNode) && currentNode->hasTagName(pTag)) {
                        // TextIterator is emitting an extra newline after the <p> element. We should
                        // ignore that since the extra text node is not in the DOM tree.
                        currentNode = previousNode;
                        continue;
                    } else if (currentNode != previousNode) {
                        // We should set the start offset and length for the current node in case this is the last iteration.
                        lastStartOffset = 1;
                        lastLength = 0;
                        continue;
                    }
                }
            }
            cumulativeOffset += currentLength;
        }

        if (currentNode == previousNode) {
            lastLength += currentLength;
            lastStartOffset = iterator.range().end.offset - lastLength;
        } else {
            lastLength = currentLength;
            lastStartOffset = hasReplacedNodeOrBR ? 0 : iterator.range().start.offset;
        }
        
        // Break early if we have advanced enough characters.
        bool offsetLimitReached = validateOffset ? cumulativeOffset + lastStartOffset >= offset : cumulativeOffset >= offset;
        if (!toNodeEnd && offsetLimitReached) {
            offsetInCharacter = validateOffset ? std::max(offset - lastStartOffset, 0) : offset - (cumulativeOffset - lastLength);
            finished = true;
            break;
        }
        previousNode = currentNode;
    }
    
    if (!finished) {
        offsetInCharacter = lastLength;
        if (!toNodeEnd)
            remaining = offset - cumulativeOffset;
    }
    
    // Sometimes when we are getting the end CharacterOffset of a line range, the TextIterator will emit an extra space at the end
    // and make the character count greater than the Range's end offset.
    if (toNodeEnd && currentNode->isTextNode() && currentNode == range.end.container.ptr() && static_cast<int>(range.end.offset) < lastStartOffset + offsetInCharacter)
        offsetInCharacter = range.end.offset - lastStartOffset;
    
    return CharacterOffset(currentNode, lastStartOffset, offsetInCharacter, remaining);
}

int AXObjectCache::lengthForRange(const std::optional<SimpleRange>& range)
{
    if (!range)
        return -1;
    int length = 0;
    for (TextIterator it(*range); !it.atEnd(); it.advance()) {
        // non-zero length means textual node, zero length means replaced node (AKA "attachments" in AX)
        if (it.text().length())
            length += it.text().length();
        else {
            // locate the node and starting offset for this replaced range
            if (AccessibilityObject::replacedNodeNeedsCharacter(it.node()))
                ++length;
        }
    }
    return length;
}

SimpleRange AXObjectCache::rangeForNodeContents(Node& node)
{
    if (AccessibilityObject::replacedNodeNeedsCharacter(&node)) {
        // For replaced nodes without children, the node itself is included in the range.
        if (auto range = makeRangeSelectingNode(node))
            return *range;
    }
    return makeRangeSelectingNodeContents(node);
}
    
std::optional<SimpleRange> AXObjectCache::rangeMatchesTextNearRange(const SimpleRange& originalRange, const String& matchText)
{
    // Create a large enough range to find the text within it that's being searched for.
    unsigned textLength = matchText.length();
    auto startPosition = VisiblePosition(makeContainerOffsetPosition(originalRange.start));
    for (unsigned k = 0; k < textLength; k++) {
        auto testPosition = startPosition.previous();
        if (testPosition.isNull())
            break;
        startPosition = testPosition;
    }

    auto endPosition = VisiblePosition(makeContainerOffsetPosition(originalRange.end));
    for (unsigned k = 0; k < textLength; k++) {
        auto testPosition = endPosition.next();
        if (testPosition.isNull())
            break;
        endPosition = testPosition;
    }

    auto searchRange = makeSimpleRange(startPosition, endPosition);
    if (!searchRange || searchRange->collapsed())
        return std::nullopt;

    auto targetOffset = characterCount({ searchRange->start, originalRange.start }, TextIteratorBehavior::EmitsCharactersBetweenAllVisiblePositions);
    return findClosestPlainText(*searchRange, matchText, { }, targetOffset);
}

static bool isReplacedNodeOrBR(Node* node)
{
    return node && (AccessibilityObject::replacedNodeNeedsCharacter(node) || node->hasTagName(brTag));
}

static bool characterOffsetsInOrder(const CharacterOffset& characterOffset1, const CharacterOffset& characterOffset2)
{
    // FIXME: Should just be able to call treeOrder without accessibility-specific logic.
    // FIXME: Not clear why CharacterOffset needs to exist at all; we have both Position and BoundaryPoint to choose from.

    if (characterOffset1.isNull() || characterOffset2.isNull())
        return false;
    
    if (characterOffset1.node == characterOffset2.node)
        return characterOffset1.offset <= characterOffset2.offset;
    
    Node* node1 = characterOffset1.node;
    Node* node2 = characterOffset2.node;
    if (!node1->isCharacterDataNode() && !isReplacedNodeOrBR(node1) && node1->hasChildNodes())
        node1 = node1->traverseToChildAt(characterOffset1.offset);
    if (!node2->isCharacterDataNode() && !isReplacedNodeOrBR(node2) && node2->hasChildNodes())
        node2 = node2->traverseToChildAt(characterOffset2.offset);
    if (!node1 || !node2)
        return false;
    
    auto range1 = AXObjectCache::rangeForNodeContents(*node1);
    auto range2 = AXObjectCache::rangeForNodeContents(*node2);
    return is_lteq(treeOrder<ComposedTree>(range1.start, range2.start));
}

static Node* resetNodeAndOffsetForReplacedNode(Node& replacedNode, int& offset, int characterCount)
{
    // Use this function to include the replaced node itself in the range we are creating.
    auto nodeRange = AXObjectCache::rangeForNodeContents(replacedNode);
    bool isInNode = static_cast<unsigned>(characterCount) <= WebCore::characterCount(nodeRange);
    offset = replacedNode.computeNodeIndex() + (isInNode ? 0 : 1);
    return replacedNode.parentNode();
}

static std::optional<BoundaryPoint> boundaryPoint(const CharacterOffset& characterOffset)
{
    if (characterOffset.isNull())
        return std::nullopt;

    int offset = characterOffset.startIndex + characterOffset.offset;
    Node* node = characterOffset.node;
    ASSERT(node);
    if (isReplacedNodeOrBR(node))
        node = resetNodeAndOffsetForReplacedNode(*node, offset, characterOffset.offset);

    if (!node)
        return std::nullopt;
    return { { *node, static_cast<unsigned>(offset) } };
}

static bool setRangeStartOrEndWithCharacterOffset(SimpleRange& range, const CharacterOffset& characterOffset, bool isStart)
{
    auto point = boundaryPoint(characterOffset);
    if (!point)
        return false;
    if (isStart)
        range.start = *point;
    else
        range.end = *point;
    return true;
}

std::optional<SimpleRange> AXObjectCache::rangeForUnorderedCharacterOffsets(const CharacterOffset& characterOffset1, const CharacterOffset& characterOffset2)
{
    bool alreadyInOrder = characterOffsetsInOrder(characterOffset1, characterOffset2);
    auto start = boundaryPoint(alreadyInOrder ? characterOffset1 : characterOffset2);
    auto end = boundaryPoint(alreadyInOrder ? characterOffset2 : characterOffset1);
    if (!start || !end)
        return std::nullopt;
    return { { *start, *end } };
}

TextMarkerData AXObjectCache::textMarkerDataForCharacterOffset(const CharacterOffset& characterOffset)
{
    if (characterOffset.isNull())
<<<<<<< HEAD
        return;
    
    Node* domNode = characterOffset.node;
    if (is<HTMLInputElement>(*domNode) && downcast<HTMLInputElement>(*domNode).isPasswordField()) {
        textMarkerData.ignored = true;
        return;
    }
    
    RefPtr<AccessibilityObject> obj = this->getOrCreate(domNode);
    if (!obj)
        return;
    
    // Convert to visible position.
    VisiblePosition visiblePosition = visiblePositionFromCharacterOffset(characterOffset);
    int vpOffset = 0;
    if (!visiblePosition.isNull()) {
        Position deepPos = visiblePosition.deepEquivalent();
        vpOffset = deepPos.deprecatedEditingOffset();
    }
    
    textMarkerData.axID = obj.get()->objectID();
    textMarkerData.node = domNode;
    textMarkerData.characterOffset = characterOffset.offset;
    textMarkerData.characterStartIndex = characterOffset.startIndex;
    textMarkerData.offset = vpOffset;
    textMarkerData.affinity = visiblePosition.affinity();
    
    this->setNodeInUse(domNode);
=======
        return { };

    if (is<HTMLInputElement>(characterOffset.node)
        && downcast<HTMLInputElement>(*characterOffset.node).isPasswordField())
        return { *this, { }, true };

    setNodeInUse(characterOffset.node);
    return { *this, characterOffset, false };
>>>>>>> 42948cd0
}

CharacterOffset AXObjectCache::startOrEndCharacterOffsetForRange(const SimpleRange& range, bool isStart, bool enterTextControls)
{
    // When getting the end CharacterOffset at node boundary, we don't want to collapse to the previous node.
    if (!isStart && !range.end.offset)
        return characterOffsetForNodeAndOffset(range.end.container, 0, TraverseOptionIncludeStart);
    
    // If it's end text marker, we want to go to the end of the range, and stay within the range.
    bool stayWithinRange = !isStart;
    
    Node& endNode = range.end.container;
    if (endNode.isCharacterDataNode() && !isStart)
        return traverseToOffsetInRange(rangeForNodeContents(endNode), range.end.offset, TraverseOptionValidateOffset);
    
    auto copyRange = range;
    // Change the start of the range, so the character offset starts from node beginning.
    int offset = 0;
    auto& node = copyRange.start.container.get();
    if (node.isCharacterDataNode()) {
        auto nodeStartOffset = traverseToOffsetInRange(rangeForNodeContents(node), range.start.offset, TraverseOptionValidateOffset);
        if (isStart)
            return nodeStartOffset;
        copyRange.start.offset = 0;
        offset += nodeStartOffset.offset;
    }

    auto options = isStart ? TraverseOptionDefault : TraverseOptionToNodeEnd;
    if (!enterTextControls)
        options = static_cast<TraverseOption>(options | TraverseOptionDoNotEnterTextControls);
    return traverseToOffsetInRange(copyRange, offset, options, stayWithinRange);
}

TextMarkerData AXObjectCache::startOrEndTextMarkerDataForRange(const SimpleRange& range, bool isStart)
{
    auto characterOffset = startOrEndCharacterOffsetForRange(range, isStart);
    if (characterOffset.isNull())
        return { };
    return textMarkerDataForCharacterOffset(characterOffset);
}

CharacterOffset AXObjectCache::characterOffsetForNodeAndOffset(Node& node, int offset, TraverseOption option)
{
    Node* domNode = &node;
    if (!domNode)
        return CharacterOffset();
    
    bool toNodeEnd = option & TraverseOptionToNodeEnd;
    bool includeStart = option & TraverseOptionIncludeStart;
    
    // ignoreStart is used to determine if we should go to previous node or
    // stay in current node when offset is 0.
    if (!toNodeEnd && (offset < 0 || (!offset && !includeStart))) {
        // Set the offset to the amount of characters we need to go backwards.
        offset = - offset;
        CharacterOffset charOffset = CharacterOffset();
        while (offset >= 0 && charOffset.offset <= offset) {
            offset -= charOffset.offset;
            domNode = previousNode(domNode);
            if (domNode) {
                charOffset = characterOffsetForNodeAndOffset(*domNode, 0, TraverseOptionToNodeEnd);
            } else
                return CharacterOffset();
            if (charOffset.offset == offset)
                break;
        }
        if (offset > 0)
            charOffset = characterOffsetForNodeAndOffset(*charOffset.node, charOffset.offset - offset, TraverseOptionIncludeStart);
        return charOffset;
    }
    
    auto range = rangeForNodeContents(*domNode);

    // Traverse the offset amount of characters forward and see if there's remaining offsets.
    // Keep traversing to the next node when there's remaining offsets.
    CharacterOffset characterOffset = traverseToOffsetInRange(range, offset, option);
    while (!characterOffset.isNull() && characterOffset.remaining() && !toNodeEnd) {
        domNode = nextNode(domNode);
        if (!domNode)
            return CharacterOffset();
        range = rangeForNodeContents(*domNode);
        characterOffset = traverseToOffsetInRange(range, characterOffset.remaining(), option);
    }
    
    return characterOffset;
}

bool AXObjectCache::shouldSkipBoundary(const CharacterOffset& previous, const CharacterOffset& next)
{
    // Match the behavior of VisiblePosition, we should skip the node boundary when there's no visual space or new line character.
    if (previous.isNull() || next.isNull())
        return false;
    
    if (previous.node == next.node)
        return false;
    
    if (next.startIndex > 0 || next.offset > 0)
        return false;
    
    CharacterOffset newLine = startCharacterOffsetOfLine(next);
    if (next.isEqual(newLine))
        return false;
    
    return true;
}

TextMarkerData AXObjectCache::textMarkerDataForNextCharacterOffset(const CharacterOffset& characterOffset)
{
    TextMarkerData data;
    auto next = characterOffset;
    auto previous = characterOffset;
    bool shouldContinue;
    do {
        shouldContinue = false;
        next = nextCharacterOffset(next, false);
        if (shouldSkipBoundary(previous, next))
            next = nextCharacterOffset(next, false);
        data = textMarkerDataForCharacterOffset(next);

        // We should skip next CharacterOffset if it's visually the same.
        if (!lengthForRange(rangeForUnorderedCharacterOffsets(previous, next)))
            shouldContinue = true;
        previous = next;
    } while (data.ignored || shouldContinue);
    return data;
}

AXTextMarker AXObjectCache::nextTextMarker(const AXTextMarker& marker)
{
    ASSERT(m_id == marker.treeID());
    return textMarkerDataForNextCharacterOffset(marker);
}

TextMarkerData AXObjectCache::textMarkerDataForPreviousCharacterOffset(const CharacterOffset& characterOffset)
{
    TextMarkerData data;
    auto previous = characterOffset;
    auto next = characterOffset;
    bool shouldContinue;
    do {
        shouldContinue = false;
        previous = previousCharacterOffset(previous, false);
        data = textMarkerDataForCharacterOffset(previous);

        // We should skip previous CharacterOffset if it's visually the same.
        if (!lengthForRange(rangeForUnorderedCharacterOffsets(previous, next)))
            shouldContinue = true;
        next = previous;
    } while (data.ignored || shouldContinue);
    return data;
}

AXTextMarker AXObjectCache::previousTextMarker(const AXTextMarker& marker)
{
    ASSERT(m_id == marker.treeID());
    return textMarkerDataForPreviousCharacterOffset(marker);
}

Node* AXObjectCache::nextNode(Node* node) const
{
    if (!node)
        return nullptr;
    
    return NodeTraversal::nextSkippingChildren(*node);
}

Node* AXObjectCache::previousNode(Node* node) const
{
    if (!node)
        return nullptr;
    
    // First child of body shouldn't have previous node.
    if (node->parentNode() && node->parentNode()->renderer() && node->parentNode()->renderer()->isBody() && !node->previousSibling())
        return nullptr;

    return NodeTraversal::previousSkippingChildren(*node);
}

VisiblePosition AXObjectCache::visiblePositionFromCharacterOffset(const CharacterOffset& characterOffset)
{
    if (characterOffset.isNull())
        return VisiblePosition();
    
    // Create a collapsed range and use that to form a VisiblePosition, so that the case with
    // composed characters will be covered.
    auto range = rangeForUnorderedCharacterOffsets(characterOffset, characterOffset);
    if (!range)
        return { };
    return makeContainerOffsetPosition(range->start);
}

CharacterOffset AXObjectCache::characterOffsetFromVisiblePosition(const VisiblePosition& visiblePos)
{
    if (visiblePos.isNull())
        return CharacterOffset();
    
    Position deepPos = visiblePos.deepEquivalent();
    Node* domNode = deepPos.deprecatedNode();
    ASSERT(domNode);
    
    if (domNode->isCharacterDataNode())
        return traverseToOffsetInRange(rangeForNodeContents(*domNode), deepPos.deprecatedEditingOffset(), TraverseOptionValidateOffset);
    
    RefPtr<AccessibilityObject> obj = this->getOrCreate(domNode);
    if (!obj)
        return CharacterOffset();
    
    // Use nextVisiblePosition to calculate how many characters we need to traverse to the current position.
    VisiblePositionRange visiblePositionRange = obj->visiblePositionRange();
    VisiblePosition visiblePosition = visiblePositionRange.start;
    int characterOffset = 0;
    Position currentPosition = visiblePosition.deepEquivalent();
    
    VisiblePosition previousVisiblePos;
    while (!currentPosition.isNull() && !deepPos.equals(currentPosition)) {
        previousVisiblePos = visiblePosition;
        visiblePosition = visiblePosition.next();
        currentPosition = visiblePosition.deepEquivalent();
        Position previousPosition = previousVisiblePos.deepEquivalent();
        // Sometimes nextVisiblePosition will give the same VisiblePostion,
        // we break here to avoid infinite loop.
        if (currentPosition.equals(previousPosition))
            break;
        characterOffset++;
        
        // When VisiblePostion moves to next node, it will count the leading line break as
        // 1 offset, which we shouldn't include in CharacterOffset.
        if (currentPosition.deprecatedNode() != previousPosition.deprecatedNode()) {
            if (visiblePosition.characterBefore() == '\n')
                characterOffset--;
        } else {
            // Sometimes VisiblePosition will move multiple characters, like emoji.
            if (currentPosition.deprecatedNode()->isCharacterDataNode())
                characterOffset += currentPosition.offsetInContainerNode() - previousPosition.offsetInContainerNode() - 1;
        }
    }
    
    // Sometimes when the node is a replaced node and is ignored in accessibility, we get a wrong CharacterOffset from it.
    CharacterOffset result = traverseToOffsetInRange(rangeForNodeContents(*obj->node()), characterOffset);
    if (result.remainingOffset > 0 && !result.isNull() && isRendererReplacedElement(result.node->renderer()))
        result.offset += result.remainingOffset;
    return result;
}

AccessibilityObject* AXObjectCache::accessibilityObjectForTextMarkerData(TextMarkerData& textMarkerData)
{
    if (!isNodeInUse(textMarkerData.node))
        return nullptr;
    
    Node* domNode = textMarkerData.node;
    return this->getOrCreate(domNode);
}

std::optional<TextMarkerData> AXObjectCache::textMarkerDataForVisiblePosition(const VisiblePosition& visiblePosition)
{
    if (visiblePosition.isNull())
        return std::nullopt;

    Position position = visiblePosition.deepEquivalent();
    Node* node = position.anchorNode();
    ASSERT(node);
    if (!node)
        return std::nullopt;

    if (is<HTMLInputElement>(node) && downcast<HTMLInputElement>(*node).isPasswordField())
        return std::nullopt;

    // If the visible position has an anchor type referring to a node other than the anchored node, we should
    // set the text marker data with CharacterOffset so that the offset will correspond to the node.
    auto characterOffset = characterOffsetFromVisiblePosition(visiblePosition);
    if (position.anchorType() == Position::PositionIsAfterAnchor || position.anchorType() == Position::PositionIsAfterChildren)
        return textMarkerDataForCharacterOffset(characterOffset);

    auto* cache = node->document().axObjectCache();
    if (!cache)
        return std::nullopt;
<<<<<<< HEAD
    RefPtr<AccessibilityObject> obj = cache->getOrCreate(domNode);

    // This memory must be zero'd so instances of TextMarkerData can be tested for byte-equivalence.
    // Warning: This is risky and bad because TextMarkerData is a nontrivial type.
    TextMarkerData textMarkerData;
    memset(static_cast<void*>(&textMarkerData), 0, sizeof(TextMarkerData));
    
    textMarkerData.axID = obj.get()->objectID();
    textMarkerData.node = domNode;
    textMarkerData.offset = deepPos.deprecatedEditingOffset();
    textMarkerData.anchorType = deepPos.anchorType();
    textMarkerData.affinity = visiblePos.affinity();

    textMarkerData.characterOffset = characterOffset.offset;
    textMarkerData.characterStartIndex = characterOffset.startIndex;

    cache->setNodeInUse(domNode);

    return textMarkerData;
=======
    cache->setNodeInUse(node);
    return { { *cache, node, visiblePosition,
        characterOffset.startIndex, characterOffset.offset, false } };
>>>>>>> 42948cd0
}

// This function exists as a performance optimization to avoid a synchronous layout.
std::optional<TextMarkerData> AXObjectCache::textMarkerDataForFirstPositionInTextControl(HTMLTextFormControlElement& textControl)
{
    if (is<HTMLInputElement>(textControl) && downcast<HTMLInputElement>(textControl).isPasswordField())
        return std::nullopt;

    auto* cache = textControl.document().axObjectCache();
    if (!cache)
        return std::nullopt;
<<<<<<< HEAD

    RefPtr<AccessibilityObject> obj = cache->getOrCreate(&textControl);
    if (!obj)
        return std::nullopt;

    // This memory must be zero'd so instances of TextMarkerData can be tested for byte-equivalence.
    // Warning: This is risky and bad because TextMarkerData is a nontrivial type.
    TextMarkerData textMarkerData;
    memset(static_cast<void*>(&textMarkerData), 0, sizeof(TextMarkerData));
    
    textMarkerData.axID = obj.get()->objectID();
    textMarkerData.node = &textControl;

=======
>>>>>>> 42948cd0
    cache->setNodeInUse(&textControl);
    return { { *cache, &textControl, { }, false } };
}

CharacterOffset AXObjectCache::nextCharacterOffset(const CharacterOffset& characterOffset, bool ignoreNextNodeStart)
{
    if (characterOffset.isNull())
        return CharacterOffset();
    
    // We don't always move one 'character' at a time since there might be composed characters.
    unsigned nextOffset = Position::uncheckedNextOffset(characterOffset.node, characterOffset.offset);
    CharacterOffset next = characterOffsetForNodeAndOffset(*characterOffset.node, nextOffset);
    
    // To be consistent with VisiblePosition, we should consider the case that current node end to next node start counts 1 offset.
    if (!ignoreNextNodeStart && !next.isNull() && !isReplacedNodeOrBR(next.node) && next.node != characterOffset.node) {
        if (auto range = rangeForUnorderedCharacterOffsets(characterOffset, next)) {
            auto length = characterCount(*range);
            if (length > nextOffset - characterOffset.offset)
                next = characterOffsetForNodeAndOffset(*next.node, 0, TraverseOptionIncludeStart);
        }
    }
    
    return next;
}

CharacterOffset AXObjectCache::previousCharacterOffset(const CharacterOffset& characterOffset, bool ignorePreviousNodeEnd)
{
    if (characterOffset.isNull())
        return CharacterOffset();
    
    // To be consistent with VisiblePosition, we should consider the case that current node start to previous node end counts 1 offset.
    if (!ignorePreviousNodeEnd && !characterOffset.offset)
        return characterOffsetForNodeAndOffset(*characterOffset.node, 0);
    
    // We don't always move one 'character' a time since there might be composed characters.
    int previousOffset = Position::uncheckedPreviousOffset(characterOffset.node, characterOffset.offset);
    return characterOffsetForNodeAndOffset(*characterOffset.node, previousOffset, TraverseOptionIncludeStart);
}

CharacterOffset AXObjectCache::startCharacterOffsetOfWord(const CharacterOffset& characterOffset, EWordSide side)
{
    if (characterOffset.isNull())
        return CharacterOffset();
    
    CharacterOffset c = characterOffset;
    if (side == RightWordIfOnBoundary) {
        CharacterOffset endOfParagraph = endCharacterOffsetOfParagraph(c);
        if (c.isEqual(endOfParagraph))
            return c;
        
        // We should consider the node boundary that splits words. Otherwise VoiceOver won't see it as space.
        c = nextCharacterOffset(characterOffset, false);
        if (shouldSkipBoundary(characterOffset, c))
            c = nextCharacterOffset(c, false);
        if (c.isNull())
            return characterOffset;
    }
    
    return previousBoundary(c, startWordBoundary);
}

CharacterOffset AXObjectCache::endCharacterOffsetOfWord(const CharacterOffset& characterOffset, EWordSide side)
{
    if (characterOffset.isNull())
        return CharacterOffset();
    
    CharacterOffset c = characterOffset;
    if (side == LeftWordIfOnBoundary) {
        CharacterOffset startOfParagraph = startCharacterOffsetOfParagraph(c);
        if (c.isEqual(startOfParagraph))
            return c;
        
        c = previousCharacterOffset(characterOffset);
        if (c.isNull())
            return characterOffset;
    } else {
        CharacterOffset endOfParagraph = endCharacterOffsetOfParagraph(characterOffset);
        if (characterOffset.isEqual(endOfParagraph))
            return characterOffset;
    }
    
    return nextBoundary(c, endWordBoundary);
}

CharacterOffset AXObjectCache::previousWordStartCharacterOffset(const CharacterOffset& characterOffset)
{
    if (characterOffset.isNull())
        return CharacterOffset();
    
    CharacterOffset previousOffset = previousCharacterOffset(characterOffset);
    if (previousOffset.isNull())
        return CharacterOffset();
    
    return startCharacterOffsetOfWord(previousOffset, RightWordIfOnBoundary);
}

CharacterOffset AXObjectCache::nextWordEndCharacterOffset(const CharacterOffset& characterOffset)
{
    if (characterOffset.isNull())
        return CharacterOffset();
    
    CharacterOffset nextOffset = nextCharacterOffset(characterOffset);
    if (nextOffset.isNull())
        return CharacterOffset();
    
    return endCharacterOffsetOfWord(nextOffset, LeftWordIfOnBoundary);
}

std::optional<SimpleRange> AXObjectCache::leftWordRange(const CharacterOffset& characterOffset)
{
    CharacterOffset start = startCharacterOffsetOfWord(characterOffset, LeftWordIfOnBoundary);
    CharacterOffset end = endCharacterOffsetOfWord(start);
    return rangeForUnorderedCharacterOffsets(start, end);
}

std::optional<SimpleRange> AXObjectCache::rightWordRange(const CharacterOffset& characterOffset)
{
    CharacterOffset start = startCharacterOffsetOfWord(characterOffset, RightWordIfOnBoundary);
    CharacterOffset end = endCharacterOffsetOfWord(start);
    return rangeForUnorderedCharacterOffsets(start, end);
}

static UChar32 characterForCharacterOffset(const CharacterOffset& characterOffset)
{
    if (characterOffset.isNull() || !characterOffset.node->isTextNode())
        return 0;
    
    UChar32 ch = 0;
    unsigned offset = characterOffset.startIndex + characterOffset.offset;
    if (offset < characterOffset.node->textContent().length()) {
// FIXME: Remove IGNORE_CLANG_WARNINGS macros once one of <rdar://problem/58615489&58615391> is fixed.
IGNORE_CLANG_WARNINGS_BEGIN("conditional-uninitialized")
        U16_NEXT(characterOffset.node->textContent(), offset, characterOffset.node->textContent().length(), ch);
IGNORE_CLANG_WARNINGS_END
    }
    return ch;
}

UChar32 AXObjectCache::characterAfter(const CharacterOffset& characterOffset)
{
    return characterForCharacterOffset(nextCharacterOffset(characterOffset));
}

UChar32 AXObjectCache::characterBefore(const CharacterOffset& characterOffset)
{
    return characterForCharacterOffset(characterOffset);
}

static bool characterOffsetNodeIsBR(const CharacterOffset& characterOffset)
{
    if (characterOffset.isNull())
        return false;
    
    return characterOffset.node->hasTagName(brTag);
}
    
static Node* parentEditingBoundary(Node* node)
{
    if (!node)
        return nullptr;
    
    Node* documentElement = node->document().documentElement();
    if (!documentElement)
        return nullptr;
    
    Node* boundary = node;
    while (boundary != documentElement && boundary->nonShadowBoundaryParentNode() && node->hasEditableStyle() == boundary->parentNode()->hasEditableStyle())
        boundary = boundary->nonShadowBoundaryParentNode();
    
    return boundary;
}

CharacterOffset AXObjectCache::nextBoundary(const CharacterOffset& characterOffset, BoundarySearchFunction searchFunction)
{
    if (characterOffset.isNull())
        return { };

    Node* boundary = parentEditingBoundary(characterOffset.node);
    if (!boundary)
        return { };

    auto searchRange = rangeForNodeContents(*boundary);

    Vector<UChar, 1024> string;
    unsigned prefixLength = 0;
    
    if (requiresContextForWordBoundary(characterAfter(characterOffset))) {
        auto backwardsScanRange = makeRangeSelectingNodeContents(boundary->document());
        if (!setRangeStartOrEndWithCharacterOffset(backwardsScanRange, characterOffset, false))
            return { };
        prefixLength = prefixLengthForRange(backwardsScanRange, string);
    }
    
    if (!setRangeStartOrEndWithCharacterOffset(searchRange, characterOffset, true))
        return { };
    CharacterOffset end = startOrEndCharacterOffsetForRange(searchRange, false);
    
    TextIterator it(searchRange, TextIteratorBehavior::EmitsObjectReplacementCharacters);
    unsigned next = forwardSearchForBoundaryWithTextIterator(it, string, prefixLength, searchFunction);
    
    if (it.atEnd() && next == string.size())
        return end;
    
    // We should consider the node boundary that splits words.
    if (searchFunction == endWordBoundary && next - prefixLength == 1)
        return nextCharacterOffset(characterOffset, false);
    
    // The endSentenceBoundary function will include a line break at the end of the sentence.
    if (searchFunction == endSentenceBoundary && string[next - 1] == '\n')
        next--;
    
    if (next > prefixLength)
        return characterOffsetForNodeAndOffset(*characterOffset.node, characterOffset.offset + next - prefixLength);
    
    return characterOffset;
}

// FIXME: Share code with the one in VisibleUnits.cpp.
CharacterOffset AXObjectCache::previousBoundary(const CharacterOffset& characterOffset, BoundarySearchFunction searchFunction, NeedsContextAtParagraphStart needsContextAtParagraphStart)
{
    if (characterOffset.isNull())
        return CharacterOffset();
    
    Node* boundary = parentEditingBoundary(characterOffset.node);
    if (!boundary)
        return CharacterOffset();
    
    auto searchRange = rangeForNodeContents(*boundary);
    Vector<UChar, 1024> string;
    unsigned suffixLength = 0;

    if (needsContextAtParagraphStart == NeedsContextAtParagraphStart::Yes && startCharacterOffsetOfParagraph(characterOffset).isEqual(characterOffset)) {
        auto forwardsScanRange = makeRangeSelectingNodeContents(boundary->document());
        auto endOfCurrentParagraph = endCharacterOffsetOfParagraph(characterOffset);
        if (!setRangeStartOrEndWithCharacterOffset(forwardsScanRange, characterOffset, true))
            return { };
        if (!setRangeStartOrEndWithCharacterOffset(forwardsScanRange, endOfCurrentParagraph, false))
            return { };
        for (TextIterator forwardsIterator(forwardsScanRange); !forwardsIterator.atEnd(); forwardsIterator.advance())
            append(string, forwardsIterator.text());
        suffixLength = string.size();
    } else if (requiresContextForWordBoundary(characterBefore(characterOffset))) {
        auto forwardsScanRange = makeRangeSelectingNodeContents(boundary->document());
        auto afterBoundary = makeBoundaryPointAfterNode(*boundary);
        if (!afterBoundary)
            return { };
        forwardsScanRange.start = *afterBoundary;
        if (!setRangeStartOrEndWithCharacterOffset(forwardsScanRange, characterOffset, true))
            return { };
        suffixLength = suffixLengthForRange(forwardsScanRange, string);
    }
    
    if (!setRangeStartOrEndWithCharacterOffset(searchRange, characterOffset, false))
        return { };
    CharacterOffset start = startOrEndCharacterOffsetForRange(searchRange, true);
    
    SimplifiedBackwardsTextIterator it(searchRange);
    unsigned next = backwardSearchForBoundaryWithTextIterator(it, string, suffixLength, searchFunction);
    
    if (!next)
        return it.atEnd() ? start : characterOffset;
    
    auto& node = (it.atEnd() ? searchRange : it.range()).start.container.get();

    // SimplifiedBackwardsTextIterator ignores replaced elements.
    if (AccessibilityObject::replacedNodeNeedsCharacter(characterOffset.node))
        return characterOffsetForNodeAndOffset(*characterOffset.node, 0);
    Node* nextSibling = node.nextSibling();
    if (&node != characterOffset.node && AccessibilityObject::replacedNodeNeedsCharacter(nextSibling))
        return startOrEndCharacterOffsetForRange(rangeForNodeContents(*nextSibling), false);

    if ((!suffixLength && node.isTextNode() && next <= node.length()) || (node.renderer() && node.renderer()->isBR() && !next)) {
        // The next variable contains a usable index into a text node
        if (node.isTextNode())
            return traverseToOffsetInRange(rangeForNodeContents(node), next, TraverseOptionValidateOffset);
        return characterOffsetForNodeAndOffset(node, next, TraverseOptionIncludeStart);
    }
    
    int characterCount = characterOffset.offset;
    if (next < string.size() - suffixLength)
        characterCount -= string.size() - suffixLength - next;
    // We don't want to go to the previous node if the node is at the start of a new line.
    if (characterCount < 0 && (characterOffsetNodeIsBR(characterOffset) || string[string.size() - suffixLength - 1] == '\n'))
        characterCount = 0;
    return characterOffsetForNodeAndOffset(*characterOffset.node, characterCount, TraverseOptionIncludeStart);
}

CharacterOffset AXObjectCache::startCharacterOffsetOfParagraph(const CharacterOffset& characterOffset, EditingBoundaryCrossingRule boundaryCrossingRule)
{
    if (characterOffset.isNull())
        return CharacterOffset();
    
    auto& startNode = *characterOffset.node;
    
    if (isRenderedAsNonInlineTableImageOrHR(&startNode))
        return startOrEndCharacterOffsetForRange(rangeForNodeContents(startNode), true);
    
    auto* startBlock = enclosingBlock(&startNode);
    int offset = characterOffset.startIndex + characterOffset.offset;
    auto* highestRoot = highestEditableRoot(firstPositionInOrBeforeNode(&startNode));
    Position::AnchorType type = Position::PositionIsOffsetInAnchor;
    
    auto& node = *findStartOfParagraph(&startNode, highestRoot, startBlock, offset, type, boundaryCrossingRule);
    
    if (type == Position::PositionIsOffsetInAnchor)
        return characterOffsetForNodeAndOffset(node, offset, TraverseOptionIncludeStart);
    
    return startOrEndCharacterOffsetForRange(rangeForNodeContents(node), true);
}

CharacterOffset AXObjectCache::endCharacterOffsetOfParagraph(const CharacterOffset& characterOffset, EditingBoundaryCrossingRule boundaryCrossingRule)
{
    if (characterOffset.isNull())
        return CharacterOffset();
    
    Node* startNode = characterOffset.node;
    if (isRenderedAsNonInlineTableImageOrHR(startNode))
        return startOrEndCharacterOffsetForRange(rangeForNodeContents(*startNode), false);
    
    Node* stayInsideBlock = enclosingBlock(startNode);
    int offset = characterOffset.startIndex + characterOffset.offset;
    Node* highestRoot = highestEditableRoot(firstPositionInOrBeforeNode(startNode));
    Position::AnchorType type = Position::PositionIsOffsetInAnchor;
    
    auto& node = *findEndOfParagraph(startNode, highestRoot, stayInsideBlock, offset, type, boundaryCrossingRule);
    if (type == Position::PositionIsOffsetInAnchor) {
        if (node.isTextNode()) {
            CharacterOffset startOffset = startOrEndCharacterOffsetForRange(rangeForNodeContents(node), true);
            offset -= startOffset.startIndex;
        }
        return characterOffsetForNodeAndOffset(node, offset, TraverseOptionIncludeStart);
    }
    
    return startOrEndCharacterOffsetForRange(rangeForNodeContents(node), false);
}

std::optional<SimpleRange> AXObjectCache::paragraphForCharacterOffset(const CharacterOffset& characterOffset)
{
    CharacterOffset start = startCharacterOffsetOfParagraph(characterOffset);
    CharacterOffset end = endCharacterOffsetOfParagraph(start);
    return rangeForUnorderedCharacterOffsets(start, end);
}

CharacterOffset AXObjectCache::nextParagraphEndCharacterOffset(const CharacterOffset& characterOffset)
{
    // make sure we move off of a paragraph end
    CharacterOffset next = nextCharacterOffset(characterOffset);
    
    // We should skip the following BR node.
    if (characterOffsetNodeIsBR(next) && !characterOffsetNodeIsBR(characterOffset))
        next = nextCharacterOffset(next);
    
    return endCharacterOffsetOfParagraph(next);
}

CharacterOffset AXObjectCache::previousParagraphStartCharacterOffset(const CharacterOffset& characterOffset)
{
    // make sure we move off of a paragraph start
    CharacterOffset previous = previousCharacterOffset(characterOffset);
    
    // We should skip the preceding BR node.
    if (characterOffsetNodeIsBR(previous) && !characterOffsetNodeIsBR(characterOffset))
        previous = previousCharacterOffset(previous);
    
    return startCharacterOffsetOfParagraph(previous);
}

CharacterOffset AXObjectCache::startCharacterOffsetOfSentence(const CharacterOffset& characterOffset)
{
    return previousBoundary(characterOffset, startSentenceBoundary, NeedsContextAtParagraphStart::Yes);
}

CharacterOffset AXObjectCache::endCharacterOffsetOfSentence(const CharacterOffset& characterOffset)
{
    return nextBoundary(characterOffset, endSentenceBoundary);
}

std::optional<SimpleRange> AXObjectCache::sentenceForCharacterOffset(const CharacterOffset& characterOffset)
{
    CharacterOffset start = startCharacterOffsetOfSentence(characterOffset);
    CharacterOffset end = endCharacterOffsetOfSentence(start);
    return rangeForUnorderedCharacterOffsets(start, end);
}

CharacterOffset AXObjectCache::nextSentenceEndCharacterOffset(const CharacterOffset& characterOffset)
{
    // Make sure we move off of a sentence end.
    return endCharacterOffsetOfSentence(nextCharacterOffset(characterOffset));
}

CharacterOffset AXObjectCache::previousSentenceStartCharacterOffset(const CharacterOffset& characterOffset)
{
    // Make sure we move off of a sentence start.
    CharacterOffset previous = previousCharacterOffset(characterOffset);
    
    // We should skip the preceding BR node.
    if (characterOffsetNodeIsBR(previous) && !characterOffsetNodeIsBR(characterOffset))
        previous = previousCharacterOffset(previous);
    
    return startCharacterOffsetOfSentence(previous);
}

LayoutRect AXObjectCache::localCaretRectForCharacterOffset(RenderObject*& renderer, const CharacterOffset& characterOffset)
{
    if (characterOffset.isNull()) {
        renderer = nullptr;
        return IntRect();
    }
    
    renderer = characterOffset.node->renderer();
    if (!renderer)
        return LayoutRect();
    
    // Use a collapsed range to get the position.
    auto range = rangeForUnorderedCharacterOffsets(characterOffset, characterOffset);
    if (!range)
        return IntRect();

    auto boxAndOffset = makeContainerOffsetPosition(range->start).inlineBoxAndOffset(Affinity::Downstream);
    if (boxAndOffset.box)
        renderer = const_cast<RenderObject*>(&boxAndOffset.box->renderer());

    if (is<RenderLineBreak>(renderer) && InlineIterator::boxFor(downcast<RenderLineBreak>(*renderer)) != boxAndOffset.box)
        return IntRect();

    return computeLocalCaretRect(*renderer, boxAndOffset);
}

IntRect AXObjectCache::absoluteCaretBoundsForCharacterOffset(const CharacterOffset& characterOffset)
{
    RenderBlock* caretPainter = nullptr;
    
    // First compute a rect local to the renderer at the selection start.
    RenderObject* renderer = nullptr;
    LayoutRect localRect = localCaretRectForCharacterOffset(renderer, characterOffset);
    
    localRect = localCaretRectInRendererForRect(localRect, characterOffset.node, renderer, caretPainter);
    return absoluteBoundsForLocalCaretRect(caretPainter, localRect);
}

CharacterOffset AXObjectCache::characterOffsetForPoint(const IntPoint& point, AXCoreObject* object)
{
    if (!object)
        return { };
    auto range = makeSimpleRange(object->visiblePositionForPoint(point));
    if (!range)
        return { };
    return startOrEndCharacterOffsetForRange(*range, true);
}

CharacterOffset AXObjectCache::characterOffsetForPoint(const IntPoint& point)
{
    auto range = makeSimpleRange(m_document.caretPositionFromPoint(point));
    if (!range)
        return { };
    return startOrEndCharacterOffsetForRange(*range, true);
}

CharacterOffset AXObjectCache::characterOffsetForBounds(const IntRect& rect, bool first)
{
    if (rect.isEmpty())
        return CharacterOffset();
    
    IntPoint corner = first ? rect.minXMinYCorner() : rect.maxXMaxYCorner();
    CharacterOffset characterOffset = characterOffsetForPoint(corner);
    
    if (rect.contains(absoluteCaretBoundsForCharacterOffset(characterOffset).center()))
        return characterOffset;
    
    // If the initial position is located outside the bounds adjust it incrementally as needed.
    CharacterOffset nextCharOffset = nextCharacterOffset(characterOffset, false);
    CharacterOffset previousCharOffset = previousCharacterOffset(characterOffset, false);
    while (!nextCharOffset.isNull() || !previousCharOffset.isNull()) {
        if (rect.contains(absoluteCaretBoundsForCharacterOffset(nextCharOffset).center()))
            return nextCharOffset;
        if (rect.contains(absoluteCaretBoundsForCharacterOffset(previousCharOffset).center()))
            return previousCharOffset;
        
        nextCharOffset = nextCharacterOffset(nextCharOffset, false);
        previousCharOffset = previousCharacterOffset(previousCharOffset, false);
    }
    
    return CharacterOffset();
}

// FIXME: Remove VisiblePosition code after implementing this using CharacterOffset.
CharacterOffset AXObjectCache::endCharacterOffsetOfLine(const CharacterOffset& characterOffset)
{
    if (characterOffset.isNull())
        return CharacterOffset();
    
    VisiblePosition vp = visiblePositionFromCharacterOffset(characterOffset);
    VisiblePosition endLine = endOfLine(vp);
    
    return characterOffsetFromVisiblePosition(endLine);
}

CharacterOffset AXObjectCache::startCharacterOffsetOfLine(const CharacterOffset& characterOffset)
{
    if (characterOffset.isNull())
        return CharacterOffset();
    
    VisiblePosition vp = visiblePositionFromCharacterOffset(characterOffset);
    VisiblePosition startLine = startOfLine(vp);
    
    return characterOffsetFromVisiblePosition(startLine);
}

CharacterOffset AXObjectCache::characterOffsetForIndex(int index, const AXCoreObject* obj)
{
    if (!obj)
        return CharacterOffset();
    
    VisiblePosition vp = obj->visiblePositionForIndex(index);
    CharacterOffset validate = characterOffsetFromVisiblePosition(vp);
    // In text control, VisiblePosition always gives the before position of a
    // BR node, while CharacterOffset will do the opposite.
    if (obj->isTextControl() && characterOffsetNodeIsBR(validate))
        validate.offset = 1;

    auto liveRange = obj->elementRange();
    if (!liveRange)
        return { };

    auto range = SimpleRange { *liveRange };
    CharacterOffset start = startOrEndCharacterOffsetForRange(range, true, true);
    CharacterOffset end = startOrEndCharacterOffsetForRange(range, false, true);
    CharacterOffset result = start;
    for (int i = 0; i < index; i++) {
        if (result.isEqual(validate)) {
            // Do not include the new line character, always move the offset to the start of next node.
            if ((validate.node->isTextNode() || characterOffsetNodeIsBR(validate))) {
                CharacterOffset next = nextCharacterOffset(validate, false);
                if (!next.isNull() && !next.offset && rootAXEditableElement(next.node) == rootAXEditableElement(validate.node))
                    result = next;
            }
            break;
        }
        
        result = nextCharacterOffset(result, false);
        if (result.isEqual(end))
            break;
    }
    return result;
}

const Element* AXObjectCache::rootAXEditableElement(const Node* node)
{
    const Element* result = node->rootEditableElement();
    const Element* element = is<Element>(*node) ? downcast<Element>(node) : node->parentElement();

    for (; element; element = element->parentElement()) {
        if (nodeIsTextControl(element))
            result = element;
    }

    return result;
}

static void conditionallyAddNodeToFilterList(Node* node, const Document& document, HashSet<Ref<Node>>& nodesToRemove)
{
    if (node && (!node->isConnected() || &node->document() == &document))
        nodesToRemove.add(*node);
}
    
template<typename T>
static void filterVectorPairForRemoval(const Vector<std::pair<T, T>>& list, const Document& document, HashSet<Ref<Node>>& nodesToRemove)
{
    for (auto& entry : list) {
        conditionallyAddNodeToFilterList(entry.first, document, nodesToRemove);
        conditionallyAddNodeToFilterList(entry.second, document, nodesToRemove);
    }
}
    
template<typename T, typename U>
static void filterMapForRemoval(const HashMap<T, U>& list, const Document& document, HashSet<Ref<Node>>& nodesToRemove)
{
    for (auto& entry : list)
        conditionallyAddNodeToFilterList(entry.key, document, nodesToRemove);
}

template<typename T>
static void filterListForRemoval(const ListHashSet<T>& list, const Document& document, HashSet<Ref<Node>>& nodesToRemove)
{
    for (auto* node : list)
        conditionallyAddNodeToFilterList(node, document, nodesToRemove);
}

template<typename WeakHashSet>
static void filterWeakHashSetForRemoval(WeakHashSet& weakHashSet, const Document& document, HashSet<Ref<Node>>& nodesToRemove)
{
    weakHashSet.forEach([&] (auto& element) {
        conditionallyAddNodeToFilterList(&element, document, nodesToRemove);
    });
}

void AXObjectCache::prepareForDocumentDestruction(const Document& document)
{
    HashSet<Ref<Node>> nodesToRemove;
    filterListForRemoval(m_textMarkerNodes, document, nodesToRemove);
    filterListForRemoval(m_deferredTextChangedList, document, nodesToRemove);
    filterListForRemoval(m_deferredNodeAddedOrRemovedList, document, nodesToRemove);
    filterWeakHashSetForRemoval(m_deferredRecomputeIsIgnoredList, document, nodesToRemove);
    filterWeakHashSetForRemoval(m_deferredRecomputeTableIsExposedList, document, nodesToRemove);
    filterWeakHashSetForRemoval(m_deferredSelectedChildredChangedList, document, nodesToRemove);
    filterWeakHashSetForRemoval(m_deferredModalChangedList, document, nodesToRemove);
    filterWeakHashSetForRemoval(m_deferredMenuListChange, document, nodesToRemove);
    filterMapForRemoval(m_deferredTextFormControlValue, document, nodesToRemove);
    filterVectorPairForRemoval(m_deferredFocusedNodeChange, document, nodesToRemove);

    for (const auto& entry : m_deferredAttributeChange) {
        if (entry.element && (!entry.element->isConnected() || &entry.element->document() == &document))
            nodesToRemove.add(*entry.element);
    }

    for (const auto& element : m_modalElements) {
        if (element && (!element->isConnected() || &element->document() == &document))
            nodesToRemove.add(*element);
    }

    for (auto& node : nodesToRemove)
        remove(node);
}
    
bool AXObjectCache::nodeIsTextControl(const Node* node)
{
    if (!node)
        return false;

    const AccessibilityObject* axObject = getOrCreate(const_cast<Node*>(node));
    return axObject && axObject->isTextControl();
}

void AXObjectCache::performCacheUpdateTimerFired()
{
    // If there's a pending layout, let the layout trigger the AX update.
    if (!document().view() || document().view()->needsLayout())
        return;

    performDeferredCacheUpdate();
}

void AXObjectCache::processDeferredChildrenChangedList()
{
    AXTRACE(makeString("AXObjectCache::processDeferredChildrenChangedList 0x"_s, hex(reinterpret_cast<uintptr_t>(this))));
    AXLOG(makeString("ChildrenChangedList size ", m_deferredChildrenChangedList.size()));
    for (auto& child : m_deferredChildrenChangedList)
        handleChildrenChanged(*child);
    m_deferredChildrenChangedList.clear();
}

void AXObjectCache::performDeferredCacheUpdate()
{
    AXTRACE(makeString("AXObjectCache::performDeferredCacheUpdate 0x"_s, hex(reinterpret_cast<uintptr_t>(this))));
    if (m_performingDeferredCacheUpdate) {
        AXLOG("Bailing out due to reentrant call.");
        return;
    }
    SetForScope performingDeferredCacheUpdate(m_performingDeferredCacheUpdate, true);

    AXLOG(makeString("RecomputeTableIsExposedList size ", m_deferredRecomputeTableIsExposedList.computeSize()));
    m_deferredRecomputeTableIsExposedList.forEach([this] (auto& tableElement) {
        if (auto* axTable = dynamicDowncast<AccessibilityTable>(get(&tableElement)))
            axTable->recomputeIsExposable();
    });
    m_deferredRecomputeTableIsExposedList.clear();

    AXLOG(makeString("NodeAddedOrRemovedList size ", m_deferredNodeAddedOrRemovedList.size()));
    for (auto* nodeChild : m_deferredNodeAddedOrRemovedList) {
        handleMenuOpened(nodeChild);
        handleLiveRegionCreated(nodeChild);
    }
    m_deferredNodeAddedOrRemovedList.clear();

    processDeferredChildrenChangedList();

    AXLOG(makeString("TextChangedList size ", m_deferredTextChangedList.size()));
    for (auto* node : m_deferredTextChangedList)
        handleTextChanged(getOrCreate(node));
    m_deferredTextChangedList.clear();

    AXLOG(makeString("RecomputeIsIgnoredList size ", m_deferredRecomputeIsIgnoredList.computeSize()));
    m_deferredRecomputeIsIgnoredList.forEach([this] (auto& element) {
        if (auto* renderer = element.renderer())
            recomputeIsIgnored(renderer);
    });
    m_deferredRecomputeIsIgnoredList.clear();

    AXLOG(makeString("SelectedChildredChangedList size ", m_deferredSelectedChildredChangedList.computeSize()));
    m_deferredSelectedChildredChangedList.forEach([this] (auto& selectElement) {
        selectedChildrenChanged(&selectElement);
    });
    m_deferredSelectedChildredChangedList.clear();

    AXLOG(makeString("TextFormControlValue size ", m_deferredTextFormControlValue.size()));
    for (auto& deferredFormControlContext : m_deferredTextFormControlValue) {
        auto& textFormControlElement = downcast<HTMLTextFormControlElement>(*deferredFormControlContext.key);
        postTextReplacementNotificationForTextControl(textFormControlElement, deferredFormControlContext.value, textFormControlElement.innerTextValue());
    }
    m_deferredTextFormControlValue.clear();

    AXLOG(makeString("AttributeChange size ", m_deferredAttributeChange.size()));
    for (const auto& attributeChange : m_deferredAttributeChange)
        handleAttributeChange(attributeChange.element, attributeChange.attrName, attributeChange.oldValue, attributeChange.newValue);
    m_deferredAttributeChange.clear();

    AXLOG(makeString("FocusedNodeChange size ", m_deferredFocusedNodeChange.size()));
    for (auto& deferredFocusedChangeContext : m_deferredFocusedNodeChange) {
        // Don't recompute the active modal for each individal focus change, as that could cause a lot of expensive tree rebuilding. Instead, we do it once below.
        handleFocusedUIElementChanged(deferredFocusedChangeContext.first, deferredFocusedChangeContext.second, UpdateModal::No);
        // Recompute isIgnored after a focus change in case that altered visibility.
        recomputeIsIgnored(deferredFocusedChangeContext.first);
        recomputeIsIgnored(deferredFocusedChangeContext.second);
    }
    bool updatedFocusedElement = !m_deferredFocusedNodeChange.isEmpty();
    // If we changed the focused element, that could affect what modal should be active, so recompute it.
    bool shouldRecomputeModal = updatedFocusedElement;
    m_deferredFocusedNodeChange.clear();

    AXLOG(makeString("ModalChangedList size ", m_deferredModalChangedList.computeSize()));
    for (auto& element : m_deferredModalChangedList) {
        if (!is<HTMLDialogElement>(element) && !nodeHasRole(&element, "dialog"_s) && !nodeHasRole(&element, "alertdialog"_s))
            continue;

        shouldRecomputeModal = true;
        if (!m_modalNodesInitialized)
            findModalNodes();

        if (isModalElement(element)) {
            // Add the newly modified node to the modal nodes set.
            // We will recompute the current valid aria modal node in modalNode() when this node is not visible.
            m_modalElements.append(&element);
        } else {
            m_modalElements.removeAllMatching([&element] (const auto& modalElement) {
                return &element == modalElement.get();
            });
        }
    }
    m_deferredModalChangedList.clear();

    if (shouldRecomputeModal) {
        updateCurrentModalNode(updatedFocusedElement ? WillRecomputeFocus::No : WillRecomputeFocus::Yes);
        // "When a modal element is displayed, assistive technologies SHOULD navigate to the element unless focus has explicitly been set elsewhere."
        // `updatedFocusedElement` indicates focus was explicitly set elsewhere, so don't autofocus into the modal.
        // https://w3c.github.io/aria/#aria-modal
        if (!updatedFocusedElement)
            focusCurrentModal();
    }

    AXLOG(makeString("MenuListChange size ", m_deferredMenuListChange.computeSize()));
    m_deferredMenuListChange.forEach([this] (auto& element) {
        handleMenuListValueChanged(element);
    });
    m_deferredMenuListChange.clear();

#if ENABLE(ACCESSIBILITY_ISOLATED_TREE)
    if (m_deferredRegenerateIsolatedTree) {
        if (auto tree = AXIsolatedTree::treeForPageID(m_pageID)) {
            if (auto* webArea = rootWebArea()) {
                AXLOG("Regenerating isolated tree from AXObjectCache::performDeferredCacheUpdate().");
                tree->generateSubtree(*webArea);
            }
        }
    }
    m_deferredRegenerateIsolatedTree = false;
#endif

    platformPerformDeferredCacheUpdate();
}

void AXObjectCache::handleMenuListValueChanged(Element& element)
{
    RefPtr<AccessibilityObject> object = get(&element);
    if (!object)
        return;

#if ENABLE(ACCESSIBILITY_ISOLATED_TREE)
    updateIsolatedTree(*object, AXMenuListValueChanged);
#endif

    postPlatformNotification(object.get(), AXMenuListValueChanged);
}

#if ENABLE(ACCESSIBILITY_ISOLATED_TREE)
void AXObjectCache::updateIsolatedTree(AccessibilityObject* object, AXNotification notification)
{
    if (object)
        updateIsolatedTree(*object, notification);
}

void AXObjectCache::updateIsolatedTree(AccessibilityObject& object, AXNotification notification)
{
    updateIsolatedTree({ std::make_pair(&object, notification) });
}

void AXObjectCache::updateIsolatedTree(const Vector<std::pair<RefPtr<AccessibilityObject>, AXNotification>>& notifications)
{
    AXTRACE(makeString("AXObjectCache::updateIsolatedTree 0x"_s, hex(reinterpret_cast<uintptr_t>(this))));

    if (!m_pageID) {
        AXLOG("No pageID.");
        return;
    }

    auto tree = AXIsolatedTree::treeForPageID(*m_pageID);
    if (!tree) {
        AXLOG("No isolated tree for m_pageID");
        return;
    }

    struct UpdatedFields {
        bool children { false };
        bool node { false };
    };
    HashMap<AXID, UpdatedFields> updatedObjects;
    auto updateNode = [&] (RefPtr<AXCoreObject> axObject) {
        auto updatedFields = updatedObjects.get(axObject->objectID());
        if (!updatedFields.node) {
            updatedObjects.set(axObject->objectID(), UpdatedFields { updatedFields.children, true });
            tree->updateNode(*axObject);
        }
    };

    for (const auto& notification : notifications) {
        AXLOG(notification);
        if (!notification.first || !notification.first->objectID().isValid())
            continue;

        switch (notification.second) {
        case AXAutofillTypeChanged:
            tree->updateNodeProperty(*notification.first, AXPropertyName::ValueAutofillButtonType);
            break;
        case AXCheckedStateChanged:
            tree->updateNodeProperty(*notification.first, AXPropertyName::IsChecked);
            break;
        case AXCurrentStateChanged:
            tree->updateNodeProperty(*notification.first, AXPropertyName::CurrentState);
            break;
        case AXColumnCountChanged:
            tree->updateNodeProperty(*notification.first, AXPropertyName::AXColumnCount);
            break;
        case AXColumnIndexChanged:
            tree->updateNodeProperty(*notification.first, AXPropertyName::AXColumnIndex);
            break;
        case AXDisabledStateChanged:
            tree->updatePropertiesForSelfAndDescendants(*notification.first, { AXPropertyName::CanSetFocusAttribute, AXPropertyName::IsEnabled });
            break;
        case AXExpandedChanged:
            tree->updateNodeProperty(*notification.first, AXPropertyName::IsExpanded);
            break;
        case AXMaximumValueChanged:
            tree->updateNodeProperties(*notification.first, { AXPropertyName::MaxValueForRange, AXPropertyName::ValueForRange });
            break;
        case AXMinimumValueChanged:
            tree->updateNodeProperties(*notification.first, { AXPropertyName::MinValueForRange, AXPropertyName::ValueForRange });
            break;
        case AXOrientationChanged:
            tree->updateNodeProperty(*notification.first, AXPropertyName::Orientation);
            break;
        case AXPositionInSetChanged:
            tree->updateNodeProperties(*notification.first, { AXPropertyName::PosInSet, AXPropertyName::SupportsPosInSet });
            break;
        case AXSortDirectionChanged:
            tree->updateNodeProperty(*notification.first, AXPropertyName::SortDirection);
            break;
        case AXIdAttributeChanged:
            tree->updateNodeProperty(*notification.first, AXPropertyName::IdentifierAttribute);
            break;
        case AXReadOnlyStatusChanged:
            tree->updateNodeProperties(*notification.first, { AXPropertyName::CanSetValueAttribute, AXPropertyName::ReadOnlyValue });
            break;
        case AXRequiredStatusChanged:
            tree->updateNodeProperty(*notification.first, AXPropertyName::IsRequired);
            break;
        case AXRoleDescriptionChanged:
            tree->updateNodeProperty(*notification.first, AXPropertyName::RoleDescription);
            break;
        case AXRowIndexChanged:
            tree->updateNodeProperty(*notification.first, AXPropertyName::AXRowIndex);
            break;
        case AXSelectedStateChanged:
            tree->updateNodeProperty(*notification.first, AXPropertyName::IsSelected);
            break;
        case AXSetSizeChanged:
            tree->updateNodeProperties(*notification.first, { AXPropertyName::SetSize, AXPropertyName::SupportsSetSize });
            break;
        case AXTableHeadersChanged:
            tree->updateNodeProperty(*notification.first, AXPropertyName::ColumnHeaders);
            break;
        case AXURLChanged:
            tree->updateNodeProperty(*notification.first, AXPropertyName::URL);
            break;
        case AXKeyShortcutsChanged:
            tree->updateNodeProperty(*notification.first, AXPropertyName::KeyShortcuts);
            break;
        case AXActiveDescendantChanged:
        case AXRoleChanged:
        case AXColumnSpanChanged:
        case AXControlledObjectsChanged:
        case AXDescribedByChanged:
        case AXDropEffectChanged:
        case AXElementBusyChanged:
        case AXFlowToChanged:
        case AXGrabbedStateChanged:
        case AXHasPopupChanged:
        case AXInvalidStatusChanged:
        case AXIsAtomicChanged:
        case AXLevelChanged:
        case AXLiveRegionStatusChanged:
        case AXLiveRegionRelevantChanged:
        case AXPlaceholderChanged:
        case AXMenuListValueChanged:
        case AXMultiSelectableStateChanged:
        case AXPressedStateChanged:
        case AXRowSpanChanged:
        case AXSelectedChildrenChanged:
        case AXTextChanged:
        case AXValueChanged:
            updateNode(notification.first);
            break;
        case AXLanguageChanged:
        case AXRowCountChanged:
            updateNode(notification.first);
            FALLTHROUGH;
        case AXChildrenChanged:
        case AXRowCollapsed:
        case AXRowExpanded: {
            auto updatedFields = updatedObjects.get(notification.first->objectID());
            if (!updatedFields.children) {
                updatedObjects.set(notification.first->objectID(), UpdatedFields { true, updatedFields.node });
                tree->updateChildren(*notification.first);
            }
            break;
        }
        default:
            break;
        }
    }
}
#endif

void AXObjectCache::deferRecomputeIsIgnoredIfNeeded(Element* element)
{
    if (!nodeAndRendererAreValid(element))
        return;
    
    if (rendererNeedsDeferredUpdate(*element->renderer())) {
        m_deferredRecomputeIsIgnoredList.add(*element);
        return;
    }
    recomputeIsIgnored(element->renderer());
}

void AXObjectCache::deferRecomputeIsIgnored(Element* element)
{
    if (!nodeAndRendererAreValid(element))
        return;

    m_deferredRecomputeIsIgnoredList.add(*element);
}

void AXObjectCache::deferRecomputeTableIsExposed(Element* element)
{
    auto* tableElement = dynamicDowncast<HTMLTableElement>(element);
    if (!tableElement)
        return;

    m_deferredRecomputeTableIsExposedList.add(*tableElement);
    if (!m_performCacheUpdateTimer.isActive())
        m_performCacheUpdateTimer.startOneShot(0_s);
}

void AXObjectCache::deferTextChangedIfNeeded(Node* node)
{
    if (!nodeAndRendererAreValid(node))
        return;

    if (rendererNeedsDeferredUpdate(*node->renderer())) {
        m_deferredTextChangedList.add(node);
        return;
    }
    handleTextChanged(getOrCreate(node));
}

void AXObjectCache::deferSelectedChildrenChangedIfNeeded(Element& selectElement)
{
    if (!nodeAndRendererAreValid(&selectElement))
        return;

    if (rendererNeedsDeferredUpdate(*selectElement.renderer())) {
        m_deferredSelectedChildredChangedList.add(selectElement);
        if (!m_performCacheUpdateTimer.isActive())
            m_performCacheUpdateTimer.startOneShot(0_s);
        return;
    }
    selectedChildrenChanged(&selectElement);
}

void AXObjectCache::deferTextReplacementNotificationForTextControl(HTMLTextFormControlElement& formControlElement, const String& previousValue)
{
    auto* renderer = formControlElement.renderer();
    if (!renderer)
        return;
    m_deferredTextFormControlValue.add(&formControlElement, previousValue);
}

bool isNodeAriaVisible(Node* node)
{
    if (!node)
        return false;

    // If an element is focused, it should not be hidden.
    if (is<Element>(*node) && downcast<Element>(*node).focused())
        return true;

    // ARIA Node visibility is controlled by aria-hidden
    //  1) if aria-hidden=true, the whole subtree is hidden
    //  2) if aria-hidden=false, and the object is rendered, there's no effect
    //  3) if aria-hidden=false, and the object is NOT rendered, then it must have
    //     aria-hidden=false on each parent until it gets to a rendered object
    //  3b) a text node inherits a parents aria-hidden value
    bool requiresAriaHiddenFalse = !node->renderer();
    bool ariaHiddenFalsePresent = false;
    for (Node* testNode = node; testNode; testNode = testNode->parentNode()) {
        if (is<Element>(*testNode)) {
            const AtomString& ariaHiddenValue = downcast<Element>(*testNode).attributeWithoutSynchronization(aria_hiddenAttr);
            if (equalLettersIgnoringASCIICase(ariaHiddenValue, "true"_s))
                return false;

            // We should break early when it gets to the body.
            if (testNode->hasTagName(bodyTag))
                break;

            bool ariaHiddenFalse = equalLettersIgnoringASCIICase(ariaHiddenValue, "false"_s);
            if (!testNode->renderer() && !ariaHiddenFalse)
                return false;
            if (!ariaHiddenFalsePresent && ariaHiddenFalse)
                ariaHiddenFalsePresent = true;
        }
    }
    
    return !requiresAriaHiddenFalse || ariaHiddenFalsePresent;
}

AccessibilityObject* AXObjectCache::rootWebArea()
{
    auto* root = getOrCreate(m_document.view());
    if (!root || !root->isScrollView())
        return nullptr;
    return root->webAreaObject();
}

AXTreeData AXObjectCache::treeData()
{
    ASSERT(isMainThread());

    AXTreeData data;
    TextStream stream(TextStream::LineMode::MultipleLine);

    stream << "\nAXObjectTree:\n";
    if (auto* root = get(document().view())) {
        constexpr OptionSet<AXStreamOptions> options = { AXStreamOptions::ObjectID, AXStreamOptions::ParentID, AXStreamOptions::Role, AXStreamOptions::IdentifierAttribute, AXStreamOptions::OuterHTML };
        streamSubtree(stream, root, options);
    } else
        stream << "No root!";
    data.liveTree = stream.release();

#if ENABLE(ACCESSIBILITY_ISOLATED_TREE)
    if (isIsolatedTreeEnabled()) {
        stream << "\nAXIsolatedTree:\n";
        if (auto tree = getOrCreateIsolatedTree()) {
            constexpr OptionSet<AXStreamOptions> options = { AXStreamOptions::ObjectID, AXStreamOptions::ParentID };
            streamSubtree(stream, tree->rootNode(), options);
        } else
            stream << "No isolated tree!";
        data.isolatedTree = stream.release();
    }
#endif

    return data;
}

Vector<QualifiedName>& AXObjectCache::relationAttributes()
{
    static NeverDestroyed<Vector<QualifiedName>> relationAttributes = Vector<QualifiedName> {
        aria_activedescendantAttr,
        aria_controlsAttr,
        aria_describedbyAttr,
        aria_detailsAttr,
        aria_errormessageAttr,
        aria_flowtoAttr,
        aria_labelledbyAttr,
        aria_labeledbyAttr,
        aria_ownsAttr,
        headersAttr,
    };
    return relationAttributes;
}

AXRelationType AXObjectCache::symmetricRelation(AXRelationType relationType)
{
    switch (relationType) {
    case AXRelationType::ActiveDescendant:
        return AXRelationType::ActiveDescendantOf;
    case AXRelationType::ActiveDescendantOf:
        return AXRelationType::ActiveDescendant;
    case AXRelationType::ControlledBy:
        return AXRelationType::ControllerFor;
    case AXRelationType::ControllerFor:
        return AXRelationType::ControlledBy;
    case AXRelationType::DescribedBy:
        return AXRelationType::DescriptionFor;
    case AXRelationType::DescriptionFor:
        return AXRelationType::DescribedBy;
    case AXRelationType::Details:
        return AXRelationType::DetailsFor;
    case AXRelationType::DetailsFor:
        return AXRelationType::Details;
    case AXRelationType::ErrorMessage:
        return AXRelationType::ErrorMessageFor;
    case AXRelationType::ErrorMessageFor:
        return AXRelationType::ErrorMessage;
    case AXRelationType::FlowsFrom:
        return AXRelationType::FlowsTo;
    case AXRelationType::FlowsTo:
        return AXRelationType::FlowsFrom;
    case AXRelationType::Headers:
        return AXRelationType::HeaderFor;
    case AXRelationType::HeaderFor:
        return AXRelationType::Headers;
    case AXRelationType::LabelledBy:
        return AXRelationType::LabelFor;
    case AXRelationType::LabelFor:
        return AXRelationType::LabelledBy;
    case AXRelationType::OwnedBy:
        return AXRelationType::OwnerFor;
    case AXRelationType::OwnerFor:
        return AXRelationType::OwnedBy;
    case AXRelationType::None:
        return AXRelationType::None;
    }
    RELEASE_ASSERT_NOT_REACHED();
}

AXRelationType AXObjectCache::attributeToRelationType(const QualifiedName& attribute)
{
    if (attribute == aria_activedescendantAttr)
        return AXRelationType::ActiveDescendant;
    if (attribute == aria_controlsAttr)
        return AXRelationType::ControllerFor;
    if (attribute == aria_describedbyAttr)
        return AXRelationType::DescribedBy;
    if (attribute == aria_detailsAttr)
        return AXRelationType::Details;
    if (attribute == aria_errormessageAttr)
        return AXRelationType::ErrorMessage;
    if (attribute == aria_flowtoAttr)
        return AXRelationType::FlowsTo;
    if (attribute == aria_labelledbyAttr || attribute == aria_labeledbyAttr)
        return AXRelationType::LabelledBy;
    if (attribute == aria_ownsAttr)
        return AXRelationType::OwnerFor;
    if (attribute == headersAttr)
        return AXRelationType::Headers;
    return AXRelationType::None;
}

void AXObjectCache::addRelation(Element* origin, Element* target, AXRelationType relationType)
{
    if (!origin || !target || origin == target || relationType == AXRelationType::None) {
        ASSERT_NOT_REACHED();
        return;
    }
    addRelation(getOrCreate(origin), getOrCreate(target), relationType);
}

void AXObjectCache::addRelation(AccessibilityObject* origin, AccessibilityObject* target, AXRelationType relationType, AddingSymmetricRelation addingSymmetricRelation)
{
    if (!origin || !target || origin == target || relationType == AXRelationType::None)
        return;

    auto relationsIterator = m_relations.find(origin->objectID());
    if (relationsIterator == m_relations.end()) {
        // No relations for this object, add the first one.
        m_relations.add(origin->objectID(), AXRelations { { static_cast<uint8_t>(relationType), { target->objectID() } } });
    } else if (auto targetsIterator = relationsIterator->value.find(static_cast<uint8_t>(relationType)); targetsIterator == relationsIterator->value.end()) {
        // No relation of this type for this object, add the first one.
        relationsIterator->value.add(static_cast<uint8_t>(relationType), Vector<AXID> { target->objectID() });
    } else {
        // There are already relations of this type for the object. Add the new relation.
        if (relationType == AXRelationType::ActiveDescendant
            || relationType == AXRelationType::OwnedBy) {
            // There should be only one active descendant and only one owner. Enforce that by removing any existing targets.
            targetsIterator->value.clear();
        }
        targetsIterator->value.append(target->objectID());
    }
    m_relationTargets.add(target->objectID());

    if (addingSymmetricRelation == AddingSymmetricRelation::No) {
        if (auto symmetric = symmetricRelation(relationType); symmetric != AXRelationType::None)
            addRelation(target, origin, symmetric, AddingSymmetricRelation::Yes);
    }
}

void AXObjectCache::removeRelations(Element& origin, AXRelationType relationType)
{
    auto* object = get(&origin);
    if (!object)
        return;

    auto relationsIterator = m_relations.find(object->objectID());
    if (relationsIterator == m_relations.end())
        return;

    auto targetIDs = relationsIterator->value.take(static_cast<uint8_t>(relationType));
    auto symmetric = symmetricRelation(relationType);
    if (symmetric == AXRelationType::None)
        return;

    for (AXID targetID : targetIDs)
        removeRelationByID(targetID, object->objectID(), symmetric);
}

void AXObjectCache::removeRelationByID(AXID originID, AXID targetID, AXRelationType relationType)
{
    auto relationsIterator = m_relations.find(originID);
    if (relationsIterator == m_relations.end())
        return;

    auto targetsIterator = relationsIterator->value.find(static_cast<uint8_t>(relationType));
    if (targetsIterator == relationsIterator->value.end())
        return;

    targetsIterator->value.removeAllMatching([targetID] (const AXID axID) {
        return axID == targetID;
    });
}

void AXObjectCache::updateRelationsIfNeeded()
{
    if (!m_relationsNeedUpdate)
        return;
    relationsNeedUpdate(false);
    m_relations.clear();
    m_relationTargets.clear();
    updateRelationsForTree(m_document.rootNode());
}

void AXObjectCache::updateRelationsForTree(ContainerNode& rootNode)
{
    ASSERT(!rootNode.parentNode());
    for (auto& element : descendantsOfType<Element>(rootNode)) {
        if (element.hasTagName(metaTag) || element.hasTagName(headTag) || element.hasTagName(scriptTag))
            continue;

        if (RefPtr shadowRoot = element.shadowRoot(); shadowRoot && shadowRoot->mode() != ShadowRootMode::UserAgent)
            updateRelationsForTree(*shadowRoot);
        if (auto* frameOwnerElement = dynamicDowncast<HTMLFrameOwnerElement>(element)) {
            if (auto* document = frameOwnerElement->contentDocument())
                updateRelationsForTree(*document);
        }

        for (const auto& attribute : relationAttributes())
            addRelations(element, attribute);
    }
}

void AXObjectCache::addRelations(Element& origin, const QualifiedName& attribute)
{
    if (m_document.settings().ariaReflectionForElementReferencesEnabled()) {
        if (Element::isElementReflectionAttribute(attribute)) {
            if (auto reflectedElement = origin.getElementAttribute(attribute)) {
                addRelation(&origin, reflectedElement, attributeToRelationType(attribute));
                return;
            }
        } else if (Element::isElementsArrayReflectionAttribute(attribute)) {
            if (auto reflectedElements = origin.getElementsArrayAttribute(attribute)) {
                for (auto reflectedElement : reflectedElements.value())
                    addRelation(&origin, reflectedElement.get(), attributeToRelationType(attribute));
                return;
            }
        }
    }

    auto& value = origin.attributeWithoutSynchronization(attribute);
    if (value.isNull()) {
        if (auto* defaultARIA = origin.customElementDefaultARIAIfExists()) {
            for (auto& target : defaultARIA->elementsForAttribute(origin, attribute))
                addRelation(&origin, target.get(), attributeToRelationType(attribute));
        }
        return;
    }

    SpaceSplitString ids(value, SpaceSplitString::ShouldFoldCase::No);
    for (size_t i = 0; i < ids.size(); ++i) {
        auto* target = origin.treeScope().getElementById(ids[i]);
        if (!target || target == &origin)
            continue;

        addRelation(&origin, target, attributeToRelationType(attribute));
    }
}

void AXObjectCache::updateRelations(Element& origin, const QualifiedName& attribute)
{
    if (origin.hasTagName(metaTag) || origin.hasTagName(headTag) || origin.hasTagName(scriptTag))
        return;

    auto relationType = attributeToRelationType(attribute);
    if (relationType == AXRelationType::None) {
        ASSERT_NOT_REACHED();
        return;
    }

    removeRelations(origin, relationType);
    addRelations(origin, attribute);

#if ENABLE(ACCESSIBILITY_ISOLATED_TREE)
    if (auto tree = AXIsolatedTree::treeForPageID(m_pageID))
        tree->relationsNeedUpdate(true);
#endif
}

void AXObjectCache::relationsNeedUpdate(bool needUpdate)
{
    m_relationsNeedUpdate = needUpdate;

#if ENABLE(ACCESSIBILITY_ISOLATED_TREE)
    if (m_relationsNeedUpdate) {
        if (auto tree = AXIsolatedTree::treeForPageID(m_pageID))
            tree->relationsNeedUpdate(true);
    }
#endif
}

HashMap<AXID, AXRelations> AXObjectCache::relations()
{
    updateRelationsIfNeeded();
    return m_relations;
}

const HashSet<AXID>& AXObjectCache::relationTargetIDs()
{
    updateRelationsIfNeeded();
    return m_relationTargets;
}

std::optional<Vector<AXID>> AXObjectCache::relatedObjectIDsFor(const AXCoreObject& object, AXRelationType relationType)
{
    updateRelationsIfNeeded();
    auto relationsIterator = m_relations.find(object.objectID());
    if (relationsIterator == m_relations.end())
        return std::nullopt;

    auto targetsIterator = relationsIterator->value.find(static_cast<uint8_t>(relationType));
    if (targetsIterator == relationsIterator->value.end())
        return std::nullopt;
    return targetsIterator->value;
}

AXAttributeCacheEnabler::AXAttributeCacheEnabler(AXObjectCache* cache)
    : m_cache(cache)
{
    if (m_cache)
        m_cache->startCachingComputedObjectAttributesUntilTreeMutates();
}
    
AXAttributeCacheEnabler::~AXAttributeCacheEnabler()
{
    if (m_cache)
        m_cache->stopCachingComputedObjectAttributes();
}

#if !PLATFORM(COCOA) && !USE(ATSPI)
AXTextChange AXObjectCache::textChangeForEditType(AXTextEditType type)
{
    switch (type) {
    case AXTextEditTypeCut:
    case AXTextEditTypeDelete:
        return AXTextDeleted;
    case AXTextEditTypeInsert:
    case AXTextEditTypeDictation:
    case AXTextEditTypeTyping:
    case AXTextEditTypePaste:
        return AXTextInserted;
    case AXTextEditTypeAttributesChange:
        return AXTextAttributesChanged;
    case AXTextEditTypeUnknown:
        break;
    }
    ASSERT_NOT_REACHED();
    return AXTextInserted;
}
#endif
    
} // namespace WebCore

#endif // ENABLE(ACCESSIBILITY)<|MERGE_RESOLUTION|>--- conflicted
+++ resolved
@@ -1230,7 +1230,7 @@
     notificationsToPost.reserveInitialCapacity(notifications.size());
     for (const auto& note : notifications) {
         ASSERT(note.first);
-        if (!note.first->objectID() || !note.first->axObjectCache())
+        if (note.first->isDetached() || !note.first->axObjectCache())
             continue;
 
 #if ASSERT_ENABLED
@@ -1431,12 +1431,16 @@
         selectedChildrenChanged(renderer->node());
 }
 
-void AXObjectCache::selectedStateChanged(Node* node)
-{
-    // For a table cell, post AXSelectedStateChanged on the cell itself.
-    // For any other element, post AXSelectedChildrenChanged on the parent.
-    if (nodeHasRole(node, "gridcell"_s) || nodeHasRole(node, "cell"_s)
-        || nodeHasRole(node, "columnheader"_s) || nodeHasRole(node, "rowheader"_s))
+static bool isARIATableCell(Node* node)
+{
+    return node && (nodeHasRole(node, "gridcell"_s) || nodeHasRole(node, "cell"_s) || nodeHasRole(node, "columnheader"_s) || nodeHasRole(node, "rowheader"_s));
+}
+
+void AXObjectCache::onSelectedChanged(Node* node)
+{
+    if (isARIATableCell(node))
+        postNotification(node, AXSelectedCellChanged);
+    else if (is<HTMLOptionElement>(node))
         postNotification(node, AXSelectedStateChanged);
     else if (auto* axObject = getOrCreate(node)) {
         if (auto* ancestor = Accessibility::findAncestor<AccessibilityObject>(*axObject, false, [] (const auto& object) {
@@ -2140,7 +2144,7 @@
     else if (attrName == aria_relevantAttr)
         postNotification(element, AXLiveRegionRelevantChanged);
     else if (attrName == aria_selectedAttr)
-        selectedStateChanged(element);
+        onSelectedChanged(element);
     else if (attrName == aria_setsizeAttr)
         postNotification(element, AXSetSizeChanged);
     else if (attrName == aria_expandedAttr)
@@ -2506,36 +2510,6 @@
 TextMarkerData AXObjectCache::textMarkerDataForCharacterOffset(const CharacterOffset& characterOffset)
 {
     if (characterOffset.isNull())
-<<<<<<< HEAD
-        return;
-    
-    Node* domNode = characterOffset.node;
-    if (is<HTMLInputElement>(*domNode) && downcast<HTMLInputElement>(*domNode).isPasswordField()) {
-        textMarkerData.ignored = true;
-        return;
-    }
-    
-    RefPtr<AccessibilityObject> obj = this->getOrCreate(domNode);
-    if (!obj)
-        return;
-    
-    // Convert to visible position.
-    VisiblePosition visiblePosition = visiblePositionFromCharacterOffset(characterOffset);
-    int vpOffset = 0;
-    if (!visiblePosition.isNull()) {
-        Position deepPos = visiblePosition.deepEquivalent();
-        vpOffset = deepPos.deprecatedEditingOffset();
-    }
-    
-    textMarkerData.axID = obj.get()->objectID();
-    textMarkerData.node = domNode;
-    textMarkerData.characterOffset = characterOffset.offset;
-    textMarkerData.characterStartIndex = characterOffset.startIndex;
-    textMarkerData.offset = vpOffset;
-    textMarkerData.affinity = visiblePosition.affinity();
-    
-    this->setNodeInUse(domNode);
-=======
         return { };
 
     if (is<HTMLInputElement>(characterOffset.node)
@@ -2544,7 +2518,6 @@
 
     setNodeInUse(characterOffset.node);
     return { *this, characterOffset, false };
->>>>>>> 42948cd0
 }
 
 CharacterOffset AXObjectCache::startOrEndCharacterOffsetForRange(const SimpleRange& range, bool isStart, bool enterTextControls)
@@ -2821,31 +2794,9 @@
     auto* cache = node->document().axObjectCache();
     if (!cache)
         return std::nullopt;
-<<<<<<< HEAD
-    RefPtr<AccessibilityObject> obj = cache->getOrCreate(domNode);
-
-    // This memory must be zero'd so instances of TextMarkerData can be tested for byte-equivalence.
-    // Warning: This is risky and bad because TextMarkerData is a nontrivial type.
-    TextMarkerData textMarkerData;
-    memset(static_cast<void*>(&textMarkerData), 0, sizeof(TextMarkerData));
-    
-    textMarkerData.axID = obj.get()->objectID();
-    textMarkerData.node = domNode;
-    textMarkerData.offset = deepPos.deprecatedEditingOffset();
-    textMarkerData.anchorType = deepPos.anchorType();
-    textMarkerData.affinity = visiblePos.affinity();
-
-    textMarkerData.characterOffset = characterOffset.offset;
-    textMarkerData.characterStartIndex = characterOffset.startIndex;
-
-    cache->setNodeInUse(domNode);
-
-    return textMarkerData;
-=======
     cache->setNodeInUse(node);
     return { { *cache, node, visiblePosition,
         characterOffset.startIndex, characterOffset.offset, false } };
->>>>>>> 42948cd0
 }
 
 // This function exists as a performance optimization to avoid a synchronous layout.
@@ -2857,22 +2808,6 @@
     auto* cache = textControl.document().axObjectCache();
     if (!cache)
         return std::nullopt;
-<<<<<<< HEAD
-
-    RefPtr<AccessibilityObject> obj = cache->getOrCreate(&textControl);
-    if (!obj)
-        return std::nullopt;
-
-    // This memory must be zero'd so instances of TextMarkerData can be tested for byte-equivalence.
-    // Warning: This is risky and bad because TextMarkerData is a nontrivial type.
-    TextMarkerData textMarkerData;
-    memset(static_cast<void*>(&textMarkerData), 0, sizeof(TextMarkerData));
-    
-    textMarkerData.axID = obj.get()->objectID();
-    textMarkerData.node = &textControl;
-
-=======
->>>>>>> 42948cd0
     cache->setNodeInUse(&textControl);
     return { { *cache, &textControl, { }, false } };
 }
@@ -3698,7 +3633,7 @@
 
     for (const auto& notification : notifications) {
         AXLOG(notification);
-        if (!notification.first || !notification.first->objectID().isValid())
+        if (!notification.first || notification.first->isDetached())
             continue;
 
         switch (notification.second) {
@@ -3753,6 +3688,7 @@
         case AXRowIndexChanged:
             tree->updateNodeProperty(*notification.first, AXPropertyName::AXRowIndex);
             break;
+        case AXSelectedCellChanged:
         case AXSelectedStateChanged:
             tree->updateNodeProperty(*notification.first, AXPropertyName::IsSelected);
             break;

--- conflicted
+++ resolved
@@ -822,17 +822,8 @@
 public:
     virtual ~AXCoreObject() = default;
 
-<<<<<<< HEAD
-    // After constructing an accessible object, it must be given a
-    // unique ID, then added to AXObjectCache, and finally init() must
-    // be called last.
-    virtual void setObjectID(AXID) = 0;
-    virtual AXID objectID() const = 0;
-    virtual void init() = 0;
-=======
     void setObjectID(AXID axID) { m_id = axID; }
     AXID objectID() const { return m_id; }
->>>>>>> 8c1cc1ea
 
     // When the corresponding WebCore object that this accessible object
     // represents is deleted, it must be detached.
@@ -1417,15 +1408,22 @@
     virtual String innerHTML() const = 0;
     virtual String outerHTML() const = 0;
 
-    
 #if PLATFORM(COCOA) && ENABLE(MODEL_ELEMENT)
     virtual Vector<RetainPtr<id>> modelElementChildren() = 0;
 #endif
-    
+
+protected:
+    AXCoreObject() = default;
+    explicit AXCoreObject(AXID axID)
+        : m_id(axID)
+    { }
+
 private:
     // Detaches this object from the objects it references and it is referenced by.
     virtual void detachRemoteParts(AccessibilityDetachmentType) = 0;
-
+    virtual void detachPlatformWrapper(AccessibilityDetachmentType) = 0;
+
+    AXID m_id;
 #if PLATFORM(COCOA)
     RetainPtr<WebAccessibilityObjectWrapper> m_wrapper;
 #elif PLATFORM(WIN)
@@ -1433,7 +1431,6 @@
 #elif USE(ATSPI)
     RefPtr<AccessibilityObjectAtspi> m_wrapper;
 #endif
-    virtual void detachPlatformWrapper(AccessibilityDetachmentType) = 0;
 };
 
 inline Vector<AXID> axIDs(const AXCoreObject::AccessibilityChildrenVector& objects)
@@ -1501,7 +1498,6 @@
     detachWrapper(detachmentType);
     if (detachmentType != AccessibilityDetachmentType::ElementChanged)
         detachRemoteParts(detachmentType);
-    setObjectID({ });
 }
 
 #if ENABLE(ACCESSIBILITY)

cmake_minimum_required(VERSION 3.12)

include(WebKitCommon)
include(target/TargetWTF)
include(target/TargetJavaScriptCore)
include(WebCoreMacros.cmake)
include(Headers.cmake)

set_property(DIRECTORY . PROPERTY FOLDER "WebCore")

add_subdirectory(PAL/pal)

list(APPEND WebCore_UNIFIED_SOURCE_LIST_FILES
    "Sources.txt"
)

set(WebCore_PRIVATE_INCLUDE_DIRECTORIES
    "${CMAKE_BINARY_DIR}"
    "${WebCore_DERIVED_SOURCES_DIR}"
    "${WEBCORE_DIR}"
    "${WEBCORE_DIR}/Modules/airplay"
    "${WEBCORE_DIR}/Modules/applepay"
    "${WEBCORE_DIR}/Modules/applepay/paymentrequest"
    "${WEBCORE_DIR}/Modules/applicationmanifest"
    "${WEBCORE_DIR}/Modules/async-clipboard"
    "${WEBCORE_DIR}/Modules/beacon"
    "${WEBCORE_DIR}/Modules/cache"
    "${WEBCORE_DIR}/Modules/contact-picker"
    "${WEBCORE_DIR}/Modules/credentialmanagement"
    "${WEBCORE_DIR}/Modules/encryptedmedia"
    "${WEBCORE_DIR}/Modules/encryptedmedia/legacy"
    "${WEBCORE_DIR}/Modules/entriesapi"
    "${WEBCORE_DIR}/Modules/fetch"
    "${WEBCORE_DIR}/Modules/geolocation"
    "${WEBCORE_DIR}/Modules/highlight"
    "${WEBCORE_DIR}/Modules/indexeddb"
    "${WEBCORE_DIR}/Modules/indexeddb/client"
    "${WEBCORE_DIR}/Modules/indexeddb/server"
    "${WEBCORE_DIR}/Modules/indexeddb/shared"
    "${WEBCORE_DIR}/Modules/mediacapabilities"
    "${WEBCORE_DIR}/Modules/mediacontrols"
    "${WEBCORE_DIR}/Modules/mediarecorder"
    "${WEBCORE_DIR}/Modules/mediasession"
    "${WEBCORE_DIR}/Modules/mediasource"
    "${WEBCORE_DIR}/Modules/mediastream"
    "${WEBCORE_DIR}/Modules/mediastream/libwebrtc"
    "${WEBCORE_DIR}/Modules/model-element"
    "${WEBCORE_DIR}/Modules/navigatorcontentutils"
    "${WEBCORE_DIR}/Modules/notifications"
    "${WEBCORE_DIR}/Modules/paymentrequest"
    "${WEBCORE_DIR}/Modules/pictureinpicture"
    "${WEBCORE_DIR}/Modules/plugins"
    "${WEBCORE_DIR}/Modules/remoteplayback"
    "${WEBCORE_DIR}/Modules/speech"
    "${WEBCORE_DIR}/Modules/streams"
    "${WEBCORE_DIR}/Modules/webaudio"
    "${WEBCORE_DIR}/Modules/webauthn"
    "${WEBCORE_DIR}/Modules/webauthn/cbor"
    "${WEBCORE_DIR}/Modules/webauthn/fido"
    "${WEBCORE_DIR}/Modules/webdatabase"
    "${WEBCORE_DIR}/Modules/webdriver"
    "${WEBCORE_DIR}/Modules/webgpu"
    "${WEBCORE_DIR}/Modules/webgpu/WHLSL"
    "${WEBCORE_DIR}/Modules/webgpu/WHLSL/AST"
    "${WEBCORE_DIR}/Modules/websockets"
    "${WEBCORE_DIR}/Modules/webxr"
    "${WEBCORE_DIR}/accessibility"
    "${WEBCORE_DIR}/accessibility/isolatedtree"
    "${WEBCORE_DIR}/animation"
    "${WEBCORE_DIR}/bindings"
    "${WEBCORE_DIR}/bindings/js"
    "${WEBCORE_DIR}/bridge"
    "${WEBCORE_DIR}/bridge/c"
    "${WEBCORE_DIR}/bridge/jsc"
    "${WEBCORE_DIR}/contentextensions"
    "${WEBCORE_DIR}/crypto"
    "${WEBCORE_DIR}/crypto/algorithms"
    "${WEBCORE_DIR}/crypto/keys"
    "${WEBCORE_DIR}/crypto/parameters"
<<<<<<< HEAD
=======
    "${WEBCORE_DIR}/css"
    "${WEBCORE_DIR}/css/calc"
>>>>>>> 20307a3c
    "${WEBCORE_DIR}/css/parser"
    "${WEBCORE_DIR}/css/typedom"
    "${WEBCORE_DIR}/cssjit"
    "${WEBCORE_DIR}/display"
    "${WEBCORE_DIR}/display/compositing"
    "${WEBCORE_DIR}/display/css"
    "${WEBCORE_DIR}/dom/messageports"
    "${WEBCORE_DIR}/domjit"
    "${WEBCORE_DIR}/editing"
    "${WEBCORE_DIR}/history"
    "${WEBCORE_DIR}/html"
    "${WEBCORE_DIR}/html/canvas"
    "${WEBCORE_DIR}/html/forms"
    "${WEBCORE_DIR}/html/parser"
    "${WEBCORE_DIR}/html/shadow"
    "${WEBCORE_DIR}/html/track"
    "${WEBCORE_DIR}/inspector"
    "${WEBCORE_DIR}/inspector/agents"
    "${WEBCORE_DIR}/inspector/agents/page"
    "${WEBCORE_DIR}/inspector/agents/worker"
    "${WEBCORE_DIR}/layout"
    "${WEBCORE_DIR}/layout/formattingContexts"
    "${WEBCORE_DIR}/layout/formattingContexts/block"
    "${WEBCORE_DIR}/layout/formattingContexts/block/tablewrapper"
    "${WEBCORE_DIR}/layout/formattingContexts/flex"
    "${WEBCORE_DIR}/layout/floats"
    "${WEBCORE_DIR}/layout/formattingContexts/inline"
    "${WEBCORE_DIR}/layout/formattingContexts/inline/text"
    "${WEBCORE_DIR}/layout/integration"
    "${WEBCORE_DIR}/layout/invalidation"
    "${WEBCORE_DIR}/layout/layouttree"
    "${WEBCORE_DIR}/layout/formattingContexts/table"
    "${WEBCORE_DIR}/loader"
    "${WEBCORE_DIR}/loader/appcache"
    "${WEBCORE_DIR}/loader/archive"
    "${WEBCORE_DIR}/loader/archive/mhtml"
    "${WEBCORE_DIR}/loader/cache"
    "${WEBCORE_DIR}/loader/icon"
    "${WEBCORE_DIR}/mathml"
    "${WEBCORE_DIR}/page"
    "${WEBCORE_DIR}/page/csp"
    "${WEBCORE_DIR}/page/scrolling"
    "${WEBCORE_DIR}/platform/animation"
    "${WEBCORE_DIR}/platform/audio"
    "${WEBCORE_DIR}/platform/calc"
    "${WEBCORE_DIR}/platform/encryptedmedia"
    "${WEBCORE_DIR}/platform/gamepad"
    "${WEBCORE_DIR}/platform/graphics/cpu/arm"
    "${WEBCORE_DIR}/platform/graphics/cpu/arm/filters"
    "${WEBCORE_DIR}/platform/graphics/displaylists"
    "${WEBCORE_DIR}/platform/graphics/filters"
    "${WEBCORE_DIR}/platform/graphics/iso"
    "${WEBCORE_DIR}/platform/graphics/opentype"
    "${WEBCORE_DIR}/platform/mediacapabilities"
    "${WEBCORE_DIR}/platform/mediarecorder"
    "${WEBCORE_DIR}/platform/mediastream"
    "${WEBCORE_DIR}/platform/mediastream/libwebrtc"
    "${WEBCORE_DIR}/platform/mock"
    "${WEBCORE_DIR}/platform/mock/mediasource"
    "${WEBCORE_DIR}/platform/network"
    "${WEBCORE_DIR}/platform/sql"
    "${WEBCORE_DIR}/platform/xr"
    "${WEBCORE_DIR}/plugins"
    "${WEBCORE_DIR}/rendering"
    "${WEBCORE_DIR}/rendering/line"
    "${WEBCORE_DIR}/rendering/mathml"
    "${WEBCORE_DIR}/rendering/style"
    "${WEBCORE_DIR}/rendering/svg"
    "${WEBCORE_DIR}/rendering/updating"
    "${WEBCORE_DIR}/replay"
    "${WEBCORE_DIR}/storage"
    "${WEBCORE_DIR}/style"
    "${WEBCORE_DIR}/svg"
    "${WEBCORE_DIR}/svg/animation"
    "${WEBCORE_DIR}/svg/graphics"
    "${WEBCORE_DIR}/svg/graphics/filters"
    "${WEBCORE_DIR}/svg/properties"
    "${WEBCORE_DIR}/websockets"
    "${WEBCORE_DIR}/workers"
    "${WEBCORE_DIR}/workers/service"
    "${WEBCORE_DIR}/workers/service/context"
    "${WEBCORE_DIR}/workers/service/server"
    "${WEBCORE_DIR}/worklets"
    "${WEBCORE_DIR}/xml"
    "${WEBCORE_DIR}/xml/parser"
)

set(WebCore_LOCAL_INCLUDE_DIRECTORIES
	"${WEBCORE_DIR}/css"
	"${WEBCORE_DIR}/dom"
	"${WEBCORE_DIR}/fileapi"
	"${WEBCORE_DIR}/platform"
	"${WEBCORE_DIR}/platform/graphics"
	"${WEBCORE_DIR}/platform/graphics/transforms"
	"${WEBCORE_DIR}/platform/text"
	"${WEBCORE_DIR}/rendering/shapes"

)

set(WebCore_IDL_INCLUDES
    css
    dom
    fileapi
    html
    inspector
    page
    plugins
    storage
    svg
    workers
    xml

    Modules/airplay
    Modules/cache
    Modules/credentialmanagement
    Modules/encryptedmedia/legacy
    Modules/entriesapi
    Modules/fetch
    Modules/geolocation
    Modules/highlight
    Modules/indexeddb
    Modules/mediacapabilities
    Modules/mediarecorder
    Modules/mediastream
    Modules/model-element
    Modules/notifications
    Modules/paymentrequest
    Modules/speech
    Modules/streams
    Modules/webaudio
    Modules/webdatabase
    Modules/webgpu
    Modules/websockets

    bindings/js

    css/typedom

    html/canvas
    html/shadow
    html/track

    loader/appcache
)

set(WebCore_NON_SVG_IDL_FILES
    Modules/airplay/WebKitPlaybackTargetAvailabilityEvent.idl

    Modules/async-clipboard/Clipboard.idl
    Modules/async-clipboard/ClipboardItem.idl
    Modules/async-clipboard/Navigator+Clipboard.idl

    Modules/beacon/Navigator+Beacon.idl

    Modules/cache/CacheQueryOptions.idl
    Modules/cache/DOMCache.idl
    Modules/cache/DOMCacheStorage.idl
    Modules/cache/WindowOrWorkerGlobalScope+Caches.idl

    Modules/contact-picker/ContactInfo.idl
    Modules/contact-picker/ContactProperty.idl
    Modules/contact-picker/ContactsManager.idl
    Modules/contact-picker/ContactsSelectOptions.idl
    Modules/contact-picker/Navigator+Contacts.idl

    Modules/credentialmanagement/BasicCredential.idl
    Modules/credentialmanagement/CredentialCreationOptions.idl
    Modules/credentialmanagement/CredentialRequestOptions.idl
    Modules/credentialmanagement/CredentialsContainer.idl
    Modules/credentialmanagement/Navigator+Credentials.idl

    Modules/encryptedmedia/MediaKeyEncryptionScheme.idl
    Modules/encryptedmedia/MediaKeyMessageEvent.idl
    Modules/encryptedmedia/MediaKeySession.idl
    Modules/encryptedmedia/MediaKeySessionType.idl
    Modules/encryptedmedia/MediaKeyStatusMap.idl
    Modules/encryptedmedia/MediaKeySystemAccess.idl
    Modules/encryptedmedia/MediaKeySystemConfiguration.idl
    Modules/encryptedmedia/MediaKeySystemMediaCapability.idl
    Modules/encryptedmedia/MediaKeys.idl
    Modules/encryptedmedia/MediaKeysRequirement.idl
    Modules/encryptedmedia/Navigator+EME.idl

    Modules/entriesapi/DOMFileSystem.idl
    Modules/entriesapi/ErrorCallback.idl
    Modules/entriesapi/FileCallback.idl
    Modules/entriesapi/FileSystemDirectoryEntry.idl
    Modules/entriesapi/FileSystemDirectoryReader.idl
    Modules/entriesapi/FileSystemEntriesCallback.idl
    Modules/entriesapi/FileSystemEntry.idl
    Modules/entriesapi/FileSystemEntryCallback.idl
    Modules/entriesapi/FileSystemFileEntry.idl
    Modules/entriesapi/HTMLInputElement+EntriesAPI.idl

    Modules/fetch/FetchBody.idl
    Modules/fetch/FetchHeaders.idl
    Modules/fetch/FetchReferrerPolicy.idl
    Modules/fetch/FetchRequest.idl
    Modules/fetch/FetchRequestCache.idl
    Modules/fetch/FetchRequestCredentials.idl
    Modules/fetch/FetchRequestInit.idl
    Modules/fetch/FetchRequestMode.idl
    Modules/fetch/FetchRequestRedirect.idl
    Modules/fetch/FetchResponse.idl
    Modules/fetch/WindowOrWorkerGlobalScope+Fetch.idl

    Modules/geolocation/Geolocation.idl
    Modules/geolocation/GeolocationCoordinates.idl
    Modules/geolocation/GeolocationPosition.idl
    Modules/geolocation/GeolocationPositionError.idl
    Modules/geolocation/Navigator+Geolocation.idl
    Modules/geolocation/PositionCallback.idl
    Modules/geolocation/PositionErrorCallback.idl
    Modules/geolocation/PositionOptions.idl

    Modules/highlight/Highlight.idl
    Modules/highlight/HighlightRegister.idl

    Modules/indexeddb/IDBCursor.idl
    Modules/indexeddb/IDBCursorDirection.idl
    Modules/indexeddb/IDBCursorWithValue.idl
    Modules/indexeddb/IDBDatabase.idl
    Modules/indexeddb/IDBFactory.idl
    Modules/indexeddb/IDBIndex.idl
    Modules/indexeddb/IDBKeyRange.idl
    Modules/indexeddb/IDBObjectStore.idl
    Modules/indexeddb/IDBOpenDBRequest.idl
    Modules/indexeddb/IDBRequest.idl
    Modules/indexeddb/IDBTransaction.idl
    Modules/indexeddb/IDBTransactionMode.idl
    Modules/indexeddb/IDBVersionChangeEvent.idl
    Modules/indexeddb/WindowOrWorkerGlobalScope+IndexedDatabase.idl

    Modules/mediacapabilities/AudioConfiguration.idl
    Modules/mediacapabilities/ColorGamut.idl
    Modules/mediacapabilities/HdrMetadataType.idl
    Modules/mediacapabilities/MediaCapabilities.idl
    Modules/mediacapabilities/MediaCapabilitiesDecodingInfo.idl
    Modules/mediacapabilities/MediaCapabilitiesEncodingInfo.idl
    Modules/mediacapabilities/MediaCapabilitiesInfo.idl
    Modules/mediacapabilities/MediaConfiguration.idl
    Modules/mediacapabilities/MediaDecodingConfiguration.idl
    Modules/mediacapabilities/MediaDecodingType.idl
    Modules/mediacapabilities/MediaEncodingConfiguration.idl
    Modules/mediacapabilities/MediaEncodingType.idl
    Modules/mediacapabilities/Navigator+MediaCapabilities.idl
    Modules/mediacapabilities/TransferFunction.idl
    Modules/mediacapabilities/VideoConfiguration.idl

    Modules/mediacontrols/MediaControlsHost.idl

    Modules/mediarecorder/BlobEvent.idl
    Modules/mediarecorder/MediaRecorder.idl
    Modules/mediarecorder/MediaRecorderErrorEvent.idl

    Modules/mediasession/MediaImage.idl
    Modules/mediasession/MediaMetadata.idl
    Modules/mediasession/MediaMetadataInit.idl
    Modules/mediasession/MediaMetadataPlaylistMixin.idl
    Modules/mediasession/MediaPositionState.idl
    Modules/mediasession/MediaSession.idl
    Modules/mediasession/MediaSessionAction.idl
    Modules/mediasession/MediaSessionActionDetails.idl
    Modules/mediasession/MediaSessionActionHandler.idl
    Modules/mediasession/MediaSessionCoordinator.idl
    Modules/mediasession/MediaSessionCoordinatorMixin.idl
    Modules/mediasession/MediaSessionCoordinatorState.idl
    Modules/mediasession/MediaSessionPlaybackState.idl
    Modules/mediasession/MediaSessionPlaylistMixin.idl
    Modules/mediasession/MediaSessionReadyState.idl
    Modules/mediasession/Navigator+MediaSession.idl

    Modules/mediasource/AudioTrack+MediaSource.idl
    Modules/mediasource/DOMURL+MediaSource.idl
    Modules/mediasource/MediaSource.idl
    Modules/mediasource/SourceBuffer.idl
    Modules/mediasource/SourceBufferList.idl
    Modules/mediasource/TextTrack+MediaSource.idl
    Modules/mediasource/VideoPlaybackQuality.idl
    Modules/mediasource/VideoTrack+MediaSource.idl

    Modules/mediastream/CanvasCaptureMediaStreamTrack.idl
    Modules/mediastream/DoubleRange.idl
    Modules/mediastream/LongRange.idl
    Modules/mediastream/MediaDeviceInfo.idl
    Modules/mediastream/MediaDevices.idl
    Modules/mediastream/MediaStream.idl
    Modules/mediastream/MediaStreamTrack.idl
    Modules/mediastream/MediaStreamTrackEvent.idl
    Modules/mediastream/MediaTrackConstraints.idl
    Modules/mediastream/MediaTrackSupportedConstraints.idl
    Modules/mediastream/Navigator+MediaDevices.idl
    Modules/mediastream/OverconstrainedError.idl
    Modules/mediastream/OverconstrainedErrorEvent.idl
    Modules/mediastream/RTCAnswerOptions.idl
    Modules/mediastream/RTCCertificate.idl
    Modules/mediastream/RTCConfiguration.idl
    Modules/mediastream/RTCDTMFSender.idl
    Modules/mediastream/RTCDTMFToneChangeEvent.idl
    Modules/mediastream/RTCDataChannel.idl
    Modules/mediastream/RTCDataChannelEvent.idl
    Modules/mediastream/RTCDegradationPreference.idl
    Modules/mediastream/RTCDtxStatus.idl
    Modules/mediastream/RTCEncodedAudioFrame.idl
    Modules/mediastream/RTCEncodedVideoFrame.idl
    Modules/mediastream/RTCIceCandidate.idl
    Modules/mediastream/RTCIceCandidateInit.idl
    Modules/mediastream/RTCIceCandidateType.idl
    Modules/mediastream/RTCIceComponent.idl
    Modules/mediastream/RTCIceConnectionState.idl
    Modules/mediastream/RTCIceGatheringState.idl
    Modules/mediastream/RTCIceProtocol.idl
    Modules/mediastream/RTCIceServer.idl
    Modules/mediastream/RTCIceTcpCandidateType.idl
    Modules/mediastream/RTCIceTransport.idl
    Modules/mediastream/RTCIceTransportState.idl
    Modules/mediastream/RTCOfferAnswerOptions.idl
    Modules/mediastream/RTCOfferOptions.idl
    Modules/mediastream/RTCPeerConnection.idl
    Modules/mediastream/RTCPeerConnectionIceErrorEvent.idl
    Modules/mediastream/RTCPeerConnectionIceEvent.idl
    Modules/mediastream/RTCPeerConnectionState.idl
    Modules/mediastream/RTCPriorityType.idl
    Modules/mediastream/RTCRtcpParameters.idl
    Modules/mediastream/RTCRtpCapabilities.idl
    Modules/mediastream/RTCRtpCodecCapability.idl
    Modules/mediastream/RTCRtpCodecParameters.idl
    Modules/mediastream/RTCRtpCodingParameters.idl
    Modules/mediastream/RTCRtpContributingSource.idl
    Modules/mediastream/RTCRtpEncodingParameters.idl
    Modules/mediastream/RTCRtpFecParameters.idl
    Modules/mediastream/RTCRtpHeaderExtensionParameters.idl
    Modules/mediastream/RTCRtpParameters.idl
    Modules/mediastream/RTCRtpReceiver+Transform.idl
    Modules/mediastream/RTCRtpReceiver.idl
    Modules/mediastream/RTCRtpRtxParameters.idl
    Modules/mediastream/RTCRtpSFrameTransform.idl
    Modules/mediastream/RTCRtpScriptTransform.idl
    Modules/mediastream/RTCRtpScriptTransformProvider.idl
    Modules/mediastream/RTCRtpScriptTransformer.idl
    Modules/mediastream/RTCRtpSendParameters.idl
    Modules/mediastream/RTCRtpSender+Transform.idl
    Modules/mediastream/RTCRtpSender.idl
    Modules/mediastream/RTCRtpSynchronizationSource.idl
    Modules/mediastream/RTCRtpTransceiver.idl
    Modules/mediastream/RTCRtpTransceiverDirection.idl
    Modules/mediastream/RTCSdpType.idl
    Modules/mediastream/RTCSessionDescription.idl
    Modules/mediastream/RTCSessionDescriptionInit.idl
    Modules/mediastream/RTCSignalingState.idl
    Modules/mediastream/RTCStatsReport.idl
    Modules/mediastream/RTCTrackEvent.idl
    Modules/mediastream/RTCTransformEvent.idl

    Modules/model-element/HTMLModelElement.idl

    Modules/notifications/Notification.idl
    Modules/notifications/NotificationPermission.idl
    Modules/notifications/NotificationPermissionCallback.idl

    Modules/paymentrequest/AddressErrors.idl
    Modules/paymentrequest/MerchantValidationEvent.idl
    Modules/paymentrequest/PayerErrorFields.idl
    Modules/paymentrequest/PaymentAddress.idl
    Modules/paymentrequest/PaymentComplete.idl
    Modules/paymentrequest/PaymentCurrencyAmount.idl
    Modules/paymentrequest/PaymentDetailsBase.idl
    Modules/paymentrequest/PaymentDetailsInit.idl
    Modules/paymentrequest/PaymentDetailsModifier.idl
    Modules/paymentrequest/PaymentDetailsUpdate.idl
    Modules/paymentrequest/PaymentItem.idl
    Modules/paymentrequest/PaymentMethodChangeEvent.idl
    Modules/paymentrequest/PaymentMethodData.idl
    Modules/paymentrequest/PaymentOptions.idl
    Modules/paymentrequest/PaymentRequest.idl
    Modules/paymentrequest/PaymentRequestUpdateEvent.idl
    Modules/paymentrequest/PaymentRequestUpdateEventInit.idl
    Modules/paymentrequest/PaymentResponse.idl
    Modules/paymentrequest/PaymentShippingOption.idl
    Modules/paymentrequest/PaymentShippingType.idl
    Modules/paymentrequest/PaymentValidationErrors.idl

    Modules/pictureinpicture/Document+PictureInPicture.idl
    Modules/pictureinpicture/DocumentOrShadowRoot+PictureInPicture.idl
    Modules/pictureinpicture/EnterPictureInPictureEvent.idl
    Modules/pictureinpicture/HTMLVideoElement+PictureInPicture.idl
    Modules/pictureinpicture/PictureInPictureWindow.idl

    Modules/remoteplayback/RemotePlayback.idl
    Modules/remoteplayback/RemotePlaybackAvailabilityCallback.idl

    Modules/speech/SpeechRecognition.idl
    Modules/speech/SpeechRecognitionAlternative.idl
    Modules/speech/SpeechRecognitionErrorCode.idl
    Modules/speech/SpeechRecognitionErrorEvent.idl
    Modules/speech/SpeechRecognitionEvent.idl
    Modules/speech/SpeechRecognitionResult.idl
    Modules/speech/SpeechRecognitionResultList.idl

    Modules/speech/DOMWindow+SpeechSynthesis.idl
    Modules/speech/SpeechSynthesis.idl
    Modules/speech/SpeechSynthesisEvent.idl
    Modules/speech/SpeechSynthesisUtterance.idl
    Modules/speech/SpeechSynthesisVoice.idl

    Modules/streams/ByteLengthQueuingStrategy.idl
    Modules/streams/CountQueuingStrategy.idl
    Modules/streams/ReadableByteStreamController.idl
    Modules/streams/ReadableStream.idl
    Modules/streams/ReadableStreamBYOBReader.idl
    Modules/streams/ReadableStreamBYOBRequest.idl
    Modules/streams/ReadableStreamDefaultController.idl
    Modules/streams/ReadableStreamDefaultReader.idl
    Modules/streams/ReadableStreamSink.idl
    Modules/streams/ReadableStreamSource.idl
    Modules/streams/TransformStream.idl
    Modules/streams/TransformStreamDefaultController.idl
    Modules/streams/WritableStream.idl
    Modules/streams/WritableStreamDefaultController.idl
    Modules/streams/WritableStreamDefaultWriter.idl
    Modules/streams/WritableStreamSink.idl

    Modules/webaudio/AnalyserNode.idl
    Modules/webaudio/AnalyserOptions.idl
    Modules/webaudio/AudioBuffer.idl
    Modules/webaudio/AudioBufferCallback.idl
    Modules/webaudio/AudioBufferOptions.idl
    Modules/webaudio/AudioBufferSourceNode.idl
    Modules/webaudio/AudioBufferSourceOptions.idl
    Modules/webaudio/AudioContext.idl
    Modules/webaudio/AudioContextLatencyCategory.idl
    Modules/webaudio/AudioContextOptions.idl
    Modules/webaudio/AudioContextState.idl
    Modules/webaudio/AudioDestinationNode.idl
    Modules/webaudio/AudioListener.idl
    Modules/webaudio/AudioNode.idl
    Modules/webaudio/AudioNodeOptions.idl
    Modules/webaudio/AudioParam.idl
    Modules/webaudio/AudioParamDescriptor.idl
    Modules/webaudio/AudioParamMap.idl
    Modules/webaudio/AudioProcessingEvent.idl
    Modules/webaudio/AudioProcessingEventInit.idl
    Modules/webaudio/AudioScheduledSourceNode.idl
    Modules/webaudio/AudioTimestamp.idl
    Modules/webaudio/AudioWorklet.idl
    Modules/webaudio/AudioWorkletGlobalScope.idl
    Modules/webaudio/AudioWorkletNode.idl
    Modules/webaudio/AudioWorkletNodeOptions.idl
    Modules/webaudio/AudioWorkletProcessor.idl
    Modules/webaudio/AudioWorkletProcessorConstructor.idl
    Modules/webaudio/AutomationRate.idl
    Modules/webaudio/BaseAudioContext.idl
    Modules/webaudio/BiquadFilterNode.idl
    Modules/webaudio/BiquadFilterOptions.idl
    Modules/webaudio/BiquadFilterType.idl
    Modules/webaudio/ChannelCountMode.idl
    Modules/webaudio/ChannelInterpretation.idl
    Modules/webaudio/ChannelMergerNode.idl
    Modules/webaudio/ChannelMergerOptions.idl
    Modules/webaudio/ChannelSplitterNode.idl
    Modules/webaudio/ChannelSplitterOptions.idl
    Modules/webaudio/ConstantSourceNode.idl
    Modules/webaudio/ConstantSourceOptions.idl
    Modules/webaudio/ConvolverNode.idl
    Modules/webaudio/ConvolverOptions.idl
    Modules/webaudio/DelayNode.idl
    Modules/webaudio/DelayOptions.idl
    Modules/webaudio/DistanceModelType.idl
    Modules/webaudio/DynamicsCompressorNode.idl
    Modules/webaudio/DynamicsCompressorOptions.idl
    Modules/webaudio/GainNode.idl
    Modules/webaudio/GainOptions.idl
    Modules/webaudio/IIRFilterNode.idl
    Modules/webaudio/IIRFilterOptions.idl
    Modules/webaudio/MediaElementAudioSourceNode.idl
    Modules/webaudio/MediaElementAudioSourceOptions.idl
    Modules/webaudio/MediaStreamAudioDestinationNode.idl
    Modules/webaudio/MediaStreamAudioSourceNode.idl
    Modules/webaudio/MediaStreamAudioSourceOptions.idl
    Modules/webaudio/OfflineAudioCompletionEvent.idl
    Modules/webaudio/OfflineAudioCompletionEventInit.idl
    Modules/webaudio/OfflineAudioContext.idl
    Modules/webaudio/OfflineAudioContextOptions.idl
    Modules/webaudio/OscillatorNode.idl
    Modules/webaudio/OscillatorOptions.idl
    Modules/webaudio/OscillatorType.idl
    Modules/webaudio/OverSampleType.idl
    Modules/webaudio/PannerNode.idl
    Modules/webaudio/PannerOptions.idl
    Modules/webaudio/PanningModelType.idl
    Modules/webaudio/PeriodicWave.idl
    Modules/webaudio/PeriodicWaveConstraints.idl
    Modules/webaudio/PeriodicWaveOptions.idl
    Modules/webaudio/StereoPannerNode.idl
    Modules/webaudio/StereoPannerOptions.idl
    Modules/webaudio/ScriptProcessorNode.idl
    Modules/webaudio/WaveShaperNode.idl
    Modules/webaudio/WaveShaperOptions.idl

    Modules/webauthn/AttestationConveyancePreference.idl
    Modules/webauthn/AuthenticationExtensionsClientInputs.idl
    Modules/webauthn/AuthenticationExtensionsClientOutputs.idl
    Modules/webauthn/AuthenticatorAssertionResponse.idl
    Modules/webauthn/AuthenticatorAttachment.idl
    Modules/webauthn/AuthenticatorAttestationResponse.idl
    Modules/webauthn/AuthenticatorResponse.idl
    Modules/webauthn/AuthenticatorTransport.idl
    Modules/webauthn/PublicKeyCredential.idl
    Modules/webauthn/PublicKeyCredentialCreationOptions.idl
    Modules/webauthn/PublicKeyCredentialDescriptor.idl
    Modules/webauthn/PublicKeyCredentialRequestOptions.idl
    Modules/webauthn/PublicKeyCredentialType.idl
    Modules/webauthn/UserVerificationRequirement.idl

    Modules/webdatabase/DOMWindow+WebDatabase.idl
    Modules/webdatabase/Database.idl
    Modules/webdatabase/DatabaseCallback.idl
    Modules/webdatabase/SQLError.idl
    Modules/webdatabase/SQLResultSet.idl
    Modules/webdatabase/SQLResultSetRowList.idl
    Modules/webdatabase/SQLStatementCallback.idl
    Modules/webdatabase/SQLStatementErrorCallback.idl
    Modules/webdatabase/SQLTransaction.idl
    Modules/webdatabase/SQLTransactionCallback.idl
    Modules/webdatabase/SQLTransactionErrorCallback.idl

    Modules/webdriver/Navigator+WebDriver.idl

    Modules/webgpu/GPUBindGroupLayoutBinding.idl
    Modules/webgpu/GPUBindGroupLayoutDescriptor.idl
    Modules/webgpu/GPUBlendDescriptor.idl
    Modules/webgpu/GPUBufferDescriptor.idl
    Modules/webgpu/GPUBufferUsage.idl
    Modules/webgpu/GPUCanvasContext.idl
    Modules/webgpu/GPUColor.idl
    Modules/webgpu/GPUColorStateDescriptor.idl
    Modules/webgpu/GPUColorWrite.idl
    Modules/webgpu/GPUCompareFunction.idl
    Modules/webgpu/GPUDepthStencilStateDescriptor.idl
    Modules/webgpu/GPUErrorFilter.idl
    Modules/webgpu/GPUExtent3D.idl
    Modules/webgpu/GPULoadOp.idl
    Modules/webgpu/GPUOrigin3D.idl
    Modules/webgpu/GPUOutOfMemoryError.idl
    Modules/webgpu/GPURequestAdapterOptions.idl
    Modules/webgpu/GPUSamplerDescriptor.idl
    Modules/webgpu/GPUShaderStage.idl
    Modules/webgpu/GPUStoreOp.idl
    Modules/webgpu/GPUTextureDescriptor.idl
    Modules/webgpu/GPUTextureFormat.idl
    Modules/webgpu/GPUTextureUsage.idl
    Modules/webgpu/GPUUncapturedErrorEvent.idl
    Modules/webgpu/GPUValidationError.idl
    Modules/webgpu/GPUVertexAttributeDescriptor.idl
    Modules/webgpu/GPUVertexBufferDescriptor.idl
    Modules/webgpu/GPUVertexInputDescriptor.idl
    Modules/webgpu/Navigator+GPU.idl
    Modules/webgpu/WebGPU.idl
    Modules/webgpu/WebGPUAdapter.idl
    Modules/webgpu/WebGPUBindGroup.idl
    Modules/webgpu/WebGPUBindGroupBinding.idl
    Modules/webgpu/WebGPUBindGroupDescriptor.idl
    Modules/webgpu/WebGPUBindGroupLayout.idl
    Modules/webgpu/WebGPUBuffer.idl
    Modules/webgpu/WebGPUBufferBinding.idl
    Modules/webgpu/WebGPUCommandBuffer.idl
    Modules/webgpu/WebGPUCommandEncoder.idl
    Modules/webgpu/WebGPUComputePassEncoder.idl
    Modules/webgpu/WebGPUComputePipeline.idl
    Modules/webgpu/WebGPUComputePipelineDescriptor.idl
    Modules/webgpu/WebGPUDevice.idl
    Modules/webgpu/WebGPUDeviceErrorScopes.idl
    Modules/webgpu/WebGPUDeviceEventHandler.idl
    Modules/webgpu/WebGPUPipelineDescriptorBase.idl
    Modules/webgpu/WebGPUPipelineLayout.idl
    Modules/webgpu/WebGPUPipelineLayoutDescriptor.idl
    Modules/webgpu/WebGPUProgrammableStageDescriptor.idl
    Modules/webgpu/WebGPUProgrammablePassEncoder.idl
    Modules/webgpu/WebGPUQueue.idl
    Modules/webgpu/WebGPURenderPassDescriptor.idl
    Modules/webgpu/WebGPURenderPassEncoder.idl
    Modules/webgpu/WebGPURenderPipeline.idl
    Modules/webgpu/WebGPURenderPipelineDescriptor.idl
    Modules/webgpu/WebGPUSampler.idl
    Modules/webgpu/WebGPUShaderModule.idl
    Modules/webgpu/WebGPUShaderModuleDescriptor.idl
    Modules/webgpu/WebGPUSwapChain.idl
    Modules/webgpu/WebGPUTexture.idl
    Modules/webgpu/WebGPUTextureView.idl
    Modules/webgpu/WorkerNavigator+GPU.idl

    Modules/websockets/CloseEvent.idl
    Modules/websockets/WebSocket.idl

    accessibility/AccessibilityRole.idl
    accessibility/AriaAttributes.idl

    animation/Animatable.idl
    animation/AnimationEffect.idl
    animation/AnimationFrameProvider.idl
    animation/EffectTiming.idl
    animation/AnimationPlaybackEvent.idl
    animation/AnimationPlaybackEventInit.idl
    animation/AnimationTimeline.idl
    animation/CSSAnimation.idl
    animation/CSSTransition.idl
    animation/CompositeOperation.idl
    animation/CompositeOperationOrAuto.idl
    animation/ComputedEffectTiming.idl
    animation/Document+WebAnimations.idl
    animation/DocumentOrShadowRoot+WebAnimations.idl
    animation/DocumentTimeline.idl
    animation/DocumentTimelineOptions.idl
    animation/FillMode.idl
    animation/GetAnimationsOptions.idl
    animation/GlobalEventHandlers+CSSAnimations.idl
    animation/GlobalEventHandlers+CSSTransitions.idl
    animation/IterationCompositeOperation.idl
    animation/KeyframeAnimationOptions.idl
    animation/KeyframeEffect.idl
    animation/KeyframeEffectOptions.idl
    animation/OptionalEffectTiming.idl
    animation/PlaybackDirection.idl
    animation/WebAnimation.idl

    crypto/CryptoAlgorithmParameters.idl
    crypto/CryptoKey.idl
    crypto/CryptoKeyPair.idl
    crypto/CryptoKeyUsage.idl
    crypto/JsonWebKey.idl
    crypto/RsaOtherPrimesInfo.idl
    crypto/SubtleCrypto.idl

    crypto/keys/CryptoAesKeyAlgorithm.idl
    crypto/keys/CryptoEcKeyAlgorithm.idl
    crypto/keys/CryptoHmacKeyAlgorithm.idl
    crypto/keys/CryptoKeyAlgorithm.idl
    crypto/keys/CryptoRsaHashedKeyAlgorithm.idl
    crypto/keys/CryptoRsaKeyAlgorithm.idl

    crypto/parameters/AesCbcCfbParams.idl
    crypto/parameters/AesCtrParams.idl
    crypto/parameters/AesGcmParams.idl
    crypto/parameters/AesKeyParams.idl
    crypto/parameters/EcKeyParams.idl
    crypto/parameters/EcdhKeyDeriveParams.idl
    crypto/parameters/EcdsaParams.idl
    crypto/parameters/HkdfParams.idl
    crypto/parameters/HmacKeyParams.idl
    crypto/parameters/Pbkdf2Params.idl
    crypto/parameters/RsaHashedImportParams.idl
    crypto/parameters/RsaHashedKeyGenParams.idl
    crypto/parameters/RsaKeyGenParams.idl
    crypto/parameters/RsaOaepParams.idl
    crypto/parameters/RsaPssParams.idl

    css/CSSConditionRule.idl
    css/CSSCounterStyleRule.idl
    css/CSSFontFaceRule.idl
    css/CSSGroupingRule.idl
    css/CSSImportRule.idl
    css/CSSKeyframeRule.idl
    css/CSSKeyframesRule.idl
    css/CSSMediaRule.idl
    css/CSSNamespaceRule.idl
    css/CSSPaintCallback.idl
    css/CSSPaintSize.idl
    css/CSSPageRule.idl
    css/CSSRule.idl
    css/CSSRuleList.idl
    css/CSSStyleDeclaration.idl
    css/CSSStyleRule.idl
    css/CSSStyleSheet.idl
    css/CSSSupportsRule.idl
    css/CSSUnknownRule.idl
    css/DocumentOrShadowRoot+CSSOM.idl
    css/DOMCSSCustomPropertyDescriptor.idl
    css/DOMCSSNamespace+CSSPainting.idl
    css/DOMCSSNamespace+CSSPropertiesandValues.idl
    css/DOMCSSNamespace.idl
    css/DOMMatrix.idl
    css/DOMMatrix2DInit.idl
    css/DOMMatrixInit.idl
    css/DOMMatrixReadOnly.idl
    css/DeprecatedCSSOMCounter.idl
    css/DeprecatedCSSOMPrimitiveValue.idl
    css/DeprecatedCSSOMRGBColor.idl
    css/DeprecatedCSSOMRect.idl
    css/DeprecatedCSSOMValue.idl
    css/DeprecatedCSSOMValueList.idl
    css/ElementCSSInlineStyle.idl
    css/FontFace.idl
    css/FontFaceSet.idl
    css/FontFaceSource.idl
    css/MediaList.idl
    css/MediaQueryList.idl
    css/MediaQueryListEvent.idl
    css/StyleMedia.idl
    css/StyleSheet.idl
    css/StyleSheetList.idl

    css/typedom/StylePropertyMap.idl
    css/typedom/StylePropertyMapReadOnly.idl
    css/typedom/TypedOMCSSImageValue.idl
    css/typedom/TypedOMCSSNumericValue.idl
    css/typedom/TypedOMCSSStyleValue.idl
    css/typedom/TypedOMCSSUnitValue.idl
    css/typedom/TypedOMCSSUnparsedValue.idl

    dom/AbortAlgorithm.idl
    dom/AbortController.idl
    dom/AbortSignal.idl
    dom/AbstractRange.idl
    dom/AddEventListenerOptions.idl
    dom/AnimationEvent.idl
    dom/Attr.idl
    dom/BeforeLoadEvent.idl
    dom/BeforeUnloadEvent.idl
    dom/CDATASection.idl
    dom/CharacterData.idl
    dom/ChildNode.idl
    dom/ClipboardEvent.idl
    dom/Comment.idl
    dom/CompositionEvent.idl
    dom/CustomElementRegistry.idl
    dom/CustomEvent.idl
    dom/DOMException.idl
    dom/DOMImplementation.idl
    dom/DOMPoint.idl
    dom/DOMPointInit.idl
    dom/DOMPointReadOnly.idl
    dom/DOMQuad.idl
    dom/DOMQuadInit.idl
    dom/DOMRect.idl
    dom/DOMRectInit.idl
    dom/DOMRectList.idl
    dom/DOMRectReadOnly.idl
    dom/DOMStringList.idl
    dom/DOMStringMap.idl
    dom/DataTransfer.idl
    dom/DataTransferItem.idl
    dom/DataTransferItemList.idl
    dom/DeviceMotionEvent.idl
    dom/DeviceOrientationEvent.idl
    dom/DeviceOrientationOrMotionPermissionState.idl
    dom/Document+CSSOMView.idl
    dom/Document+Fullscreen.idl
    dom/Document+HTML.idl
    dom/Document+HTMLObsolete.idl
    dom/Document+PageVisibility.idl
    dom/Document+PointerLock.idl
    dom/Document+Selection.idl
    dom/Document+StorageAccess.idl
    dom/Document+Touch.idl
    dom/Document+UndoMananger.idl
    dom/Document.idl
    dom/DocumentAndElementEventHandlers.idl
    dom/DocumentFragment.idl
    dom/DocumentOrShadowRoot+PointerLock.idl
    dom/DocumentOrShadowRoot.idl
    dom/DocumentType.idl
    dom/DragEvent.idl
    dom/Element+CSSOMView.idl
    dom/Element+DOMParsing.idl
    dom/Element+Fullscreen.idl
    dom/Element+PointerEvents.idl
    dom/Element+PointerLock.idl
    dom/Element.idl
    dom/ElementContentEditable.idl
    dom/ErrorEvent.idl
    dom/Event.idl
    dom/EventInit.idl
    dom/EventListenerOptions.idl
    dom/EventModifierInit.idl
    dom/EventTarget.idl
    dom/FocusEvent.idl
    dom/FocusOptions.idl
    dom/GlobalEventHandlers+PointerEvents.idl
    dom/GlobalEventHandlers+Selection.idl
    dom/GlobalEventHandlers.idl
    dom/HashChangeEvent.idl
    dom/IdleDeadline.idl
    dom/IdleRequestCallback.idl
    dom/IdleRequestOptions.idl
    dom/InnerHTML.idl
    dom/InputEvent.idl
    dom/KeyboardEvent.idl
    dom/MessageChannel.idl
    dom/MessageEvent.idl
    dom/MessagePort.idl
    dom/MouseEvent.idl
    dom/MouseEventInit.idl
    dom/MutationCallback.idl
    dom/MutationEvent.idl
    dom/MutationObserver.idl
    dom/MutationRecord.idl
    dom/NamedNodeMap.idl
    dom/NavigatorMaxTouchPoints.idl
    dom/Node.idl
    dom/NodeFilter.idl
    dom/NodeIterator.idl
    dom/NodeList.idl
    dom/NonDocumentTypeChildNode.idl
    dom/NonElementParentNode.idl
    dom/OverflowEvent.idl
    dom/PageTransitionEvent.idl
    dom/ParentNode.idl
    dom/PointerEvent.idl
    dom/PopStateEvent.idl
    dom/ProcessingInstruction.idl
    dom/ProgressEvent.idl
    dom/PromiseRejectionEvent.idl
    dom/Range+CSSOMView.idl
    dom/Range+DOMParsing.idl
    dom/Range.idl
    dom/RequestAnimationFrameCallback.idl
    dom/SecurityPolicyViolationEvent.idl
    dom/ShadowRoot.idl
    dom/ShadowRootInit.idl
    dom/ShadowRootMode.idl
    dom/Slotable.idl
    dom/StaticRange.idl
    dom/StringCallback.idl
    dom/Text.idl
    dom/TextDecoder.idl
    dom/TextDecoderStream.idl
    dom/TextDecoderStreamDecoder.idl
    dom/TextEncoder.idl
    dom/TextEncoderStream.idl
    dom/TextEncoderStreamEncoder.idl
    dom/TextEvent.idl
    dom/Touch.idl
    dom/TouchEvent.idl
    dom/TouchList.idl
    dom/TransitionEvent.idl
    dom/TreeWalker.idl
    dom/UIEvent.idl
    dom/UIEventInit.idl
    dom/VisibilityState.idl
    dom/WebKitAnimationEvent.idl
    dom/WebKitTransitionEvent.idl
    dom/WheelEvent.idl
    dom/XMLDocument.idl

    fileapi/Blob.idl
    fileapi/BlobCallback.idl
    fileapi/BlobPropertyBag.idl
    fileapi/EndingType.idl
    fileapi/File.idl
    fileapi/FileList.idl
    fileapi/FileReader.idl
    fileapi/FileReaderSync.idl

    html/DOMFormData.idl
    html/DOMTokenList.idl
    html/DOMURL.idl
    html/HTMLAllCollection.idl
    html/HTMLAnchorElement.idl
    html/HTMLAreaElement.idl
    html/HTMLAttachmentElement.idl
    html/HTMLAudioElement.idl
    html/HTMLBRElement.idl
    html/HTMLBaseElement.idl
    html/HTMLBodyElement+Compat.idl
    html/HTMLBodyElement.idl
    html/HTMLButtonElement.idl
    html/HTMLCanvasElement.idl
    html/HTMLCollection.idl
    html/HTMLDListElement.idl
    html/HTMLDataElement.idl
    html/HTMLDataListElement.idl
    html/HTMLDetailsElement.idl
    html/HTMLDialogElement.idl
    html/HTMLDirectoryElement.idl
    html/HTMLDivElement.idl
    html/HTMLDocument.idl
    html/HTMLElement+CSSOMView.idl
    html/HTMLElement.idl
    html/HTMLEmbedElement.idl
    html/HTMLFieldSetElement.idl
    html/HTMLFontElement.idl
    html/HTMLFormControlsCollection.idl
    html/HTMLFormElement.idl
    html/HTMLFrameElement.idl
    html/HTMLFrameSetElement.idl
    html/HTMLHRElement.idl
    html/HTMLHeadElement.idl
    html/HTMLHeadingElement.idl
    html/HTMLHtmlElement.idl
    html/HTMLHyperlinkElementUtils.idl
    html/HTMLIFrameElement.idl
    html/HTMLImageElement+CSSOMView.idl
    html/HTMLImageElement.idl
    html/HTMLInputElement.idl
    html/HTMLKeygenElement.idl
    html/HTMLLIElement.idl
    html/HTMLLabelElement.idl
    html/HTMLLegendElement.idl
    html/HTMLLinkElement.idl
    html/HTMLMapElement.idl
    html/HTMLMarqueeElement.idl
    html/HTMLMediaElement+AudioOutput.idl
    html/HTMLMediaElement.idl
    html/HTMLMenuElement.idl
    html/HTMLMenuItemElement.idl
    html/HTMLMetaElement.idl
    html/HTMLMeterElement.idl
    html/HTMLModElement.idl
    html/HTMLOListElement.idl
    html/HTMLObjectElement.idl
    html/HTMLOptGroupElement.idl
    html/HTMLOptionElement.idl
    html/HTMLOptionsCollection.idl
    html/HTMLOrForeignElement.idl
    html/HTMLOutputElement.idl
    html/HTMLParagraphElement.idl
    html/HTMLParamElement.idl
    html/HTMLPictureElement.idl
    html/HTMLPreElement.idl
    html/HTMLProgressElement.idl
    html/HTMLQuoteElement.idl
    html/HTMLScriptElement.idl
    html/HTMLSelectElement.idl
    html/HTMLSlotElement.idl
    html/HTMLSourceElement.idl
    html/HTMLSpanElement.idl
    html/HTMLStyleElement.idl
    html/HTMLTableCaptionElement.idl
    html/HTMLTableCellElement.idl
    html/HTMLTableColElement.idl
    html/HTMLTableElement.idl
    html/HTMLTableRowElement.idl
    html/HTMLTableSectionElement.idl
    html/HTMLTemplateElement.idl
    html/HTMLTextAreaElement.idl
    html/HTMLTimeElement.idl
    html/HTMLTitleElement.idl
    html/HTMLTrackElement.idl
    html/HTMLUListElement.idl
    html/HTMLUnknownElement.idl
    html/HTMLVideoElement.idl
    html/ImageBitmap.idl
    html/ImageBitmapOptions.idl
    html/ImageData.idl
    html/ImageDataSettings.idl
    html/MediaController.idl
    html/MediaEncryptedEvent.idl
    html/MediaError.idl
    html/OffscreenCanvas.idl
    html/RadioNodeList.idl
    html/TextMetrics.idl
    html/TimeRanges.idl
    html/URLSearchParams.idl
    html/ValidityState.idl
    html/VoidCallback.idl

    html/canvas/CanvasCompositing.idl
    html/canvas/CanvasDirection.idl
    html/canvas/CanvasDrawImage.idl
    html/canvas/CanvasDrawPath.idl
    html/canvas/CanvasFillRule.idl
    html/canvas/CanvasFillStrokeStyles.idl
    html/canvas/CanvasFilters.idl
    html/canvas/CanvasGradient.idl
    html/canvas/CanvasImageData.idl
    html/canvas/CanvasImageSmoothing.idl
    html/canvas/CanvasLineCap.idl
    html/canvas/CanvasLineJoin.idl
    html/canvas/CanvasPath.idl
    html/canvas/CanvasPathDrawingStyles.idl
    html/canvas/CanvasPattern.idl
    html/canvas/CanvasRect.idl
    html/canvas/CanvasRenderingContext2D.idl
    html/canvas/CanvasRenderingContext2DSettings.idl
    html/canvas/CanvasShadowStyles.idl
    html/canvas/CanvasState.idl
    html/canvas/CanvasText.idl
    html/canvas/CanvasTextAlign.idl
    html/canvas/CanvasTextBaseline.idl
    html/canvas/CanvasTextDrawingStyles.idl
    html/canvas/CanvasTransform.idl
    html/canvas/CanvasUserInterface.idl
    html/canvas/ImageBitmapRenderingContext.idl
    html/canvas/ImageBitmapRenderingContextSettings.idl
    html/canvas/ImageSmoothingQuality.idl
    html/canvas/OffscreenCanvasRenderingContext2D.idl
    html/canvas/PaintRenderingContext2D.idl
    html/canvas/Path2D.idl
    html/canvas/PredefinedColorSpace.idl

    html/track/AudioTrack.idl
    html/track/AudioTrackList.idl
    html/track/DataCue.idl
    html/track/TextTrack.idl
    html/track/TextTrackCue.idl
    html/track/TextTrackCueGeneric.idl
    html/track/TextTrackCueList.idl
    html/track/TextTrackList.idl
    html/track/TrackEvent.idl
    html/track/VTTCue.idl
    html/track/VTTRegion.idl
    html/track/VTTRegionList.idl
    html/track/VideoTrack.idl
    html/track/VideoTrackList.idl

    inspector/CommandLineAPIHost.idl
    inspector/InspectorAuditAccessibilityObject.idl
    inspector/InspectorAuditDOMObject.idl
    inspector/InspectorAuditResourcesObject.idl
    inspector/InspectorFrontendHost.idl

    loader/appcache/DOMApplicationCache.idl

    mathml/MathMLElement.idl
    mathml/MathMLMathElement.idl

    page/BarProp.idl
    page/Crypto.idl
    page/DOMSelection.idl
    page/DOMWindow+CSSOM.idl
    page/DOMWindow+CSSOMView.idl
    page/DOMWindow+Compat.idl
    page/DOMWindow+DeviceMotion.idl
    page/DOMWindow+DeviceOrientation.idl
    page/DOMWindow+RequestIdleCallback.idl
    page/DOMWindow+Selection.idl
    page/DOMWindow+VisualViewport.idl
    page/DOMWindow.idl
    page/EventSource.idl
    page/History.idl
    page/IntersectionObserver.idl
    page/IntersectionObserverCallback.idl
    page/IntersectionObserverEntry.idl
    page/Location.idl
    page/Navigator.idl
    page/NavigatorCookies.idl
    page/NavigatorID.idl
    page/NavigatorLanguage.idl
    page/NavigatorOnLine.idl
    page/NavigatorPlugins.idl
    page/NavigatorServiceWorker.idl
    page/NavigatorShare.idl
    page/Performance+NavigationTiming.idl
    page/Performance+PerformanceTimeline.idl
    page/Performance+ResourceTiming.idl
    page/Performance+UserTiming.idl
    page/Performance.idl
    page/PerformanceEntry.idl
    page/PerformanceMark.idl
    page/PerformanceMarkOptions.idl
    page/PerformanceMeasure.idl
    page/PerformanceMeasureOptions.idl
    page/PerformanceObserver.idl
    page/PerformanceObserverCallback.idl
    page/PerformanceObserverEntryList.idl
    page/PerformanceNavigation.idl
    page/PerformanceNavigationTiming.idl
    page/PerformancePaintTiming.idl
    page/PerformanceResourceTiming.idl
    page/PerformanceServerTiming.idl
    page/PerformanceTiming.idl
    page/PostMessageOptions.idl
    page/RemoteDOMWindow.idl
    page/ResizeObserver.idl
    page/ResizeObserverCallback.idl
    page/ResizeObserverEntry.idl
    page/Screen.idl
    page/ScrollBehavior.idl
    page/ScrollIntoViewOptions.idl
    page/ScrollLogicalPosition.idl
    page/ScrollOptions.idl
    page/ScrollToOptions.idl
    page/ShareData.idl
    page/UndoItem.idl
    page/UndoManager.idl
    page/VisualViewport.idl
    page/WebKitPoint.idl
    page/WindowEventHandlers.idl
    page/WindowLocalStorage.idl
    page/WindowOrWorkerGlobalScope+Crypto.idl
    page/WindowOrWorkerGlobalScope+Performance.idl
    page/WindowOrWorkerGlobalScope.idl
    page/WindowSessionStorage.idl
    page/WorkerNavigator.idl

    plugins/DOMMimeType.idl
    plugins/DOMMimeTypeArray.idl
    plugins/DOMPlugin.idl
    plugins/DOMPluginArray.idl

    storage/Storage.idl
    storage/StorageEvent.idl

    workers/AbstractWorker.idl
    workers/DedicatedWorkerGlobalScope.idl
    workers/Worker.idl
    workers/WorkerGlobalScope.idl
    workers/WorkerLocation.idl
    workers/WorkerType.idl

    workers/service/ExtendableEvent.idl
    workers/service/ExtendableEventInit.idl
    workers/service/ExtendableMessageEvent.idl
    workers/service/FetchEvent.idl
    workers/service/ServiceWorker.idl
    workers/service/ServiceWorkerClient.idl
    workers/service/ServiceWorkerClientType.idl
    workers/service/ServiceWorkerClients.idl
    workers/service/ServiceWorkerContainer.idl
    workers/service/ServiceWorkerGlobalScope.idl
    workers/service/ServiceWorkerRegistration.idl
    workers/service/ServiceWorkerUpdateViaCache.idl
    workers/service/ServiceWorkerWindowClient.idl

    worklets/PaintWorkletGlobalScope.idl
    worklets/Worklet.idl
    worklets/WorkletGlobalScope.idl
    worklets/WorkletOptions.idl

    xml/CustomXPathNSResolver.idl
    xml/DOMParser.idl
    xml/XMLHttpRequest.idl
    xml/XMLHttpRequestEventTarget.idl
    xml/XMLHttpRequestProgressEvent.idl
    xml/XMLHttpRequestUpload.idl
    xml/XMLSerializer.idl
    xml/XPathEvaluator.idl
    xml/XPathEvaluatorBase.idl
    xml/XPathExpression.idl
    xml/XPathNSResolver.idl
    xml/XPathResult.idl
    xml/XSLTProcessor.idl
)

set(WebCore_SVG_IDL_FILES
    svg/Document+SVG.idl
    svg/SVGAElement.idl
    svg/SVGAltGlyphDefElement.idl
    svg/SVGAltGlyphElement.idl
    svg/SVGAltGlyphItemElement.idl
    svg/SVGAngle.idl
    svg/SVGAnimateColorElement.idl
    svg/SVGAnimateElement.idl
    svg/SVGAnimateMotionElement.idl
    svg/SVGAnimateTransformElement.idl
    svg/SVGAnimatedAngle.idl
    svg/SVGAnimatedBoolean.idl
    svg/SVGAnimatedEnumeration.idl
    svg/SVGAnimatedInteger.idl
    svg/SVGAnimatedLength.idl
    svg/SVGAnimatedLengthList.idl
    svg/SVGAnimatedNumber.idl
    svg/SVGAnimatedNumberList.idl
    svg/SVGAnimatedPreserveAspectRatio.idl
    svg/SVGAnimatedRect.idl
    svg/SVGAnimatedString.idl
    svg/SVGAnimatedTransformList.idl
    svg/SVGAnimationElement.idl
    svg/SVGCircleElement.idl
    svg/SVGClipPathElement.idl
    svg/SVGComponentTransferFunctionElement.idl
    svg/SVGCursorElement.idl
    svg/SVGDefsElement.idl
    svg/SVGDescElement.idl
    svg/SVGElement.idl
    svg/SVGEllipseElement.idl
    svg/SVGFEBlendElement.idl
    svg/SVGFEColorMatrixElement.idl
    svg/SVGFEComponentTransferElement.idl
    svg/SVGFECompositeElement.idl
    svg/SVGFEConvolveMatrixElement.idl
    svg/SVGFEDiffuseLightingElement.idl
    svg/SVGFEDisplacementMapElement.idl
    svg/SVGFEDistantLightElement.idl
    svg/SVGFEDropShadowElement.idl
    svg/SVGFEFloodElement.idl
    svg/SVGFEFuncAElement.idl
    svg/SVGFEFuncBElement.idl
    svg/SVGFEFuncGElement.idl
    svg/SVGFEFuncRElement.idl
    svg/SVGFEGaussianBlurElement.idl
    svg/SVGFEImageElement.idl
    svg/SVGFEMergeElement.idl
    svg/SVGFEMergeNodeElement.idl
    svg/SVGFEMorphologyElement.idl
    svg/SVGFEOffsetElement.idl
    svg/SVGFEPointLightElement.idl
    svg/SVGFESpecularLightingElement.idl
    svg/SVGFESpotLightElement.idl
    svg/SVGFETileElement.idl
    svg/SVGFETurbulenceElement.idl
    svg/SVGFilterElement.idl
    svg/SVGFilterPrimitiveStandardAttributes.idl
    svg/SVGFitToViewBox.idl
    svg/SVGFontElement.idl
    svg/SVGFontFaceElement.idl
    svg/SVGFontFaceFormatElement.idl
    svg/SVGFontFaceNameElement.idl
    svg/SVGFontFaceSrcElement.idl
    svg/SVGFontFaceUriElement.idl
    svg/SVGForeignObjectElement.idl
    svg/SVGGElement.idl
    svg/SVGGeometryElement.idl
    svg/SVGGlyphElement.idl
    svg/SVGGlyphRefElement.idl
    svg/SVGGradientElement.idl
    svg/SVGGraphicsElement.idl
    svg/SVGHKernElement.idl
    svg/SVGImageElement.idl
    svg/SVGLength.idl
    svg/SVGLengthList.idl
    svg/SVGLineElement.idl
    svg/SVGLinearGradientElement.idl
    svg/SVGMPathElement.idl
    svg/SVGMarkerElement.idl
    svg/SVGMaskElement.idl
    svg/SVGMatrix.idl
    svg/SVGMetadataElement.idl
    svg/SVGMissingGlyphElement.idl
    svg/SVGNumber.idl
    svg/SVGNumberList.idl
    svg/SVGPathElement.idl
    svg/SVGPathSeg.idl
    svg/SVGPathSegArcAbs.idl
    svg/SVGPathSegArcRel.idl
    svg/SVGPathSegClosePath.idl
    svg/SVGPathSegCurvetoCubicAbs.idl
    svg/SVGPathSegCurvetoCubicRel.idl
    svg/SVGPathSegCurvetoCubicSmoothAbs.idl
    svg/SVGPathSegCurvetoCubicSmoothRel.idl
    svg/SVGPathSegCurvetoQuadraticAbs.idl
    svg/SVGPathSegCurvetoQuadraticRel.idl
    svg/SVGPathSegCurvetoQuadraticSmoothAbs.idl
    svg/SVGPathSegCurvetoQuadraticSmoothRel.idl
    svg/SVGPathSegLinetoAbs.idl
    svg/SVGPathSegLinetoHorizontalAbs.idl
    svg/SVGPathSegLinetoHorizontalRel.idl
    svg/SVGPathSegLinetoRel.idl
    svg/SVGPathSegLinetoVerticalAbs.idl
    svg/SVGPathSegLinetoVerticalRel.idl
    svg/SVGPathSegList.idl
    svg/SVGPathSegMovetoAbs.idl
    svg/SVGPathSegMovetoRel.idl
    svg/SVGPatternElement.idl
    svg/SVGPoint.idl
    svg/SVGPointList.idl
    svg/SVGPolygonElement.idl
    svg/SVGPolylineElement.idl
    svg/SVGPreserveAspectRatio.idl
    svg/SVGRadialGradientElement.idl
    svg/SVGRect.idl
    svg/SVGRectElement.idl
    svg/SVGRenderingIntent.idl
    svg/SVGSVGElement.idl
    svg/SVGScriptElement.idl
    svg/SVGSetElement.idl
    svg/SVGStopElement.idl
    svg/SVGStringList.idl
    svg/SVGStyleElement.idl
    svg/SVGSwitchElement.idl
    svg/SVGSymbolElement.idl
    svg/SVGTRefElement.idl
    svg/SVGTSpanElement.idl
    svg/SVGTests.idl
    svg/SVGTextContentElement.idl
    svg/SVGTextElement.idl
    svg/SVGTextPathElement.idl
    svg/SVGTextPositioningElement.idl
    svg/SVGTitleElement.idl
    svg/SVGTransform.idl
    svg/SVGTransformList.idl
    svg/SVGURIReference.idl
    svg/SVGUnitTypes.idl
    svg/SVGUseElement.idl
    svg/SVGVKernElement.idl
    svg/SVGViewElement.idl
    svg/SVGViewSpec.idl
    svg/SVGZoomAndPan.idl
    svg/SVGZoomEvent.idl
)

list(APPEND WebCore_PRIVATE_INCLUDE_DIRECTORIES
    "${WEBCORE_DIR}/Modules/gamepad"
)

list(APPEND WebCore_IDL_INCLUDES
    Modules/gamepad
)

list(APPEND WebCore_NON_SVG_IDL_FILES
    Modules/gamepad/Gamepad.idl
    Modules/gamepad/GamepadButton.idl
    Modules/gamepad/GamepadEvent.idl
    Modules/gamepad/Navigator+Gamepad.idl
)

if (ENABLE_GAMEPAD)
    list(APPEND WebCore_SOURCES
        Modules/gamepad/Gamepad.cpp
        Modules/gamepad/GamepadButton.cpp
        Modules/gamepad/GamepadEvent.cpp
        Modules/gamepad/GamepadManager.cpp
        Modules/gamepad/NavigatorGamepad.cpp

        platform/gamepad/EmptyGamepadProvider.cpp
        platform/gamepad/GamepadProvider.cpp
    )
endif ()

list(APPEND WebCore_NON_SVG_IDL_FILES
    Modules/webxr/Navigator+WebXR.idl
    Modules/webxr/WebXRBoundedReferenceSpace.idl
    Modules/webxr/WebXRFrame.idl
    Modules/webxr/WebXRInputSource.idl
    Modules/webxr/WebXRInputSourceArray.idl
    Modules/webxr/WebXRLayer.idl
    Modules/webxr/WebXRPose.idl
    Modules/webxr/WebXRReferenceSpace.idl
    Modules/webxr/WebXRRenderState.idl
    Modules/webxr/WebXRRigidTransform.idl
    Modules/webxr/WebXRSession.idl
    Modules/webxr/WebXRSpace.idl
    Modules/webxr/WebXRSystem.idl
    Modules/webxr/WebXRView.idl
    Modules/webxr/WebXRViewerPose.idl
    Modules/webxr/WebXRViewport.idl
    Modules/webxr/WebXRWebGLLayer.idl
    Modules/webxr/XREnvironmentBlendMode.idl
    Modules/webxr/XREye.idl
    Modules/webxr/XRFrameRequestCallback.idl
    Modules/webxr/XRHandedness.idl
    Modules/webxr/XRInputSourceEvent.idl
    Modules/webxr/XRInputSourcesChangeEvent.idl
    Modules/webxr/XRInteractionMode.idl
    Modules/webxr/XRReferenceSpaceEvent.idl
    Modules/webxr/XRReferenceSpaceType.idl
    Modules/webxr/XRRenderStateInit.idl
    Modules/webxr/XRSessionEvent.idl
    Modules/webxr/XRSessionInit.idl
    Modules/webxr/XRSessionMode.idl
    Modules/webxr/XRTargetRayMode.idl
    Modules/webxr/XRVisibilityState.idl
    Modules/webxr/XRWebGLLayerInit.idl
)

set(WebCore_IDL_FILES
    ${WebCore_NON_SVG_IDL_FILES}
    ${WebCore_SVG_IDL_FILES}
)

set(WebCore_CSS_PROPERTY_NAMES
    ${WEBCORE_DIR}/css/CSSProperties.json
)

set(WebCore_CSS_VALUE_KEYWORDS
    ${WEBCORE_DIR}/css/CSSValueKeywords.in
)

set(WebCore_USER_AGENT_STYLE_SHEETS
    ${WEBCORE_DIR}/css/dialog.css
    ${WEBCORE_DIR}/css/fullscreen.css
    ${WEBCORE_DIR}/css/html.css
    ${WEBCORE_DIR}/css/mathml.css
    ${WEBCORE_DIR}/css/mediaControls.css
    ${WEBCORE_DIR}/css/plugIns.css
    ${WEBCORE_DIR}/css/quirks.css
    ${WEBCORE_DIR}/css/svg.css
    ${WEBCORE_DIR}/html/shadow/imageOverlay.css
    ${WEBCORE_DIR}/html/shadow/meterElementShadow.css
)

set(WebCore_PLUG_INS_RESOURCES
    ${WEBCORE_DIR}/Resources/plugIns.js
)

set(WebCore_LIBRARIES
    LibXml2::LibXml2
    SQLite::SQLite3
    ZLIB::ZLIB
)
set(WebCore_FRAMEWORKS
    JavaScriptCore
    PAL
    WTF
)
if (NOT USE_SYSTEM_MALLOC)
    list(APPEND WebCore_FRAMEWORKS bmalloc)
endif ()

if (ENABLE_XSLT)
    list(APPEND WebCore_LIBRARIES LibXslt::LibXslt)
endif ()

# For platforms that want to use system-provided OpenGL (ES) / EGL headers,
# these include directories, libraries or definitions need to be
# added before the ANGLE directories.
if (USE_ANGLE_EGL)
    list(APPEND WebCore_LIBRARIES
        ANGLE::EGL
        ANGLE::GLES
    )
elseif (USE_LIBEPOXY)
    list(APPEND WebCore_SYSTEM_INCLUDE_DIRECTORIES
        ${LIBEPOXY_INCLUDE_DIRS}
    )
    list(APPEND WebCore_LIBRARIES
        ${LIBEPOXY_LIBRARIES}
    )
    add_definitions(${LIBEPOXY_DEFINITIONS})
else ()
    if (USE_OPENGL)
        list(APPEND WebCore_SYSTEM_INCLUDE_DIRECTORIES
            ${OPENGL_INCLUDE_DIRS}
        )
        list(APPEND WebCore_LIBRARIES
            ${OPENGL_LIBRARIES}
        )
        add_definitions(${OPENGL_DEFINITIONS})
    elseif (USE_OPENGL_ES)
        list(APPEND WebCore_LIBRARIES OpenGL::GLES)
    endif ()

    if (USE_EGL)
        list(APPEND WebCore_SYSTEM_INCLUDE_DIRECTORIES
            ${EGL_INCLUDE_DIRS}
        )
        list(APPEND WebCore_LIBRARIES
            ${EGL_LIBRARIES}
        )
        add_definitions(${EGL_DEFINITIONS})
    endif ()
endif ()

set(WebCoreTestSupport_FRAMEWORKS ${WebCore_FRAMEWORKS})
set(WebCoreTestSupport_DEPENDENCIES WebCoreTestSupportBindings)

if (ENABLE_LEGACY_ENCRYPTED_MEDIA)
    list(APPEND WebCore_SOURCES
        Modules/encryptedmedia/legacy/LegacyCDM.cpp
        Modules/encryptedmedia/legacy/LegacyCDMPrivateClearKey.cpp
        Modules/encryptedmedia/legacy/LegacyCDMPrivateMediaPlayer.cpp
        Modules/encryptedmedia/legacy/LegacyCDMSessionClearKey.cpp

        Modules/encryptedmedia/legacy/WebKitMediaKeyMessageEvent.cpp
        Modules/encryptedmedia/legacy/WebKitMediaKeyNeededEvent.cpp
        Modules/encryptedmedia/legacy/WebKitMediaKeySession.cpp
        Modules/encryptedmedia/legacy/WebKitMediaKeys.cpp
    )
    list(APPEND WebCoreTestSupport_SOURCES
        testing/LegacyMockCDM.cpp
    )
endif ()

list(APPEND WebCore_IDL_FILES
    Modules/encryptedmedia/legacy/WebKitMediaKeyMessageEvent.idl
    Modules/encryptedmedia/legacy/WebKitMediaKeyNeededEvent.idl
    Modules/encryptedmedia/legacy/WebKitMediaKeySession.idl
    Modules/encryptedmedia/legacy/WebKitMediaKeys.idl

    html/WebKitMediaKeyError.idl
)

if (ENABLE_ENCRYPTED_MEDIA)
    list(APPEND WebCore_SOURCES
        Modules/encryptedmedia/CDM.cpp
        Modules/encryptedmedia/InitDataRegistry.cpp
        Modules/encryptedmedia/MediaKeyMessageEvent.cpp
        Modules/encryptedmedia/MediaKeySession.cpp
        Modules/encryptedmedia/MediaKeyStatusMap.cpp
        Modules/encryptedmedia/MediaKeySystemAccess.cpp
        Modules/encryptedmedia/MediaKeySystemController.cpp
        Modules/encryptedmedia/MediaKeySystemRequest.cpp
        Modules/encryptedmedia/MediaKeys.cpp
        Modules/encryptedmedia/NavigatorEME.cpp

        html/MediaEncryptedEvent.cpp
    )

    list(APPEND WebCore_PRIVATE_INCLUDE_DIRECTORIES
        "${WEBCORE_DIR}/platform/encryptedmedia/clearkey"
    )
endif ()

list(APPEND WebCore_CSS_VALUE_KEYWORDS
    ${WEBCORE_DIR}/css/SVGCSSValueKeywords.in
)

if (ENABLE_WEBGL)
    list(APPEND WebCore_SOURCES
        html/canvas/ANGLEInstancedArrays.cpp
        html/canvas/EXTBlendMinMax.cpp
        html/canvas/EXTColorBufferFloat.cpp
        html/canvas/EXTColorBufferHalfFloat.cpp
        html/canvas/EXTFloatBlend.cpp
        html/canvas/EXTFragDepth.cpp
        html/canvas/EXTShaderTextureLOD.cpp
        html/canvas/EXTTextureCompressionRGTC.cpp
        html/canvas/EXTTextureFilterAnisotropic.cpp
        html/canvas/EXTsRGB.cpp
        html/canvas/KHRParallelShaderCompile.cpp
        html/canvas/OESElementIndexUint.cpp
        html/canvas/OESFBORenderMipmap.cpp
        html/canvas/OESStandardDerivatives.cpp
        html/canvas/OESTextureFloat.cpp
        html/canvas/OESTextureFloatLinear.cpp
        html/canvas/OESTextureHalfFloat.cpp
        html/canvas/OESTextureHalfFloatLinear.cpp
        html/canvas/OESVertexArrayObject.cpp
        html/canvas/WebGL2RenderingContext.cpp
        html/canvas/WebGLBuffer.cpp
        html/canvas/WebGLColorBufferFloat.cpp
        html/canvas/WebGLCompressedTextureASTC.cpp
        html/canvas/WebGLCompressedTextureATC.cpp
        html/canvas/WebGLCompressedTextureETC.cpp
        html/canvas/WebGLCompressedTextureETC1.cpp
        html/canvas/WebGLCompressedTexturePVRTC.cpp
        html/canvas/WebGLCompressedTextureS3TC.cpp
        html/canvas/WebGLCompressedTextureS3TCsRGB.cpp
        html/canvas/WebGLContextEvent.cpp
        html/canvas/WebGLContextGroup.cpp
        html/canvas/WebGLContextObject.cpp
        html/canvas/WebGLDebugRendererInfo.cpp
        html/canvas/WebGLDebugShaders.cpp
        html/canvas/WebGLDepthTexture.cpp
        html/canvas/WebGLDrawBuffers.cpp
        html/canvas/WebGLExtension.cpp
        html/canvas/WebGLFramebuffer.cpp
        html/canvas/WebGLLoseContext.cpp
        html/canvas/WebGLMultiDraw.cpp
        html/canvas/WebGLObject.cpp
        html/canvas/WebGLProgram.cpp
        html/canvas/WebGLQuery.cpp
        html/canvas/WebGLRenderbuffer.cpp
        html/canvas/WebGLRenderingContext.cpp
        html/canvas/WebGLRenderingContextBase.cpp
        html/canvas/WebGLSampler.cpp
        html/canvas/WebGLShader.cpp
        html/canvas/WebGLShaderPrecisionFormat.cpp
        html/canvas/WebGLSharedObject.cpp
        html/canvas/WebGLSync.cpp
        html/canvas/WebGLTexture.cpp
        html/canvas/WebGLTransformFeedback.cpp
        html/canvas/WebGLUniformLocation.cpp
        html/canvas/WebGLVertexArrayObject.cpp
        html/canvas/WebGLVertexArrayObjectBase.cpp
        html/canvas/WebGLVertexArrayObjectOES.cpp
    )
endif ()

list(APPEND WebCore_IDL_FILES
    html/canvas/ANGLEInstancedArrays.idl
    html/canvas/EXTBlendMinMax.idl
    html/canvas/EXTColorBufferFloat.idl
    html/canvas/EXTColorBufferHalfFloat.idl
    html/canvas/EXTFloatBlend.idl
    html/canvas/EXTFragDepth.idl
    html/canvas/EXTShaderTextureLOD.idl
    html/canvas/EXTTextureCompressionRGTC.idl
    html/canvas/EXTTextureFilterAnisotropic.idl
    html/canvas/EXTsRGB.idl
    html/canvas/KHRParallelShaderCompile.idl
    html/canvas/OESElementIndexUint.idl
    html/canvas/OESFBORenderMipmap.idl
    html/canvas/OESStandardDerivatives.idl
    html/canvas/OESTextureFloat.idl
    html/canvas/OESTextureFloatLinear.idl
    html/canvas/OESTextureHalfFloat.idl
    html/canvas/OESTextureHalfFloatLinear.idl
    html/canvas/OESVertexArrayObject.idl
    html/canvas/WebGL2RenderingContext.idl
    html/canvas/WebGLActiveInfo.idl
    html/canvas/WebGLBuffer.idl
    html/canvas/WebGLColorBufferFloat.idl
    html/canvas/WebGLCompressedTextureASTC.idl
    html/canvas/WebGLCompressedTextureATC.idl
    html/canvas/WebGLCompressedTextureETC.idl
    html/canvas/WebGLCompressedTextureETC1.idl
    html/canvas/WebGLCompressedTexturePVRTC.idl
    html/canvas/WebGLCompressedTextureS3TC.idl
    html/canvas/WebGLCompressedTextureS3TCsRGB.idl
    html/canvas/WebGLContextAttributes.idl
    html/canvas/WebGLContextEvent.idl
    html/canvas/WebGLDebugRendererInfo.idl
    html/canvas/WebGLDebugShaders.idl
    html/canvas/WebGLDepthTexture.idl
    html/canvas/WebGLDrawBuffers.idl
    html/canvas/WebGLFramebuffer.idl
    html/canvas/WebGLLoseContext.idl
    html/canvas/WebGLMultiDraw.idl
    html/canvas/WebGLProgram.idl
    html/canvas/WebGLQuery.idl
    html/canvas/WebGLRenderbuffer.idl
    html/canvas/WebGLRenderingContext.idl
    html/canvas/WebGLRenderingContextBase.idl
    html/canvas/WebGLSampler.idl
    html/canvas/WebGLShader.idl
    html/canvas/WebGLShaderPrecisionFormat.idl
    html/canvas/WebGLSync.idl
    html/canvas/WebGLTexture.idl
    html/canvas/WebGLTransformFeedback.idl
    html/canvas/WebGLUniformLocation.idl
    html/canvas/WebGLVertexArrayObject.idl
    html/canvas/WebGLVertexArrayObjectOES.idl
)

if (ENABLE_WEBGL)
    list(APPEND WebCore_SOURCES
        platform/graphics/FormatConverter.cpp
    )

    if (USE_ANGLE_WEBGL)
        list(APPEND WebCore_PRIVATE_INCLUDE_DIRECTORIES
            ${WEBCORE_DIR}/platform/graphics/angle
        )
        list(APPEND WebCore_SOURCES
            platform/graphics/angle/ExtensionsGLANGLE.cpp
            platform/graphics/angle/GraphicsContextGLANGLE.cpp
            platform/graphics/angle/GraphicsContextGLANGLEEGLUtilities.cpp
            platform/graphics/angle/TemporaryANGLESetting.cpp
        )

        list(APPEND WebCore_LIBRARIES ANGLE::GLES)
    else ()
        list(APPEND WebCore_SOURCES
            platform/graphics/ANGLEWebKitBridge.cpp

            platform/graphics/opengl/ExtensionsGLOpenGLCommon.cpp
            platform/graphics/opengl/GraphicsContextGLOpenGLCommon.cpp
            platform/graphics/opengl/TemporaryOpenGLSetting.cpp
        )

        if (USE_OPENGL_ES)
            list(APPEND WebCore_SOURCES
                platform/graphics/opengl/ExtensionsGLOpenGLES.cpp
                platform/graphics/opengl/GraphicsContextGLOpenGLES.cpp
            )
        endif ()

        if (USE_OPENGL)
            list(APPEND WebCore_SOURCES
                platform/graphics/opengl/ExtensionsGLOpenGL.cpp
                platform/graphics/opengl/GraphicsContextGLOpenGLBase.cpp
            )
        endif ()

        list(APPEND WebCore_LIBRARIES ANGLE::ANGLE)
    endif ()
elseif (USE_ANGLE_EGL)
    list(APPEND WebCore_PRIVATE_INCLUDE_DIRECTORIES
        ${WEBCORE_DIR}/platform/graphics/angle
        ${WEBCORE_DIR}/platform/graphics/opengl
    )

    list(APPEND WebCore_SOURCES
        platform/graphics/opengl/TemporaryOpenGLSetting.cpp
    )
endif ()

list(APPEND WebCore_IDL_FILES
    page/UserMessageHandler.idl
    page/UserMessageHandlersNamespace.idl
    page/WebKitNamespace.idl
)

if (ENABLE_USER_MESSAGE_HANDLERS)
    list(APPEND WebCore_SOURCES
        page/UserMessageHandler.cpp
        page/UserMessageHandlerDescriptor.cpp
        page/UserMessageHandlersNamespace.cpp
        page/WebKitNamespace.cpp
    )
endif ()

if (USE_WOFF2)
  list(APPEND WebCore_LIBRARIES WOFF2::dec)
endif ()

if (USE_XDGMIME)
    list(APPEND WebCore_PRIVATE_INCLUDE_DIRECTORIES "${THIRDPARTY_DIR}/xdgmime/src")
    list(APPEND WebCore_LIBRARIES xdgmime)
endif ()

if (USE_LIBWEBRTC)
    list(APPEND WebCore_SYSTEM_INCLUDE_DIRECTORIES "${THIRDPARTY_DIR}/libwebrtc/Source/"
        "${THIRDPARTY_DIR}/libwebrtc/Source/webrtc"
        "${THIRDPARTY_DIR}/libwebrtc/Source/third_party/abseil-cpp")
    list(APPEND WebCore_LIBRARIES webrtc)
    list(APPEND WebCore_SOURCES
        Modules/mediastream/libwebrtc/LibWebRTCDataChannelHandler.cpp
        Modules/mediastream/libwebrtc/LibWebRTCMediaEndpoint.cpp
        Modules/mediastream/libwebrtc/LibWebRTCPeerConnectionBackend.cpp
        Modules/mediastream/libwebrtc/LibWebRTCRtpReceiverBackend.cpp
        Modules/mediastream/libwebrtc/LibWebRTCRtpSenderBackend.cpp
        Modules/mediastream/libwebrtc/LibWebRTCRtpTransceiverBackend.cpp
        Modules/mediastream/libwebrtc/LibWebRTCStatsCollector.cpp
        Modules/mediastream/libwebrtc/LibWebRTCUtils.cpp
    )
endif ()

if (HAVE_OS_DARK_MODE_SUPPORT)
    set(FEATURE_DEFINES_WITH_SPACE_SEPARATOR "${FEATURE_DEFINES_WITH_SPACE_SEPARATOR} HAVE_OS_DARK_MODE_SUPPORT")
endif ()

set(WebCoreTestSupport_PRIVATE_INCLUDE_DIRECTORIES
    "${WEBCORE_DIR}/platform/mock"
    "${WEBCORE_DIR}/testing"
    "${WEBCORE_DIR}/testing/js"
    "${WebCore_DERIVED_SOURCES_DIR}"
)

set(WebCoreTestSupport_IDL_INCLUDES
    testing
)

set(WebCoreTestSupport_IDL_FILES
    testing/GCObservation.idl
    testing/InternalSettings.idl
    testing/Internals.idl
    testing/InternalsMapLike.idl
    testing/InternalsSetLike.idl
    testing/MallocStatistics.idl
    testing/MemoryInfo.idl
    testing/MockCDMFactory.idl
    testing/MockContentFilterSettings.idl
    testing/MockPageOverlay.idl
    testing/ServiceWorkerInternals.idl
    testing/TypeConversions.idl
)

list(APPEND WebCoreTestSupport_SOURCES
    testing/GCObservation.cpp
    testing/InternalSettings.cpp
    testing/Internals.cpp
    testing/InternalsMapLike.cpp
    testing/InternalsSetLike.cpp
    testing/MockCDMFactory.cpp
    testing/MockGamepad.cpp
    testing/MockGamepadProvider.cpp
    testing/MockLibWebRTCPeerConnection.cpp
    testing/MockPageOverlay.cpp
    testing/MockPageOverlayClient.cpp
    testing/ServiceWorkerInternals.cpp
    testing/js/WebCoreTestSupport.cpp
)

if (ENABLE_WEBXR)
    list(APPEND WebCoreTestSupport_IDL_FILES
        testing/FakeXRBoundsPoint.idl
        testing/FakeXRButtonStateInit.idl
        testing/FakeXRInputSourceInit.idl
        testing/FakeXRRigidTransformInit.idl
        testing/FakeXRViewInit.idl
        testing/WebFakeXRDevice.idl
        testing/WebFakeXRInputController.idl
        testing/WebXRTest.idl
        testing/XRSimulateUserActivationFunction.idl
    )
    list(APPEND WebCoreTestSupport_SOURCES
        testing/WebFakeXRDevice.cpp
        testing/WebFakeXRInputController.cpp
        testing/WebXRTest.cpp
    )
endif ()

# Modules that the bindings generator scripts may use
set(SCRIPTS_RESOLVE_SUPPLEMENTAL
    ${WEBCORE_DIR}/bindings/scripts/IDLParser.pm
)
set(SCRIPTS_BINDINGS
    ${WEBCORE_DIR}/bindings/scripts/CodeGenerator.pm
    ${WEBCORE_DIR}/bindings/scripts/CodeGeneratorJS.pm
    ${WEBCORE_DIR}/bindings/scripts/IDLParser.pm
    ${WEBCORE_DIR}/bindings/scripts/InFilesParser.pm
    ${WEBCORE_DIR}/bindings/scripts/preprocessor.pm
)

set(MAKE_NAMES_DEPENDENCIES
    ${WEBCORE_DIR}/bindings/scripts/Hasher.pm
    ${WEBCORE_DIR}/bindings/scripts/StaticString.pm
)
set(SUPPLEMENTAL_DEPENDENCY_FILE ${WebCore_DERIVED_SOURCES_DIR}/supplemental_dependency.tmp)
set(ISO_SUBSPACES_HEADER_FILE ${WebCore_DERIVED_SOURCES_DIR}/DOMIsoSubspaces.h)
set(WINDOW_CONSTRUCTORS_FILE ${WebCore_DERIVED_SOURCES_DIR}/DOMWindowConstructors.idl)
set(WORKERGLOBALSCOPE_CONSTRUCTORS_FILE ${WebCore_DERIVED_SOURCES_DIR}/WorkerGlobalScopeConstructors.idl)
set(DEDICATEDWORKERGLOBALSCOPE_CONSTRUCTORS_FILE ${WebCore_DERIVED_SOURCES_DIR}/DedicatedWorkerGlobalScopeConstructors.idl)
set(SERVICEWORKERGLOBALSCOPE_CONSTRUCTORS_FILE ${WebCore_DERIVED_SOURCES_DIR}/ServiceWorkerGlobalScopeConstructors.idl)
set(WORKLETGLOBALSCOPE_CONSTRUCTORS_FILE ${WebCore_DERIVED_SOURCES_DIR}/WorkletGlobalScopeConstructors.idl)
set(PAINTWORKLETGLOBALSCOPE_CONSTRUCTORS_FILE ${WebCore_DERIVED_SOURCES_DIR}/PaintWorkletGlobalScopeConstructors.idl)
set(AUDIOWORKLETGLOBALSCOPE_CONSTRUCTORS_FILE ${WebCore_DERIVED_SOURCES_DIR}/AudioWorkletGlobalScopeConstructors.idl)

set(WebCore_INTERFACE_LIBRARIES WebCore)
set(WebCore_INTERFACE_INCLUDE_DIRECTORIES ${WebCore_PRIVATE_FRAMEWORK_HEADERS_DIR})

set(WebCoreTestSupport_INTERFACE_LIBRARIES WebCoreTestSupport)
set(WebCoreTestSupport_INTERFACE_INCLUDE_DIRECTORIES
    ${WebCore_PRIVATE_FRAMEWORK_HEADERS_DIR}/WebCoreTestSupport
)

WEBKIT_FRAMEWORK_DECLARE(WebCore)
WEBKIT_FRAMEWORK_DECLARE(WebCoreTestSupport)
WEBKIT_INCLUDE_CONFIG_FILES_IF_EXISTS()

# Generate CommandLineAPIModuleSource.h
add_custom_command(
    OUTPUT ${WebCore_DERIVED_SOURCES_DIR}/CommandLineAPIModuleSource.h ${WebCore_DERIVED_SOURCES_DIR}/CommandLineAPIModuleSource.min.js
    MAIN_DEPENDENCY inspector/CommandLineAPIModuleSource.js
    DEPENDS ${JavaScriptCore_SCRIPTS_DIR}/xxd.pl ${JavaScriptCore_SCRIPTS_DIR}/jsmin.py
    COMMAND ${CMAKE_COMMAND} -E echo "//# sourceURL=__InjectedScript_CommandLineAPIModuleSource.js" > ${WebCore_DERIVED_SOURCES_DIR}/CommandLineAPIModuleSource.min.js
    COMMAND ${PYTHON_EXECUTABLE} ${JavaScriptCore_SCRIPTS_DIR}/jsmin.py < ${WEBCORE_DIR}/inspector/CommandLineAPIModuleSource.js >> ${WebCore_DERIVED_SOURCES_DIR}/CommandLineAPIModuleSource.min.js
    COMMAND ${PERL_EXECUTABLE} ${JavaScriptCore_SCRIPTS_DIR}/xxd.pl CommandLineAPIModuleSource_js ${WebCore_DERIVED_SOURCES_DIR}/CommandLineAPIModuleSource.min.js ${WebCore_DERIVED_SOURCES_DIR}/CommandLineAPIModuleSource.h
    VERBATIM)
list(APPEND WebCore_SOURCES ${WebCore_DERIVED_SOURCES_DIR}/CommandLineAPIModuleSource.h)


MAKE_HASH_TOOLS(${WEBCORE_DIR}/platform/ColorData)
list(APPEND WebCore_SOURCES ${WebCore_DERIVED_SOURCES_DIR}/ColorData.cpp)


# Generate DOMJITAbstractHeapRepository.h
add_custom_command(
    OUTPUT ${WebCore_DERIVED_SOURCES_DIR}/DOMJITAbstractHeapRepository.h
    MAIN_DEPENDENCY domjit/DOMJITAbstractHeapRepository.yaml
    DEPENDS ${WEBCORE_DIR}/domjit/generate-abstract-heap.rb
    COMMAND ${RUBY_EXECUTABLE} ${WEBCORE_DIR}/domjit/generate-abstract-heap.rb ${WEBCORE_DIR}/domjit/DOMJITAbstractHeapRepository.yaml ${WebCore_DERIVED_SOURCES_DIR}/DOMJITAbstractHeapRepository.h
    VERBATIM)
list(APPEND WebCore_SOURCES ${WebCore_DERIVED_SOURCES_DIR}/DOMJITAbstractHeapRepository.h)

# Generate XMLViewerCSS.h
add_custom_command(
    OUTPUT ${WebCore_DERIVED_SOURCES_DIR}/XMLViewerCSS.h ${WebCore_DERIVED_SOURCES_DIR}/XMLViewer.min.css
    MAIN_DEPENDENCY xml/XMLViewer.css
    DEPENDS ${JavaScriptCore_SCRIPTS_DIR}/xxd.pl ${JavaScriptCore_SCRIPTS_DIR}/cssmin.py
    COMMAND ${PYTHON_EXECUTABLE} ${JavaScriptCore_SCRIPTS_DIR}/cssmin.py < ${WEBCORE_DIR}/xml/XMLViewer.css > ${WebCore_DERIVED_SOURCES_DIR}/XMLViewer.min.css
    COMMAND ${PERL_EXECUTABLE} ${JavaScriptCore_SCRIPTS_DIR}/xxd.pl XMLViewer_css ${WebCore_DERIVED_SOURCES_DIR}/XMLViewer.min.css ${WebCore_DERIVED_SOURCES_DIR}/XMLViewerCSS.h
    VERBATIM)
list(APPEND WebCore_SOURCES ${WebCore_DERIVED_SOURCES_DIR}/XMLViewerCSS.h)

# Generate XMLViewerJS.h
add_custom_command(
    OUTPUT ${WebCore_DERIVED_SOURCES_DIR}/XMLViewerJS.h ${WebCore_DERIVED_SOURCES_DIR}/XMLViewer.min.js
    MAIN_DEPENDENCY xml/XMLViewer.js
    DEPENDS ${JavaScriptCore_SCRIPTS_DIR}/xxd.pl ${JavaScriptCore_SCRIPTS_DIR}/jsmin.py
    COMMAND ${PYTHON_EXECUTABLE} ${JavaScriptCore_SCRIPTS_DIR}/jsmin.py < ${WEBCORE_DIR}/xml/XMLViewer.js > ${WebCore_DERIVED_SOURCES_DIR}/XMLViewer.min.js
    COMMAND ${PERL_EXECUTABLE} ${JavaScriptCore_SCRIPTS_DIR}/xxd.pl XMLViewer_js ${WebCore_DERIVED_SOURCES_DIR}/XMLViewer.min.js ${WebCore_DERIVED_SOURCES_DIR}/XMLViewerJS.h
    VERBATIM)
list(APPEND WebCore_SOURCES ${WebCore_DERIVED_SOURCES_DIR}/XMLViewerJS.h)

# Generate HTML entity table
add_custom_command(
    OUTPUT ${WebCore_DERIVED_SOURCES_DIR}/HTMLEntityTable.cpp
    MAIN_DEPENDENCY ${WEBCORE_DIR}/html/parser/HTMLEntityNames.in
    DEPENDS ${WEBCORE_DIR}/html/parser/create-html-entity-table
    COMMAND ${PYTHON_EXECUTABLE} ${WEBCORE_DIR}/html/parser/create-html-entity-table -o ${WebCore_DERIVED_SOURCES_DIR}/HTMLEntityTable.cpp ${WEBCORE_DIR}/html/parser/HTMLEntityNames.in
    VERBATIM)
list(APPEND WebCore_SOURCES ${WebCore_DERIVED_SOURCES_DIR}/HTMLEntityTable.cpp)

# Generate HTTP header names
add_custom_command(
    OUTPUT ${WebCore_DERIVED_SOURCES_DIR}/HTTPHeaderNames.cpp ${WebCore_DERIVED_SOURCES_DIR}/HTTPHeaderNames.gperf ${WebCore_DERIVED_SOURCES_DIR}/HTTPHeaderNames.h
    MAIN_DEPENDENCY ${WEBCORE_DIR}/platform/network/HTTPHeaderNames.in
    DEPENDS ${WEBCORE_DIR}/platform/network/create-http-header-name-table
    WORKING_DIRECTORY ${WebCore_DERIVED_SOURCES_DIR}
    COMMAND ${PYTHON_EXECUTABLE} ${WEBCORE_DIR}/platform/network/create-http-header-name-table ${WEBCORE_DIR}/platform/network/HTTPHeaderNames.in "${GPERF_EXECUTABLE}"
    VERBATIM)
list(APPEND WebCore_SOURCES ${WebCore_DERIVED_SOURCES_DIR}/HTTPHeaderNames.cpp)

# Generate CSS property names
add_custom_command(
    OUTPUT ${WebCore_DERIVED_SOURCES_DIR}/CSSProperties.json ${WebCore_DERIVED_SOURCES_DIR}/CSSPropertyNames.h ${WebCore_DERIVED_SOURCES_DIR}/CSSPropertyNames.cpp ${WebCore_DERIVED_SOURCES_DIR}/CSSPropertyNames.gperf ${WebCore_DERIVED_SOURCES_DIR}/StyleBuilderGenerated.cpp ${WebCore_DERIVED_SOURCES_DIR}/StylePropertyShorthandFunctions.h ${WebCore_DERIVED_SOURCES_DIR}/StylePropertyShorthandFunctions.cpp ${WebCore_DERIVED_SOURCES_DIR}/CSSStyleDeclaration+PropertyNames.idl
    MAIN_DEPENDENCY ${WEBCORE_DIR}/css/makeprop.pl
    DEPENDS ${WebCore_CSS_PROPERTY_NAMES}
    WORKING_DIRECTORY ${WebCore_DERIVED_SOURCES_DIR}
    COMMAND ${PERL_EXECUTABLE} -ne "print" ${WebCore_CSS_PROPERTY_NAMES} > ${WebCore_DERIVED_SOURCES_DIR}/CSSProperties.json
    COMMAND ${PERL_EXECUTABLE} ${WEBCORE_DIR}/css/makeprop.pl --defines "${FEATURE_DEFINES_WITH_SPACE_SEPARATOR}" --gperf-executable "${GPERF_EXECUTABLE}"
    VERBATIM)
list(APPEND WebCore_SOURCES ${WebCore_DERIVED_SOURCES_DIR}/CSSPropertyNames.cpp)
list(APPEND WebCore_SOURCES ${WebCore_DERIVED_SOURCES_DIR}/StyleBuilderGenerated.cpp)
list(APPEND WebCore_SOURCES ${WebCore_DERIVED_SOURCES_DIR}/StylePropertyShorthandFunctions.cpp)
list(APPEND WebCore_IDL_FILES ${WebCore_DERIVED_SOURCES_DIR}/CSSStyleDeclaration+PropertyNames.idl)
ADD_SOURCE_WEBCORE_DERIVED_DEPENDENCIES(${WEBCORE_DIR}/css/CSSParser.cpp CSSValueKeywords.h)

# Generate CSS value keywords
add_custom_command(
    OUTPUT ${WebCore_DERIVED_SOURCES_DIR}/CSSValueKeywords.in ${WebCore_DERIVED_SOURCES_DIR}/CSSValueKeywords.h ${WebCore_DERIVED_SOURCES_DIR}/CSSValueKeywords.cpp ${WebCore_DERIVED_SOURCES_DIR}/CSSValueKeywords.gperf
    MAIN_DEPENDENCY ${WEBCORE_DIR}/css/makevalues.pl
    DEPENDS ${WebCore_CSS_VALUE_KEYWORDS}
    WORKING_DIRECTORY ${WebCore_DERIVED_SOURCES_DIR}
    COMMAND ${PERL_EXECUTABLE} -ne "print" ${WebCore_CSS_VALUE_KEYWORDS} > ${WebCore_DERIVED_SOURCES_DIR}/CSSValueKeywords.in
    COMMAND ${PERL_EXECUTABLE} ${WEBCORE_DIR}/css/makevalues.pl --defines "${FEATURE_DEFINES_WITH_SPACE_SEPARATOR} ${CSS_VALUE_PLATFORM_DEFINES}" --preprocessor "${CODE_GENERATOR_PREPROCESSOR}" --gperf-executable "${GPERF_EXECUTABLE}"
    VERBATIM)
list(APPEND WebCore_SOURCES ${WebCore_DERIVED_SOURCES_DIR}/CSSValueKeywords.cpp)
ADD_SOURCE_WEBCORE_DERIVED_DEPENDENCIES(${WEBCORE_DIR}/css/CSSParser.cpp CSSValueKeywords.h)
ADD_SOURCE_WEBCORE_DERIVED_DEPENDENCIES(${WEBCORE_DIR}/css/CSSPrimitiveValueMappings.h CSSValueKeywords.h)

# Generate CSS Selector pseudo type name to value maps.
add_custom_command(
    OUTPUT ${WebCore_DERIVED_SOURCES_DIR}/SelectorPseudoClassAndCompatibilityElementMap.gperf ${WebCore_DERIVED_SOURCES_DIR}/SelectorPseudoClassAndCompatibilityElementMap.cpp
    MAIN_DEPENDENCY ${WEBCORE_DIR}/css/SelectorPseudoClassAndCompatibilityElementMap.in
    DEPENDS ${WEBCORE_DIR}/css/makeSelectorPseudoClassAndCompatibilityElementMap.py
    WORKING_DIRECTORY ${WebCore_DERIVED_SOURCES_DIR}
    COMMAND ${PYTHON_EXECUTABLE} ${WEBCORE_DIR}/css/makeSelectorPseudoClassAndCompatibilityElementMap.py ${WEBCORE_DIR}/css/SelectorPseudoClassAndCompatibilityElementMap.in "${GPERF_EXECUTABLE}" "${FEATURE_DEFINES_WITH_SPACE_SEPARATOR}"
    VERBATIM)
list(APPEND WebCore_SOURCES ${WebCore_DERIVED_SOURCES_DIR}/SelectorPseudoClassAndCompatibilityElementMap.cpp)
add_custom_command(
    OUTPUT ${WebCore_DERIVED_SOURCES_DIR}/SelectorPseudoElementTypeMap.gperf ${WebCore_DERIVED_SOURCES_DIR}/SelectorPseudoElementTypeMap.cpp
    MAIN_DEPENDENCY ${WEBCORE_DIR}/css/SelectorPseudoElementTypeMap.in
    DEPENDS ${WEBCORE_DIR}/css/makeSelectorPseudoElementsMap.py
    WORKING_DIRECTORY ${WebCore_DERIVED_SOURCES_DIR}
    COMMAND ${PYTHON_EXECUTABLE} ${WEBCORE_DIR}/css/makeSelectorPseudoElementsMap.py ${WEBCORE_DIR}/css/SelectorPseudoElementTypeMap.in "${GPERF_EXECUTABLE}" "${FEATURE_DEFINES_WITH_SPACE_SEPARATOR}"
    VERBATIM)
list(APPEND WebCore_SOURCES ${WebCore_DERIVED_SOURCES_DIR}/SelectorPseudoElementTypeMap.cpp)

# Generate user agent styles
add_custom_command(
    OUTPUT ${WebCore_DERIVED_SOURCES_DIR}/UserAgentStyleSheetsData.cpp ${WebCore_DERIVED_SOURCES_DIR}/UserAgentStyleSheets.h
    MAIN_DEPENDENCY ${WEBCORE_DIR}/css/make-css-file-arrays.pl
    DEPENDS ${WebCore_USER_AGENT_STYLE_SHEETS} ${WEBCORE_DIR}/bindings/scripts/preprocessor.pm
    COMMAND ${PERL_EXECUTABLE} ${WEBCORE_DIR}/css/make-css-file-arrays.pl --defines "${FEATURE_DEFINES_WITH_SPACE_SEPARATOR}" --preprocessor "${CODE_GENERATOR_PREPROCESSOR}" ${WebCore_DERIVED_SOURCES_DIR}/UserAgentStyleSheets.h ${WebCore_DERIVED_SOURCES_DIR}/UserAgentStyleSheetsData.cpp ${WebCore_USER_AGENT_STYLE_SHEETS}
    VERBATIM)
list(APPEND WebCore_SOURCES ${WebCore_DERIVED_SOURCES_DIR}/UserAgentStyleSheetsData.cpp)
ADD_SOURCE_WEBCORE_DERIVED_DEPENDENCIES(${WEBCORE_DIR}/css/StyleResolver.cpp UserAgentStyleSheetsData.cpp UserAgentStyleSheets.h)

if (WebCore_USER_AGENT_SCRIPTS)
    # Necessary variables:
    # WebCore_USER_AGENT_SCRIPTS containing the JavaScript sources list
    # WebCore_USER_AGENT_SCRIPTS_DEPENDENCIES containing the source file that will load the scripts to add the proper
    #   dependency and having them built at the right moment

    MAKE_JS_FILE_ARRAYS(
        ${WebCore_DERIVED_SOURCES_DIR}/UserAgentScriptsData.cpp
        ${WebCore_DERIVED_SOURCES_DIR}/UserAgentScripts.h
        WebCore
        WebCore_USER_AGENT_SCRIPTS
        WebCore_USER_AGENT_SCRIPTS_DEPENDENCIES
    )
    list(APPEND WebCore_SOURCES ${WebCore_DERIVED_SOURCES_DIR}/UserAgentScriptsData.cpp)
endif ()

# Generate plug-in resources
add_custom_command(
    OUTPUT ${WebCore_DERIVED_SOURCES_DIR}/PlugInsResourcesData.cpp ${WebCore_DERIVED_SOURCES_DIR}/PlugInsResources.h
    MAIN_DEPENDENCY ${WEBCORE_DIR}/css/make-css-file-arrays.pl
    DEPENDS ${WebCore_PLUG_INS_RESOURCES} ${WEBCORE_DIR}/bindings/scripts/preprocessor.pm
    COMMAND ${PERL_EXECUTABLE} ${WEBCORE_DIR}/css/make-css-file-arrays.pl --defines "${FEATURE_DEFINES_WITH_SPACE_SEPARATOR}" --preprocessor "${CODE_GENERATOR_PREPROCESSOR}" ${WebCore_DERIVED_SOURCES_DIR}/PlugInsResources.h ${WebCore_DERIVED_SOURCES_DIR}/PlugInsResourcesData.cpp ${WebCore_PLUG_INS_RESOURCES}
    VERBATIM)
list(APPEND WebCore_SOURCES ${WebCore_DERIVED_SOURCES_DIR}/PlugInsResourcesData.cpp)
ADD_SOURCE_WEBCORE_DERIVED_DEPENDENCIES(${WEBCORE_DIR}/css/StyleResolver.cpp PlugInsResourcesData.cpp PlugInsResources.h)

set(FEATURE_DEFINES_JAVASCRIPT "LANGUAGE_JAVASCRIPT ${FEATURE_DEFINES_WITH_SPACE_SEPARATOR}")

GENERATE_SETTINGS_MACROS(${WEBCORE_DIR}/page/Settings.yaml Settings.h)
list(APPEND WebCore_SOURCES ${WebCore_DERIVED_SOURCES_DIR}/Settings.h)
list(APPEND WebCore_SOURCES ${WebCore_DERIVED_SOURCES_DIR}/Settings.cpp)
list(APPEND WebCoreTestSupport_SOURCES ${WebCore_DERIVED_SOURCES_DIR}/InternalSettingsGenerated.cpp)
list(APPEND WebCoreTestSupport_IDL_FILES ${WebCore_DERIVED_SOURCES_DIR}/InternalSettingsGenerated.idl)

GENERATE_BINDINGS(WebCoreBindings
    OUTPUT_SOURCE WebCore_SOURCES
    INPUT_FILES ${WebCore_IDL_FILES}
    PP_INPUT_FILES ${WebCore_IDL_FILES} ${WebCoreTestSupport_IDL_FILES}
    BASE_DIR ${WEBCORE_DIR}
    IDL_INCLUDES ${WebCore_IDL_INCLUDES} ${WebCore_DERIVED_SOURCES_DIR}
    FEATURES ${FEATURE_DEFINES_JAVASCRIPT}
    DESTINATION ${WebCore_DERIVED_SOURCES_DIR}
    GENERATOR JS
    SUPPLEMENTAL_DEPFILE ${SUPPLEMENTAL_DEPENDENCY_FILE}
    PP_EXTRA_OUTPUT
        ${ISO_SUBSPACES_HEADER_FILE} ${WINDOW_CONSTRUCTORS_FILE} ${WORKERGLOBALSCOPE_CONSTRUCTORS_FILE} ${DEDICATEDWORKERGLOBALSCOPE_CONSTRUCTORS_FILE}
    PP_EXTRA_ARGS
        --isoSubspacesHeaderFile ${ISO_SUBSPACES_HEADER_FILE}
        --windowConstructorsFile ${WINDOW_CONSTRUCTORS_FILE}
        --workerGlobalScopeConstructorsFile ${WORKERGLOBALSCOPE_CONSTRUCTORS_FILE}
        --dedicatedWorkerGlobalScopeConstructorsFile ${DEDICATEDWORKERGLOBALSCOPE_CONSTRUCTORS_FILE}
        --serviceWorkerGlobalScopeConstructorsFile ${SERVICEWORKERGLOBALSCOPE_CONSTRUCTORS_FILE}
        --workletGlobalScopeConstructorsFile ${WORKLETGLOBALSCOPE_CONSTRUCTORS_FILE}
        --paintWorkletGlobalScopeConstructorsFile ${PAINTWORKLETGLOBALSCOPE_CONSTRUCTORS_FILE}
        --audioWorkletGlobalScopeConstructorsFile ${AUDIOWORKLETGLOBALSCOPE_CONSTRUCTORS_FILE})
list(APPEND WebCore_DEPENDENCIES WebCoreBindings)

if (ENABLE_WEBINSPECTORUI)
    list(APPEND WebCore_DEPENDENCIES WebInspectorUI)
endif ()

GENERATE_BINDINGS(WebCoreTestSupportBindings
    OUTPUT_SOURCE WebCoreTestSupport_SOURCES
    INPUT_FILES ${WebCoreTestSupport_IDL_FILES}
    BASE_DIR ${WEBCORE_DIR}
    IDL_INCLUDES ${WebCore_IDL_INCLUDES} ${WebCore_DERIVED_SOURCES_DIR} ${WebCoreTestSupport_IDL_INCLUDES}
    FEATURES ${FEATURE_DEFINES_JAVASCRIPT}
    DESTINATION ${WebCore_DERIVED_SOURCES_DIR}
    GENERATOR JS)

# WebCoreTestSupportBindings needs to have a direct or indirect
# dependency to WebCoreBindings for CMake Visual Studio generator to
# eliminate duplicated custom commands. Otherwise,
# GenerateSettings.rb will be triggered in both projects.
add_dependencies(WebCoreTestSupportBindings WebCoreBindings)

# WebCore JS Builtins

set(WebCore_BUILTINS_SOURCES
    ${WEBCORE_DIR}/Modules/streams/ByteLengthQueuingStrategy.js
    ${WEBCORE_DIR}/Modules/streams/CountQueuingStrategy.js
    ${WEBCORE_DIR}/Modules/streams/ReadableByteStreamController.js
    ${WEBCORE_DIR}/Modules/streams/ReadableByteStreamInternals.js
    ${WEBCORE_DIR}/Modules/streams/ReadableStream.js
    ${WEBCORE_DIR}/Modules/streams/ReadableStreamBYOBReader.js
    ${WEBCORE_DIR}/Modules/streams/ReadableStreamBYOBRequest.js
    ${WEBCORE_DIR}/Modules/streams/ReadableStreamDefaultController.js
    ${WEBCORE_DIR}/Modules/streams/ReadableStreamInternals.js
    ${WEBCORE_DIR}/Modules/streams/ReadableStreamDefaultReader.js
    ${WEBCORE_DIR}/Modules/streams/StreamInternals.js
    ${WEBCORE_DIR}/Modules/streams/TransformStream.js
    ${WEBCORE_DIR}/Modules/streams/TransformStreamDefaultController.js
    ${WEBCORE_DIR}/Modules/streams/TransformStreamInternals.js
    ${WEBCORE_DIR}/Modules/streams/WritableStream.js
    ${WEBCORE_DIR}/Modules/streams/WritableStreamDefaultController.js
    ${WEBCORE_DIR}/Modules/streams/WritableStreamDefaultWriter.js
    ${WEBCORE_DIR}/Modules/streams/WritableStreamInternals.js
    ${WEBCORE_DIR}/dom/TextDecoderStream.js
    ${WEBCORE_DIR}/dom/TextEncoderStream.js
    ${WEBCORE_DIR}/bindings/js/JSDOMBindingInternals.js
)

set(BUILTINS_GENERATOR_SCRIPTS
    ${JavaScriptCore_SCRIPTS_DIR}/wkbuiltins.py
    ${JavaScriptCore_SCRIPTS_DIR}/builtins_generator.py
    ${JavaScriptCore_SCRIPTS_DIR}/builtins_model.py
    ${JavaScriptCore_SCRIPTS_DIR}/builtins_templates.py
    ${JavaScriptCore_SCRIPTS_DIR}/builtins_generate_combined_header.py
    ${JavaScriptCore_SCRIPTS_DIR}/builtins_generate_combined_implementation.py
    ${JavaScriptCore_SCRIPTS_DIR}/builtins_generate_separate_header.py
    ${JavaScriptCore_SCRIPTS_DIR}/builtins_generate_separate_implementation.py
    ${JavaScriptCore_SCRIPTS_DIR}/builtins_generate_wrapper_header.py
    ${JavaScriptCore_SCRIPTS_DIR}/builtins_generate_wrapper_implementation.py
    ${JavaScriptCore_SCRIPTS_DIR}/builtins_generate_internals_wrapper_header.py
    ${JavaScriptCore_SCRIPTS_DIR}/builtins_generate_internals_wrapper_implementation.py
    ${JavaScriptCore_SCRIPTS_DIR}/generate-js-builtins.py
    ${JavaScriptCore_SCRIPTS_DIR}/lazywriter.py
)

foreach (_builtinSource ${WebCore_BUILTINS_SOURCES})
    get_filename_component(_objectName ${_builtinSource} NAME_WE)
    add_custom_command(
        OUTPUT ${WebCore_DERIVED_SOURCES_DIR}/${_objectName}Builtins.cpp
               ${WebCore_DERIVED_SOURCES_DIR}/${_objectName}Builtins.h
        MAIN_DEPENDENCY ${_builtinSource}
        DEPENDS ${BUILTINS_GENERATOR_SCRIPTS}
        COMMAND ${PYTHON_EXECUTABLE} ${JavaScriptCore_SCRIPTS_DIR}/generate-js-builtins.py --framework WebCore --output-directory ${WebCore_DERIVED_SOURCES_DIR} ${_builtinSource}
        VERBATIM)
    list(APPEND WebCore_DERIVED_BUILTIN_HEADERS ${WebCore_DERIVED_SOURCES_DIR}/${_objectName}Builtins.h)
endforeach ()

add_custom_command(
    OUTPUT ${WebCore_DERIVED_SOURCES_DIR}/WebCoreJSBuiltins.cpp
           ${WebCore_DERIVED_SOURCES_DIR}/WebCoreJSBuiltinInternals.cpp
           ${WebCore_DERIVED_SOURCES_DIR}/WebCoreJSBuiltins.h
           ${WebCore_DERIVED_SOURCES_DIR}/WebCoreJSBuiltinInternals.h
    MAIN_DEPENDENCY ${WebCore_BUILTINS_SOURCES}
    DEPENDS ${BUILTINS_GENERATOR_SCRIPTS} ${WebCore_DERIVED_BUILTIN_HEADERS}
    COMMAND ${PYTHON_EXECUTABLE} ${JavaScriptCore_SCRIPTS_DIR}/generate-js-builtins.py --wrappers-only --framework WebCore --output-directory ${WebCore_DERIVED_SOURCES_DIR} ${WebCore_BUILTINS_SOURCES}
    VERBATIM)
list(APPEND WebCore_SOURCES
    ${WebCore_DERIVED_SOURCES_DIR}/WebCoreJSBuiltins.cpp
    ${WebCore_DERIVED_SOURCES_DIR}/WebCoreJSBuiltinInternals.cpp
    ${WebCore_DERIVED_SOURCES_DIR}/WebCoreJSBuiltins.h
    ${WebCore_DERIVED_SOURCES_DIR}/WebCoreJSBuiltinInternals.h)

ADD_SOURCE_WEBCORE_DERIVED_DEPENDENCIES(${WEBCORE_DIR}/html/HTMLTreeBuilder.cpp MathMLNames.cpp)


GENERATE_DOM_NAMES(HTML ${WEBCORE_DIR}/html/HTMLAttributeNames.in ${WEBCORE_DIR}/html/HTMLTagNames.in)
list(APPEND WebCore_SOURCES ${WebCore_DERIVED_SOURCES_DIR}/HTMLNames.cpp ${WebCore_DERIVED_SOURCES_DIR}/HTMLElementFactory.cpp ${WebCore_DERIVED_SOURCES_DIR}/JSHTMLElementWrapperFactory.cpp)


GENERATE_EVENT_FACTORY(${WEBCORE_DIR}/dom/EventNames.in Event)
list(APPEND WebCore_SOURCES ${WebCore_DERIVED_SOURCES_DIR}/EventInterfaces.h)
list(APPEND WebCore_SOURCES ${WebCore_DERIVED_SOURCES_DIR}/EventFactory.cpp)


GENERATE_EVENT_FACTORY(${WEBCORE_DIR}/dom/EventTargetFactory.in EventTarget)
list(APPEND WebCore_SOURCES ${WebCore_DERIVED_SOURCES_DIR}/EventTargetInterfaces.h)
list(APPEND WebCore_SOURCES ${WebCore_DERIVED_SOURCES_DIR}/EventTargetFactory.cpp)


GENERATE_FONT_NAMES(${WEBCORE_DIR}/css/WebKitFontFamilyNames.in)
list(APPEND WebCore_SOURCES ${WebCore_DERIVED_SOURCES_DIR}/WebKitFontFamilyNames.cpp)


GENERATE_DOM_NAMES(MathML ${WEBCORE_DIR}/mathml/mathattrs.in ${WEBCORE_DIR}/mathml/mathtags.in)
list(APPEND WebCore_SOURCES ${WebCore_DERIVED_SOURCES_DIR}/MathMLNames.cpp)
if (ENABLE_MATHML)
    list(APPEND WebCore_SOURCES ${WebCore_DERIVED_SOURCES_DIR}/MathMLElementFactory.cpp)
endif ()

GENERATE_DOM_NAMES(SVG ${WEBCORE_DIR}/svg/svgattrs.in ${WEBCORE_DIR}/svg/svgtags.in)
list(APPEND WebCore_SOURCES ${WebCore_DERIVED_SOURCES_DIR}/SVGNames.cpp)

list(APPEND WebCore_SOURCES ${WebCore_DERIVED_SOURCES_DIR}/SVGElementFactory.cpp ${WebCore_DERIVED_SOURCES_DIR}/JSSVGElementWrapperFactory.cpp)

GENERATE_DOM_NAMES(XLink ${WEBCORE_DIR}/svg/xlinkattrs.in)
list(APPEND WebCore_SOURCES ${WebCore_DERIVED_SOURCES_DIR}/XLinkNames.cpp)


GENERATE_DOM_NAMES(XMLNS ${WEBCORE_DIR}/xml/xmlnsattrs.in)
list(APPEND WebCore_SOURCES ${WebCore_DERIVED_SOURCES_DIR}/XMLNSNames.cpp)

GENERATE_DOM_NAMES(XML ${WEBCORE_DIR}/xml/xmlattrs.in)
list(APPEND WebCore_SOURCES ${WebCore_DERIVED_SOURCES_DIR}/XMLNames.cpp)

WEBKIT_COMPUTE_SOURCES(WebCore)

IF (HAIKU)
    # Can't use INCLUDE_DIRECTORIES, because some header file names conflicts between Haiku and WebKit
    foreach(inc ${WebCore_LOCAL_INCLUDE_DIRECTORIES})
        ADD_DEFINITIONS(-iquote ${inc})
    endforeach(inc)

    INCLUDE_DIRECTORIES(${WebCore_INCLUDE_DIRECTORIES} ${WebCoreTestSupport_INCLUDE_DIRECTORIES})
ELSE (HAIKU)
    INCLUDE_DIRECTORIES(${WebCore_LOCAL_INCLUDE_DIRECTORIES} ${WebCore_INCLUDE_DIRECTORIES} ${WebCoreTestSupport_INCLUDE_DIRECTORIES})
ENDIF (HAIKU)

include_directories(SYSTEM ${WebCore_SYSTEM_INCLUDE_DIRECTORIES})

if (MSVC)
    WEBKIT_ADD_PRECOMPILED_HEADER("WebCorePrefix.h" "WebCorePrefix.cpp" WebCore_SOURCES)
endif ()

WEBKIT_COPY_FILES(WebCore_CopyPrivateHeaders
    DESTINATION ${WebCore_PRIVATE_FRAMEWORK_HEADERS_DIR}/WebCore
    FILES ${WebCore_PRIVATE_FRAMEWORK_HEADERS}
    FLATTENED
)
list(APPEND WebCore_INTERFACE_DEPENDENCIES WebCore_CopyPrivateHeaders)
# WebCore_CopyPrivateHeaders needs to have a direct or indirect
# dependency of WebCore target for CMake Visual Studio generator to
# eliminate duplicated custom commands. Otherwise, CSSPropertyNames.h
# will be generated in both projects.
if (NOT INTERNAL_BUILD)
    add_dependencies(WebCore_CopyPrivateHeaders WebCore)
endif ()

WEBKIT_FRAMEWORK(WebCore)
WEBKIT_FRAMEWORK_TARGET(WebCore)

if (APPLE)
    set_target_properties(WebCore PROPERTIES LINK_FLAGS "-sub_library libobjc -umbrella WebKit -allowable_client WebCoreTestSupport -allowable_client WebKit2 -allowable_client WebKitLegacy")
endif ()

# The -ftree-sra optimization (implicit with -O2) causes crashes when
# allocating large chunks of memory using bmalloc on Intel 32bit.
# See https://bugs.webkit.org/show_bug.cgi?id=146440
string(TOLOWER ${CMAKE_HOST_SYSTEM_PROCESSOR} LOWERCASE_CMAKE_HOST_SYSTEM_PROCESSOR)
if (CMAKE_COMPILER_IS_GNUCXX AND "${LOWERCASE_CMAKE_HOST_SYSTEM_PROCESSOR}" MATCHES "(i[3-6]86|x86)$")
    WEBKIT_ADD_TARGET_CXX_FLAGS(WebCore -fno-tree-sra)
endif ()

if (MSVC)
    WEBKIT_ADD_PRECOMPILED_HEADER("WebCoreTestSupportPrefix.h" "testing/js/WebCoreTestSupportPrefix.cpp" WebCoreTestSupport_SOURCES)
endif ()

WEBKIT_COPY_FILES(Copy_WebCoreTestSupportPrivateHeaders
    DESTINATION ${WebCore_PRIVATE_FRAMEWORK_HEADERS_DIR}/WebCoreTestSupport
    FILES testing/js/WebCoreTestSupport.h
    FLATTENED
)
list(APPEND WebCoreTestSupport_INTERFACE_DEPENDENCIES Copy_WebCoreTestSupportPrivateHeaders)

list(APPEND WebCoreTestSupport_INCLUDE_DIRECTORIES ${WebCore_INCLUDE_DIRECTORIES})
list(APPEND WebCoreTestSupport_PRIVATE_INCLUDE_DIRECTORIES ${WebCore_PRIVATE_INCLUDE_DIRECTORIES})
list(APPEND WebCoreTestSupport_SYSTEM_INCLUDE_DIRECTORIES ${WebCore_SYSTEM_INCLUDE_DIRECTORIES})

if (WebCore_LIBRARY_TYPE STREQUAL SHARED)
    list(APPEND WebCoreTestSupport_LIBRARIES WebCore)
else ()
    list(APPEND WebCoreTestSupport_LIBRARIES ${WebCore_LIBRARIES})
    list(APPEND WebCoreTestSupport_PRIVATE_LIBRARIES ${WebCore_PRIVATE_LIBRARIES})
    list(APPEND WebCoreTestSupport_DEPENDENCIES WebCore)
endif ()

WEBKIT_FRAMEWORK(WebCoreTestSupport)
WEBKIT_FRAMEWORK_TARGET(WebCoreTestSupport)

if (${WebCore_LIBRARY_TYPE} MATCHES "SHARED")
    set_target_properties(WebCore PROPERTIES VERSION ${PROJECT_VERSION} SOVERSION ${PROJECT_VERSION_MAJOR})
    install(TARGETS WebCore DESTINATION "${LIB_INSTALL_DIR}")
endif ()

if (MSVC)
    set_target_properties(WebCore PROPERTIES
        COMPILE_PDB_NAME ${WebCore_OUTPUT_NAME}
    )
endif ()<|MERGE_RESOLUTION|>--- conflicted
+++ resolved
@@ -77,11 +77,7 @@
     "${WEBCORE_DIR}/crypto/algorithms"
     "${WEBCORE_DIR}/crypto/keys"
     "${WEBCORE_DIR}/crypto/parameters"
-<<<<<<< HEAD
-=======
-    "${WEBCORE_DIR}/css"
     "${WEBCORE_DIR}/css/calc"
->>>>>>> 20307a3c
     "${WEBCORE_DIR}/css/parser"
     "${WEBCORE_DIR}/css/typedom"
     "${WEBCORE_DIR}/cssjit"

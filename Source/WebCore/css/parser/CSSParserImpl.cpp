// Copyright 2014 The Chromium Authors. All rights reserved.
// Copyright (C) 2016-2022 Apple Inc. All rights reserved.
//
// Redistribution and use in source and binary forms, with or without
// modification, are permitted provided that the following conditions are
// met:
//
//    * Redistributions of source code must retain the above copyright
// notice, this list of conditions and the following disclaimer.
//    * Redistributions in binary form must reproduce the above
// copyright notice, this list of conditions and the following disclaimer
// in the documentation and/or other materials provided with the
// distribution.
//    * Neither the name of Google Inc. nor the names of its
// contributors may be used to endorse or promote products derived from
// this software without specific prior written permission.
//
// THIS SOFTWARE IS PROVIDED BY THE COPYRIGHT HOLDERS AND CONTRIBUTORS
// "AS IS" AND ANY EXPRESS OR IMPLIED WARRANTIES, INCLUDING, BUT NOT
// LIMITED TO, THE IMPLIED WARRANTIES OF MERCHANTABILITY AND FITNESS FOR
// A PARTICULAR PURPOSE ARE DISCLAIMED. IN NO EVENT SHALL THE COPYRIGHT
// OWNER OR CONTRIBUTORS BE LIABLE FOR ANY DIRECT, INDIRECT, INCIDENTAL,
// SPECIAL, EXEMPLARY, OR CONSEQUENTIAL DAMAGES (INCLUDING, BUT NOT
// LIMITED TO, PROCUREMENT OF SUBSTITUTE GOODS OR SERVICES; LOSS OF USE,
// DATA, OR PROFITS; OR BUSINESS INTERRUPTION) HOWEVER CAUSED AND ON ANY
// THEORY OF LIABILITY, WHETHER IN CONTRACT, STRICT LIABILITY, OR TORT
// (INCLUDING NEGLIGENCE OR OTHERWISE) ARISING IN ANY WAY OUT OF THE USE
// OF THIS SOFTWARE, EVEN IF ADVISED OF THE POSSIBILITY OF SUCH DAMAGE.

#include "config.h"
#include "CSSParserImpl.h"

#include "CSSAtRuleID.h"
#include "CSSCounterStyleRule.h"
#include "CSSCustomPropertyValue.h"
#include "CSSFontFamily.h"
#include "CSSFontFeatureValuesRule.h"
#include "CSSFontPaletteValuesOverrideColorsValue.h"
#include "CSSKeyframeRule.h"
#include "CSSKeyframesRule.h"
#include "CSSParserIdioms.h"
#include "CSSParserObserver.h"
#include "CSSParserObserverWrapper.h"
#include "CSSParserSelector.h"
#include "CSSPropertyParser.h"
#include "CSSSelectorParser.h"
#include "CSSStyleSheet.h"
#include "CSSSupportsParser.h"
#include "CSSTokenizer.h"
#include "CSSVariableParser.h"
#include "ContainerQueryParser.h"
#include "Document.h"
#include "Element.h"
#include "FontPaletteValues.h"
#include "MediaList.h"
#include "MediaQueryParser.h"
#include "MediaQueryParserContext.h"
#include "StyleProperties.h"
#include "StyleRule.h"
#include "StyleRuleImport.h"
#include "StyleSheetContents.h"
#include <bitset>
#include <memory>

namespace WebCore {

CSSParserImpl::CSSParserImpl(const CSSParserContext& context, StyleSheetContents* styleSheet)
    : m_context(context)
    , m_styleSheet(styleSheet)
{
}

CSSParserImpl::CSSParserImpl(const CSSParserContext& context, const String& string, StyleSheetContents* styleSheet, CSSParserObserverWrapper* wrapper)
    : m_context(context)
    , m_styleSheet(styleSheet)
    , m_tokenizer(wrapper ? CSSTokenizer::tryCreate(string, *wrapper) : CSSTokenizer::tryCreate(string))
    , m_observerWrapper(wrapper)
{
}

CSSParser::ParseResult CSSParserImpl::parseValue(MutableStyleProperties* declaration, CSSPropertyID propertyID, const String& string, bool important, const CSSParserContext& context)
{
    CSSParserImpl parser(context, string);
    auto ruleType = context.enclosingRuleType.value_or(StyleRuleType::Style);
    parser.consumeDeclarationValue(parser.tokenizer()->tokenRange(), propertyID, important, ruleType);
    if (parser.m_parsedProperties.isEmpty())
        return CSSParser::ParseResult::Error;
    return declaration->addParsedProperties(parser.m_parsedProperties) ? CSSParser::ParseResult::Changed : CSSParser::ParseResult::Unchanged;
}

CSSParser::ParseResult CSSParserImpl::parseCustomPropertyValue(MutableStyleProperties* declaration, const AtomString& propertyName, const String& string, bool important, const CSSParserContext& context)
{
    CSSParserImpl parser(context, string);
    parser.consumeCustomPropertyValue(parser.tokenizer()->tokenRange(), propertyName, important);
    if (parser.m_parsedProperties.isEmpty())
        return CSSParser::ParseResult::Error;
    return declaration->addParsedProperties(parser.m_parsedProperties) ? CSSParser::ParseResult::Changed : CSSParser::ParseResult::Unchanged;
}

static inline void filterProperties(bool important, const ParsedPropertyVector& input, ParsedPropertyVector& output, size_t& unusedEntries, std::bitset<numCSSProperties>& seenProperties, HashSet<AtomString>& seenCustomProperties)
{
    // Add properties in reverse order so that highest priority definitions are reached first. Duplicate definitions can then be ignored when found.
    for (size_t i = input.size(); i--; ) {
        const CSSProperty& property = input[i];
        if (property.isImportant() != important)
            continue;
        const unsigned propertyIDIndex = property.id() - firstCSSProperty;
        
        if (property.id() == CSSPropertyCustom) {
            auto& name = downcast<CSSCustomPropertyValue>(*property.value()).name();
            if (!seenCustomProperties.add(name).isNewEntry)
                continue;
            output[--unusedEntries] = property;
            continue;
        }

        auto seenPropertyBit = seenProperties[propertyIDIndex];
        if (seenPropertyBit)
            continue;
        seenPropertyBit = true;

        output[--unusedEntries] = property;
    }
}

static Ref<ImmutableStyleProperties> createStyleProperties(ParsedPropertyVector& parsedProperties, CSSParserMode mode)
{
    std::bitset<numCSSProperties> seenProperties;
    size_t unusedEntries = parsedProperties.size();
    ParsedPropertyVector results(unusedEntries);
    HashSet<AtomString> seenCustomProperties;

    filterProperties(true, parsedProperties, results, unusedEntries, seenProperties, seenCustomProperties);
    filterProperties(false, parsedProperties, results, unusedEntries, seenProperties, seenCustomProperties);

    Ref<ImmutableStyleProperties> result = ImmutableStyleProperties::create(results.data() + unusedEntries, results.size() - unusedEntries, mode);
    parsedProperties.clear();
    return result;
}

Ref<ImmutableStyleProperties> CSSParserImpl::parseInlineStyleDeclaration(const String& string, const Element* element)
{
    CSSParserContext context(element->document());
    context.mode = strictToCSSParserMode(element->isHTMLElement() && !element->document().inQuirksMode());

    CSSParserImpl parser(context, string);
    parser.consumeDeclarationList(parser.tokenizer()->tokenRange(), StyleRuleType::Style);
    return createStyleProperties(parser.m_parsedProperties, context.mode);
}

bool CSSParserImpl::parseDeclarationList(MutableStyleProperties* declaration, const String& string, const CSSParserContext& context)
{
    CSSParserImpl parser(context, string);
    auto ruleType = context.enclosingRuleType.value_or(StyleRuleType::Style);
    parser.consumeDeclarationList(parser.tokenizer()->tokenRange(), ruleType);
    if (parser.m_parsedProperties.isEmpty())
        return false;

    std::bitset<numCSSProperties> seenProperties;
    size_t unusedEntries = parser.m_parsedProperties.size();
    ParsedPropertyVector results(unusedEntries);
    HashSet<AtomString> seenCustomProperties;
    filterProperties(true, parser.m_parsedProperties, results, unusedEntries, seenProperties, seenCustomProperties);
    filterProperties(false, parser.m_parsedProperties, results, unusedEntries, seenProperties, seenCustomProperties);
    if (unusedEntries)
        results.remove(0, unusedEntries);
    return declaration->addParsedProperties(results);
}

RefPtr<StyleRuleBase> CSSParserImpl::parseRule(const String& string, const CSSParserContext& context, StyleSheetContents* styleSheet, AllowedRulesType allowedRules)
{
    CSSParserImpl parser(context, string, styleSheet);
    CSSParserTokenRange range = parser.tokenizer()->tokenRange();
    range.consumeWhitespace();
    if (range.atEnd())
        return nullptr; // Parse error, empty rule
    RefPtr<StyleRuleBase> rule;
    if (range.peek().type() == AtKeywordToken)
        rule = parser.consumeAtRule(range, allowedRules);
    else
        rule = parser.consumeQualifiedRule(range, allowedRules);
    if (!rule)
        return nullptr; // Parse error, failed to consume rule
    range.consumeWhitespace();
    if (!rule || !range.atEnd())
        return nullptr; // Parse error, trailing garbage
    return rule;
}

void CSSParserImpl::parseStyleSheet(const String& string, const CSSParserContext& context, StyleSheetContents& styleSheet)
{
    CSSParserImpl parser(context, string, &styleSheet, nullptr);
    bool firstRuleValid = parser.consumeRuleList(parser.tokenizer()->tokenRange(), TopLevelRuleList, [&](RefPtr<StyleRuleBase> rule) {
        if (rule->isCharsetRule())
            return;
        if (context.shouldIgnoreImportRules && rule->isImportRule())
            return;
        styleSheet.parserAppendRule(rule.releaseNonNull());
    });
    styleSheet.setHasSyntacticallyValidCSSHeader(firstRuleValid);
    styleSheet.shrinkToFit();
}

CSSSelectorList CSSParserImpl::parsePageSelector(CSSParserTokenRange range, StyleSheetContents* styleSheet)
{
    // We only support a small subset of the css-page spec.
    range.consumeWhitespace();
    AtomString typeSelector;
    if (range.peek().type() == IdentToken)
        typeSelector = range.consume().value().toAtomString();

    StringView pseudo;
    if (range.peek().type() == ColonToken) {
        range.consume();
        if (range.peek().type() != IdentToken)
            return CSSSelectorList();
        pseudo = range.consume().value();
    }

    range.consumeWhitespace();
    if (!range.atEnd())
        return CSSSelectorList(); // Parse error; extra tokens in @page selector

    std::unique_ptr<CSSParserSelector> selector;
    if (!typeSelector.isNull() && pseudo.isNull())
        selector = makeUnique<CSSParserSelector>(QualifiedName(nullAtom(), typeSelector, styleSheet->defaultNamespace()));
    else {
        selector = makeUnique<CSSParserSelector>();
        if (!pseudo.isNull()) {
            selector = std::unique_ptr<CSSParserSelector>(CSSParserSelector::parsePagePseudoSelector(pseudo));
            if (!selector || selector->match() != CSSSelector::PagePseudoClass)
                return CSSSelectorList();
        }
        if (!typeSelector.isNull())
            selector->prependTagSelector(QualifiedName(nullAtom(), typeSelector, styleSheet->defaultNamespace()));
    }

    selector->setForPage();
    return CSSSelectorList { Vector<std::unique_ptr<CSSParserSelector>>::from(WTFMove(selector)) };
}

Vector<double> CSSParserImpl::parseKeyframeKeyList(const String& keyList)
{
    return consumeKeyframeKeyList(CSSTokenizer(keyList).tokenRange());
}

bool CSSParserImpl::supportsDeclaration(CSSParserTokenRange& range)
{
    ASSERT(m_parsedProperties.isEmpty());
    consumeDeclaration(range, StyleRuleType::Style);
    bool result = !m_parsedProperties.isEmpty();
    m_parsedProperties.clear();
    return result;
}

void CSSParserImpl::parseDeclarationListForInspector(const String& declaration, const CSSParserContext& context, CSSParserObserver& observer)
{
    CSSParserObserverWrapper wrapper(observer);
    CSSParserImpl parser(context, declaration, nullptr, &wrapper);
    observer.startRuleHeader(StyleRuleType::Style, 0);
    observer.endRuleHeader(1);
    parser.consumeDeclarationList(parser.tokenizer()->tokenRange(), StyleRuleType::Style);
}

void CSSParserImpl::parseStyleSheetForInspector(const String& string, const CSSParserContext& context, StyleSheetContents* styleSheet, CSSParserObserver& observer)
{
    CSSParserObserverWrapper wrapper(observer);
    CSSParserImpl parser(context, string, styleSheet, &wrapper);
    bool firstRuleValid = parser.consumeRuleList(parser.tokenizer()->tokenRange(), TopLevelRuleList, [&styleSheet](RefPtr<StyleRuleBase> rule) {
        if (rule->isCharsetRule())
            return;
        styleSheet->parserAppendRule(rule.releaseNonNull());
    });
    styleSheet->setHasSyntacticallyValidCSSHeader(firstRuleValid);
}

static CSSParserImpl::AllowedRulesType computeNewAllowedRules(CSSParserImpl::AllowedRulesType allowedRules, StyleRuleBase* rule)
{
    if (!rule || allowedRules == CSSParserImpl::FontFeatureValuesRules || allowedRules == CSSParserImpl::KeyframeRules || allowedRules == CSSParserImpl::CounterStyleRules || allowedRules == CSSParserImpl::NoRules)
        return allowedRules;
    
    ASSERT(allowedRules <= CSSParserImpl::RegularRules);
    if (rule->isCharsetRule())
        return CSSParserImpl::AllowLayerStatementRules;
    if (allowedRules <= CSSParserImpl::AllowLayerStatementRules && rule->isLayerRule() && downcast<StyleRuleLayer>(*rule).isStatement())
        return CSSParserImpl::AllowLayerStatementRules;
    if (rule->isImportRule())
        return CSSParserImpl::AllowImportRules;
    if (rule->isNamespaceRule())
        return CSSParserImpl::AllowNamespaceRules;
    return CSSParserImpl::RegularRules;
}

template<typename T>
bool CSSParserImpl::consumeRuleList(CSSParserTokenRange range, RuleListType ruleListType, const T callback)
{
    AllowedRulesType allowedRules = RegularRules;
    switch (ruleListType) {
    case TopLevelRuleList:
        allowedRules = AllowCharsetRules;
        break;
    case RegularRuleList:
        allowedRules = RegularRules;
        break;
    case KeyframesRuleList:
        allowedRules = KeyframeRules;
        break;
    case FontFeatureValuesRuleList:
        allowedRules = FontFeatureValuesRules;
        break;
    default:
        ASSERT_NOT_REACHED();
    }

    bool seenRule = false;
    bool firstRuleValid = false;
    while (!range.atEnd()) {
        RefPtr<StyleRuleBase> rule;
        switch (range.peek().type()) {
        case WhitespaceToken:
            range.consumeWhitespace();
            continue;
        case AtKeywordToken:
            rule = consumeAtRule(range, allowedRules);
            break;
        case CDOToken:
        case CDCToken:
            if (ruleListType == TopLevelRuleList) {
                range.consume();
                continue;
            }
            FALLTHROUGH;
        default:
            rule = consumeQualifiedRule(range, allowedRules);
            break;
        }
        if (!seenRule) {
            seenRule = true;
            firstRuleValid = rule;
        }
        if (rule) {
            allowedRules = computeNewAllowedRules(allowedRules, rule.get());
            callback(rule);
        }
    }

    return firstRuleValid;
}

RefPtr<StyleRuleBase> CSSParserImpl::consumeAtRule(CSSParserTokenRange& range, AllowedRulesType allowedRules)
{
    ASSERT(range.peek().type() == AtKeywordToken);
    const StringView name = range.consumeIncludingWhitespace().value();
    const CSSParserToken* preludeStart = &range.peek();
    while (!range.atEnd() && range.peek().type() != LeftBraceToken && range.peek().type() != SemicolonToken)
        range.consumeComponentValue();

    CSSParserTokenRange prelude = range.makeSubRange(preludeStart, &range.peek());
    CSSAtRuleID id = cssAtRuleID(name);
    
    if (range.atEnd() || range.peek().type() == SemicolonToken) {
        range.consume();
        if (allowedRules == AllowCharsetRules && id == CSSAtRuleCharset)
            return consumeCharsetRule(prelude);
        if (allowedRules <= AllowImportRules && id == CSSAtRuleImport)
            return consumeImportRule(prelude);
        if (allowedRules <= AllowNamespaceRules && id == CSSAtRuleNamespace)
            return consumeNamespaceRule(prelude);
        if (allowedRules <= RegularRules && id == CSSAtRuleLayer)
            return consumeLayerRule(prelude, { });
        return nullptr; // Parse error, unrecognised at-rule without block
    }

    CSSParserTokenRange block = range.consumeBlock();
    if (allowedRules == KeyframeRules)
        return nullptr; // Parse error, no at-rules supported inside @keyframes
    if (allowedRules == NoRules)
        return nullptr;

    switch (id) {
    case CSSAtRuleMedia:
        return consumeMediaRule(prelude, block);
    case CSSAtRuleSupports:
        return consumeSupportsRule(prelude, block);
    case CSSAtRuleFontFace:
        return consumeFontFaceRule(prelude, block);
    case CSSAtRuleFontFeatureValues:
        return consumeFontFeatureValuesRule(prelude, block);
    case CSSAtRuleStyleset:
    case CSSAtRuleStylistic:
    case CSSAtRuleCharacterVariant:
    case CSSAtRuleSwash:
    case CSSAtRuleOrnaments:
    case CSSAtRuleAnnotation:
        return allowedRules == FontFeatureValuesRules ? consumeFontFeatureValuesRuleBlock(id, prelude, block) : nullptr;
    case CSSAtRuleFontPaletteValues:
        return consumeFontPaletteValuesRule(prelude, block);
    case CSSAtRuleWebkitKeyframes:
    case CSSAtRuleKeyframes:
        return consumeKeyframesRule(prelude, block);
    case CSSAtRulePage:
        return consumePageRule(prelude, block);
    case CSSAtRuleCounterStyle:
        return consumeCounterStyleRule(prelude, block);
    case CSSAtRuleLayer:
        return consumeLayerRule(prelude, block);
    case CSSAtRuleContainer:
        return consumeContainerRule(prelude, block);
    default:
        return nullptr; // Parse error, unrecognised at-rule with block
    }
}

RefPtr<StyleRuleBase> CSSParserImpl::consumeQualifiedRule(CSSParserTokenRange& range, AllowedRulesType allowedRules)
{
    const CSSParserToken* preludeStart = &range.peek();
    while (!range.atEnd() && range.peek().type() != LeftBraceToken)
        range.consumeComponentValue();

    if (range.atEnd())
        return nullptr; // Parse error, EOF instead of qualified rule block

    CSSParserTokenRange prelude = range.makeSubRange(preludeStart, &range.peek());
    CSSParserTokenRange block = range.consumeBlockCheckingForEditability(m_styleSheet.get());

    if (allowedRules <= RegularRules)
        return consumeStyleRule(prelude, block);
    if (allowedRules == KeyframeRules)
        return consumeKeyframeStyleRule(prelude, block);

    return nullptr;
}

// This may still consume tokens if it fails
static AtomString consumeStringOrURI(CSSParserTokenRange& range)
{
    const CSSParserToken& token = range.peek();

    if (token.type() == StringToken || token.type() == UrlToken)
        return range.consumeIncludingWhitespace().value().toAtomString();

    if (token.type() != FunctionToken || !equalLettersIgnoringASCIICase(token.value(), "url"_s))
        return AtomString();

    CSSParserTokenRange contents = range.consumeBlock();
    const CSSParserToken& uri = contents.consumeIncludingWhitespace();
    if (uri.type() == BadStringToken || !contents.atEnd())
        return AtomString();
    return uri.value().toAtomString();
}

RefPtr<StyleRuleCharset> CSSParserImpl::consumeCharsetRule(CSSParserTokenRange prelude)
{
    const CSSParserToken& string = prelude.consumeIncludingWhitespace();
    if (string.type() != StringToken || !prelude.atEnd())
        return nullptr; // Parse error, expected a single string
    return StyleRuleCharset::create();
}

enum class AllowAnonymous { Yes, No };
static std::optional<CascadeLayerName> consumeCascadeLayerName(CSSParserTokenRange& range, AllowAnonymous allowAnonymous)
{
    CascadeLayerName name;
    if (range.atEnd()) {
        if (allowAnonymous == AllowAnonymous::Yes)
            return name;
        return { };
    }

    while (true) {
        auto nameToken = range.consume();
        if (nameToken.type() != IdentToken)
            return { };

        name.append(nameToken.value().toAtomString());

        if (range.peek().type() != DelimiterToken || range.peek().delimiter() != '.')
            break;
        range.consume();
    }

    range.consumeWhitespace();
    return name;
}

RefPtr<StyleRuleImport> CSSParserImpl::consumeImportRule(CSSParserTokenRange prelude)
{
    AtomString uri(consumeStringOrURI(prelude));
    if (uri.isNull())
        return nullptr; // Parse error, expected string or URI

    if (m_observerWrapper) {
        unsigned endOffset = m_observerWrapper->endOffset(prelude);
        m_observerWrapper->observer().startRuleHeader(StyleRuleType::Import, m_observerWrapper->startOffset(prelude));
        m_observerWrapper->observer().endRuleHeader(endOffset);
        m_observerWrapper->observer().startRuleBody(endOffset);
        m_observerWrapper->observer().endRuleBody(endOffset);
    }

    prelude.consumeWhitespace();

    auto consumeCascadeLayer = [&]() -> std::optional<CascadeLayerName> {
        if (!m_context.cascadeLayersEnabled)
            return { };

        auto& token = prelude.peek();
        if (token.type() == FunctionToken && equalLettersIgnoringASCIICase(token.value(), "layer"_s)) {
            auto savedPreludeForFailure = prelude;
            auto contents = CSSPropertyParserHelpers::consumeFunction(prelude);
            auto layerName = consumeCascadeLayerName(contents, AllowAnonymous::No);
            if (!layerName || !contents.atEnd()) {
                prelude = savedPreludeForFailure;
                return { };
            }
            return layerName;
        }
        if (token.type() == IdentToken && equalLettersIgnoringASCIICase(token.value(), "layer"_s)) {
            prelude.consumeIncludingWhitespace();
            return CascadeLayerName { };
        }
        return { };
    };

    auto cascadeLayerName = consumeCascadeLayer();
<<<<<<< HEAD
    auto mediaQuerySet = MediaQueryParser::parseMediaQuerySet(prelude, MediaQueryParserContext(m_context));
=======
    auto mediaQueries = MQ::MediaQueryParser::parse(prelude, MediaQueryParserContext(m_context));
>>>>>>> 5e81d33f
    
    return StyleRuleImport::create(uri, WTFMove(mediaQueries), WTFMove(cascadeLayerName));
}

RefPtr<StyleRuleNamespace> CSSParserImpl::consumeNamespaceRule(CSSParserTokenRange prelude)
{
    AtomString namespacePrefix;
    if (prelude.peek().type() == IdentToken)
        namespacePrefix = prelude.consumeIncludingWhitespace().value().toAtomString();

    AtomString uri(consumeStringOrURI(prelude));
    if (uri.isNull() || !prelude.atEnd())
        return nullptr; // Parse error, expected string or URI

    return StyleRuleNamespace::create(namespacePrefix, uri);
}

RefPtr<StyleRuleMedia> CSSParserImpl::consumeMediaRule(CSSParserTokenRange prelude, CSSParserTokenRange block)
{
    Vector<RefPtr<StyleRuleBase>> rules;

    if (m_observerWrapper) {
        m_observerWrapper->observer().startRuleHeader(StyleRuleType::Media, m_observerWrapper->startOffset(prelude));
        m_observerWrapper->observer().endRuleHeader(m_observerWrapper->endOffset(prelude));
        m_observerWrapper->observer().startRuleBody(m_observerWrapper->previousTokenStartOffset(block));
    }

    consumeRuleList(block, RegularRuleList, [&rules](RefPtr<StyleRuleBase> rule) {
        rules.append(rule);
    });
    rules.shrinkToFit();

    if (m_observerWrapper)
        m_observerWrapper->observer().endRuleBody(m_observerWrapper->endOffset(block));

<<<<<<< HEAD
    return StyleRuleMedia::create(MediaQueryParser::parseMediaQuerySet(prelude, { m_context }).releaseNonNull(), WTFMove(rules));
=======
    return StyleRuleMedia::create(MQ::MediaQueryParser::parse(prelude, { m_context }), WTFMove(rules));
>>>>>>> 5e81d33f
}

RefPtr<StyleRuleSupports> CSSParserImpl::consumeSupportsRule(CSSParserTokenRange prelude, CSSParserTokenRange block)
{
    auto supported = CSSSupportsParser::supportsCondition(prelude, *this, CSSSupportsParser::ForAtRule);
    if (supported == CSSSupportsParser::Invalid)
        return nullptr; // Parse error, invalid @supports condition

    if (m_observerWrapper) {
        m_observerWrapper->observer().startRuleHeader(StyleRuleType::Supports, m_observerWrapper->startOffset(prelude));
        m_observerWrapper->observer().endRuleHeader(m_observerWrapper->endOffset(prelude));
        m_observerWrapper->observer().startRuleBody(m_observerWrapper->previousTokenStartOffset(block));
    }

    Vector<RefPtr<StyleRuleBase>> rules;
    consumeRuleList(block, RegularRuleList, [&rules](RefPtr<StyleRuleBase> rule) {
        rules.append(rule);
    });
    rules.shrinkToFit();

    if (m_observerWrapper)
        m_observerWrapper->observer().endRuleBody(m_observerWrapper->endOffset(block));

    return StyleRuleSupports::create(prelude.serialize().stripWhiteSpace(), supported, WTFMove(rules));
}

RefPtr<StyleRuleFontFace> CSSParserImpl::consumeFontFaceRule(CSSParserTokenRange prelude, CSSParserTokenRange block)
{
    if (!prelude.atEnd())
        return nullptr; // Parse error; @font-face prelude should be empty

    if (m_observerWrapper) {
        unsigned endOffset = m_observerWrapper->endOffset(prelude);
        m_observerWrapper->observer().startRuleHeader(StyleRuleType::FontFace, m_observerWrapper->startOffset(prelude));
        m_observerWrapper->observer().endRuleHeader(endOffset);
        m_observerWrapper->observer().startRuleBody(endOffset);
        m_observerWrapper->observer().endRuleBody(endOffset);
    }

    consumeDeclarationList(block, StyleRuleType::FontFace);
    return StyleRuleFontFace::create(createStyleProperties(m_parsedProperties, m_context.mode));
}

// The associated number represents the maximum number of allowed values for this font-feature-values type.
// No value means unlimited (for styleset).
static std::pair<FontFeatureValuesType, std::optional<unsigned>> fontFeatureValuesTypeMappings(CSSAtRuleID id)
{
    switch (id) {
    case CSSAtRuleStyleset: return { FontFeatureValuesType::Styleset, { } }; 
    case CSSAtRuleStylistic: return { FontFeatureValuesType::Stylistic, 1 };
    case CSSAtRuleCharacterVariant: return { FontFeatureValuesType::CharacterVariant, 2 };
    case CSSAtRuleSwash: return { FontFeatureValuesType::Swash, 1 };
    case CSSAtRuleOrnaments: return { FontFeatureValuesType::Ornaments, 1 };
    case CSSAtRuleAnnotation: return { FontFeatureValuesType::Annotation, 1 };
    default:
        ASSERT_NOT_REACHED();
        return { };
    }
}

RefPtr<StyleRuleFontFeatureValuesBlock> CSSParserImpl::consumeFontFeatureValuesRuleBlock(CSSAtRuleID id, CSSParserTokenRange prelude, CSSParserTokenRange range)
{
    // <feature-value-block> = <font-feature-value-type> { <declaration-list> }
    // <font-feature-value-type> = @stylistic | @historical-forms | @styleset | @character-variant | @swash | @ornaments | @annotation

    // Prelude should be empty.
    if (!prelude.atEnd())
        return { };
    
    // Block should be present.
    if (range.atEnd())
        return { };
    
    if (m_observerWrapper) {
        m_observerWrapper->observer().startRuleHeader(StyleRuleType::FontFeatureValuesBlock, m_observerWrapper->startOffset(prelude));
        m_observerWrapper->observer().endRuleHeader(m_observerWrapper->endOffset(prelude));
        m_observerWrapper->observer().startRuleBody(m_observerWrapper->previousTokenStartOffset(range));
        m_observerWrapper->observer().endRuleBody(m_observerWrapper->endOffset(range));
    }

    auto [type, maxValues] = fontFeatureValuesTypeMappings(id);
    
    auto consumeTag = [](CSSParserTokenRange range, std::optional<unsigned> maxValues) -> std::optional<FontFeatureValuesTag> {
        if (range.peek().type() != IdentToken)
            return { };
        auto name = range.consumeIncludingWhitespace().value();
        if (range.consume().type() != ColonToken)
            return { };
        range.consumeWhitespace();

        Vector<unsigned> values;
        while (!range.atEnd()) {
            auto value = CSSPropertyParserHelpers::consumeNonNegativeInteger(range);
            if (!value)
                return { };
            ASSERT(value->isInteger());
            auto tagInteger = value->intValue();
            ASSERT(tagInteger >= 0);
            values.append(std::make_unsigned_t<int>(tagInteger));
            if (maxValues && values.size() > *maxValues)
                return { };
        }
        if (values.isEmpty())
            return { };
        
        return { FontFeatureValuesTag { name.toString(), values } };
    };

    Vector<FontFeatureValuesTag> tags;
    while (!range.atEnd()) {
        switch (range.peek().type()) {
        case WhitespaceToken:
        case SemicolonToken:
            range.consume();
            break;
        case IdentToken: {
            const CSSParserToken* declarationStart = &range.peek();

            while (!range.atEnd() && range.peek().type() != SemicolonToken)
                range.consumeComponentValue();

            if (auto tag = consumeTag(range.makeSubRange(declarationStart, &range.peek()), maxValues))
                tags.append(*tag);

            break;
        }
        default: // Parse error, unexpected token in declaration list
            while (!range.atEnd() && range.peek().type() != SemicolonToken)
                range.consumeComponentValue();
            break;
        }
    }
    return StyleRuleFontFeatureValuesBlock::create(type, tags);
}
RefPtr<StyleRuleFontFeatureValues> CSSParserImpl::consumeFontFeatureValuesRule(CSSParserTokenRange prelude, CSSParserTokenRange block)
{
    // @font-feature-values <family-name># { <declaration-list> }

    auto originalPrelude = prelude;
    auto fontFamilies = CSSPropertyParserHelpers::consumeFamilyNameList(prelude);
    if (fontFamilies.isEmpty() || !prelude.atEnd())
        return nullptr;
    
    if (m_observerWrapper) {
        m_observerWrapper->observer().startRuleHeader(StyleRuleType::FontFeatureValues, m_observerWrapper->startOffset(originalPrelude));
        m_observerWrapper->observer().endRuleHeader(m_observerWrapper->endOffset(prelude));
        m_observerWrapper->observer().startRuleBody(m_observerWrapper->previousTokenStartOffset(block));
    }

    Vector<RefPtr<StyleRuleBase>> rules;
    consumeRuleList(block, FontFeatureValuesRuleList, [&rules](RefPtr<StyleRuleBase> rule) {
        rules.append(rule);
    });
    rules.shrinkToFit();
    
    if (m_observerWrapper)
        m_observerWrapper->observer().endRuleBody(m_observerWrapper->endOffset(block));

    // Convert block rules to value (remove duplicate...etc)
    auto fontFeatureValues = FontFeatureValues::create();

    for (auto block : rules) {
        if (!block)
            continue;
        if (!block->isFontFeatureValuesBlockRule())
            continue;
        const auto& fontFeatureValuesBlockRule = downcast<StyleRuleFontFeatureValuesBlock>(*block);
        fontFeatureValues->updateOrInsertForType(fontFeatureValuesBlockRule.fontFeatureValuesType(), fontFeatureValuesBlockRule.tags());
    }

    return StyleRuleFontFeatureValues::create(fontFamilies, WTFMove(fontFeatureValues));
}

RefPtr<StyleRuleFontPaletteValues> CSSParserImpl::consumeFontPaletteValuesRule(CSSParserTokenRange prelude, CSSParserTokenRange block)
{
    auto name = CSSPropertyParserHelpers::consumeDashedIdent(prelude);
    if (!name || !prelude.atEnd())
        return nullptr; // Parse error; expected custom ident in @font-palette-values header

    if (m_observerWrapper) {
        unsigned endOffset = m_observerWrapper->endOffset(prelude);
        m_observerWrapper->observer().startRuleHeader(StyleRuleType::FontPaletteValues, m_observerWrapper->startOffset(prelude));
        m_observerWrapper->observer().endRuleHeader(endOffset);
        m_observerWrapper->observer().startRuleBody(endOffset);
        m_observerWrapper->observer().endRuleBody(endOffset);
    }

    consumeDeclarationList(block, StyleRuleType::FontPaletteValues);
    auto properties = createStyleProperties(m_parsedProperties, m_context.mode);

    AtomString fontFamily;
    if (auto fontFamilyValue = properties->getPropertyCSSValue(CSSPropertyFontFamily))
        fontFamily = AtomString { downcast<CSSPrimitiveValue>(*fontFamilyValue).fontFamily().familyName };

    std::optional<FontPaletteIndex> basePalette;
    if (auto basePaletteValue = properties->getPropertyCSSValue(CSSPropertyBasePalette)) {
        const auto& primitiveValue = downcast<CSSPrimitiveValue>(*basePaletteValue);
        if (primitiveValue.isInteger())
            basePalette = FontPaletteIndex(primitiveValue.value<unsigned>());
        else if (primitiveValue.valueID() == CSSValueLight)
            basePalette = FontPaletteIndex(FontPaletteIndex::Type::Light);
        else if (primitiveValue.valueID() == CSSValueDark)
            basePalette = FontPaletteIndex(FontPaletteIndex::Type::Dark);
    }

    Vector<FontPaletteValues::OverriddenColor> overrideColors;
    if (auto overrideColorsValue = properties->getPropertyCSSValue(CSSPropertyOverrideColors)) {
        const auto& list = downcast<CSSValueList>(*overrideColorsValue);
        for (const auto& item : list) {
            const auto& pair = downcast<CSSFontPaletteValuesOverrideColorsValue>(item.get());
            if (!pair.key().isInteger())
                continue;
            unsigned key = pair.key().value<unsigned>();
            Color color = pair.color().isRGBColor() ? pair.color().color() : StyleColor::colorFromKeyword(pair.color().valueID(), { });
            overrideColors.append(std::make_pair(key, color));
        }
    }

    return StyleRuleFontPaletteValues::create(AtomString { name->stringValue() }, AtomString { fontFamily }, WTFMove(basePalette), WTFMove(overrideColors));
}

RefPtr<StyleRuleKeyframes> CSSParserImpl::consumeKeyframesRule(CSSParserTokenRange prelude, CSSParserTokenRange block)
{
    CSSParserTokenRange rangeCopy = prelude; // For inspector callbacks
    const CSSParserToken& nameToken = prelude.consumeIncludingWhitespace();
    if (!prelude.atEnd())
        return nullptr; // Parse error; expected single non-whitespace token in @keyframes header

    if (nameToken.type() == IdentToken) {
        // According to the CSS Values specification, identifier-based keyframe names
        // are not allowed to be CSS wide keywords or "default". And CSS Animations 
        // additionally excludes the "none" keyword.
        if (!isValidCustomIdentifier(nameToken.id()) || nameToken.id() == CSSValueNone)
            return nullptr;
    } else if (nameToken.type() != StringToken)
        return nullptr; // Parse error; expected ident token or string in @keyframes header

    auto name = nameToken.value().toAtomString();

    if (m_observerWrapper) {
        m_observerWrapper->observer().startRuleHeader(StyleRuleType::Keyframes, m_observerWrapper->startOffset(rangeCopy));
        m_observerWrapper->observer().endRuleHeader(m_observerWrapper->endOffset(prelude));
        m_observerWrapper->observer().startRuleBody(m_observerWrapper->previousTokenStartOffset(block));
        m_observerWrapper->observer().endRuleBody(m_observerWrapper->endOffset(block));
    }

    RefPtr<StyleRuleKeyframes> keyframeRule = StyleRuleKeyframes::create(name);
    consumeRuleList(block, KeyframesRuleList, [keyframeRule](const RefPtr<StyleRuleBase>& keyframe) {
        keyframeRule->parserAppendKeyframe(downcast<const StyleRuleKeyframe>(keyframe.get()));
    });

    // FIXME-NEWPARSER: Find out why this is done. Behavior difference when prefixed?
    // keyframeRule->setVendorPrefixed(webkitPrefixed);
    
    keyframeRule->shrinkToFit();
    return keyframeRule;
}

RefPtr<StyleRulePage> CSSParserImpl::consumePageRule(CSSParserTokenRange prelude, CSSParserTokenRange block)
{
    CSSSelectorList selectorList = parsePageSelector(prelude, m_styleSheet.get());
    if (selectorList.isEmpty())
        return nullptr; // Parse error, invalid @page selector

    if (m_observerWrapper) {
        unsigned endOffset = m_observerWrapper->endOffset(prelude);
        m_observerWrapper->observer().startRuleHeader(StyleRuleType::Page, m_observerWrapper->startOffset(prelude));
        m_observerWrapper->observer().endRuleHeader(endOffset);
    }

    consumeDeclarationList(block, StyleRuleType::Style);
    
    return StyleRulePage::create(createStyleProperties(m_parsedProperties, m_context.mode), WTFMove(selectorList));
}

RefPtr<StyleRuleCounterStyle> CSSParserImpl::consumeCounterStyleRule(CSSParserTokenRange prelude, CSSParserTokenRange block)
{
    if (!m_context.propertySettings.cssCounterStyleAtRulesEnabled)
        return nullptr;

    auto rangeCopy = prelude; // For inspector callbacks
    auto name = CSSPropertyParserHelpers::consumeCounterStyleNameInPrelude(rangeCopy);
    if (name.isNull())
        return nullptr;

    if (m_observerWrapper) {
        m_observerWrapper->observer().startRuleHeader(StyleRuleType::CounterStyle, m_observerWrapper->startOffset(rangeCopy));
        m_observerWrapper->observer().endRuleHeader(m_observerWrapper->endOffset(prelude));
        m_observerWrapper->observer().startRuleBody(m_observerWrapper->previousTokenStartOffset(block));
        m_observerWrapper->observer().endRuleBody(m_observerWrapper->endOffset(block));
    }

    consumeDeclarationList(block, StyleRuleType::CounterStyle);
    return StyleRuleCounterStyle::create(name, createStyleProperties(m_parsedProperties, m_context.mode));
}

RefPtr<StyleRuleLayer> CSSParserImpl::consumeLayerRule(CSSParserTokenRange prelude, std::optional<CSSParserTokenRange> block)
{
    if (!m_context.cascadeLayersEnabled)
        return nullptr;

    auto preludeCopy = prelude;

    if (!block) {
        // List syntax.
        Vector<CascadeLayerName> nameList;
        while (true) {
            auto name = consumeCascadeLayerName(prelude, AllowAnonymous::No);
            if (!name)
                return nullptr;
            nameList.append(*name);

            if (prelude.atEnd())
                break;

            auto commaToken = prelude.consumeIncludingWhitespace();
            if (commaToken.type() != CommaToken)
                return { };
        }

        if (m_observerWrapper) {
            unsigned endOffset = m_observerWrapper->endOffset(preludeCopy);
            m_observerWrapper->observer().startRuleHeader(StyleRuleType::LayerStatement, m_observerWrapper->startOffset(preludeCopy));
            m_observerWrapper->observer().endRuleHeader(endOffset);
            m_observerWrapper->observer().startRuleBody(endOffset);
            m_observerWrapper->observer().endRuleBody(endOffset);
        }

        return StyleRuleLayer::createStatement(WTFMove(nameList));
    }

    auto name = consumeCascadeLayerName(prelude, AllowAnonymous::Yes);
    if (!name)
        return nullptr;

    // No comma separated list when using the block syntax.
    if (!prelude.atEnd())
        return nullptr;

    if (m_observerWrapper) {
        m_observerWrapper->observer().startRuleHeader(StyleRuleType::LayerBlock, m_observerWrapper->startOffset(preludeCopy));
        m_observerWrapper->observer().endRuleHeader(m_observerWrapper->endOffset(preludeCopy));
        m_observerWrapper->observer().startRuleBody(m_observerWrapper->previousTokenStartOffset(*block));
    }

    Vector<RefPtr<StyleRuleBase>> rules;
    consumeRuleList(*block, RegularRuleList, [&](RefPtr<StyleRuleBase> rule) {
        rules.append(rule);
    });
    rules.shrinkToFit();

    if (m_observerWrapper)
        m_observerWrapper->observer().endRuleBody(m_observerWrapper->endOffset(*block));

    return StyleRuleLayer::createBlock(WTFMove(*name), WTFMove(rules));
}

RefPtr<StyleRuleContainer> CSSParserImpl::consumeContainerRule(CSSParserTokenRange prelude, CSSParserTokenRange block)
{
    if (!m_context.propertySettings.cssContainerQueriesEnabled)
        return nullptr;

    if (prelude.atEnd())
        return nullptr;

    auto originalPreludeRange = prelude;

    auto query = ContainerQueryParser::consumeContainerQuery(prelude, m_context);
    if (!query)
        return nullptr;

    prelude.consumeWhitespace();
    if (!prelude.atEnd())
        return nullptr;

    Vector<RefPtr<StyleRuleBase>> rules;

    if (m_observerWrapper) {
        m_observerWrapper->observer().startRuleHeader(StyleRuleType::Container, m_observerWrapper->startOffset(originalPreludeRange));
        m_observerWrapper->observer().endRuleHeader(m_observerWrapper->endOffset(originalPreludeRange));
        m_observerWrapper->observer().startRuleBody(m_observerWrapper->previousTokenStartOffset(block));
    }

    consumeRuleList(block, RegularRuleList, [&rules](RefPtr<StyleRuleBase> rule) {
        rules.append(rule);
    });
    rules.shrinkToFit();

    if (m_observerWrapper)
        m_observerWrapper->observer().endRuleBody(m_observerWrapper->endOffset(block));

    return StyleRuleContainer::create(WTFMove(*query), WTFMove(rules));
}
    
RefPtr<StyleRuleKeyframe> CSSParserImpl::consumeKeyframeStyleRule(CSSParserTokenRange prelude, CSSParserTokenRange block)
{
    auto keyList = consumeKeyframeKeyList(prelude);
    if (keyList.isEmpty())
        return nullptr;

    if (m_observerWrapper) {
        m_observerWrapper->observer().startRuleHeader(StyleRuleType::Keyframe, m_observerWrapper->startOffset(prelude));
        m_observerWrapper->observer().endRuleHeader(m_observerWrapper->endOffset(prelude));
    }

    consumeDeclarationList(block, StyleRuleType::Keyframe);
    return StyleRuleKeyframe::create(WTFMove(keyList), createStyleProperties(m_parsedProperties, m_context.mode));
}

static void observeSelectors(CSSParserObserverWrapper& wrapper, CSSParserTokenRange selectors)
{
    // This is easier than hooking into the CSSSelectorParser
    selectors.consumeWhitespace();
    CSSParserTokenRange originalRange = selectors;
    wrapper.observer().startRuleHeader(StyleRuleType::Style, wrapper.startOffset(originalRange));

    while (!selectors.atEnd()) {
        const CSSParserToken* selectorStart = &selectors.peek();
        while (!selectors.atEnd() && selectors.peek().type() != CommaToken)
            selectors.consumeComponentValue();
        CSSParserTokenRange selector = selectors.makeSubRange(selectorStart, &selectors.peek());
        selectors.consumeIncludingWhitespace();

        wrapper.observer().observeSelector(wrapper.startOffset(selector), wrapper.endOffset(selector));
    }

    wrapper.observer().endRuleHeader(wrapper.endOffset(originalRange));
}

RefPtr<StyleRule> CSSParserImpl::consumeStyleRule(CSSParserTokenRange prelude, CSSParserTokenRange block)
{
    auto selectorList = parseCSSSelector(prelude, m_context, m_styleSheet.get());
    if (!selectorList)
        return nullptr; // Parse error, invalid selector list

    if (m_observerWrapper)
        observeSelectors(*m_observerWrapper, prelude);
    
    consumeDeclarationList(block, StyleRuleType::Style);
    return StyleRule::create(createStyleProperties(m_parsedProperties, m_context.mode), m_context.hasDocumentSecurityOrigin, WTFMove(*selectorList));
}

void CSSParserImpl::consumeDeclarationList(CSSParserTokenRange range, StyleRuleType ruleType)
{
    ASSERT(m_parsedProperties.isEmpty());

    bool useObserver = m_observerWrapper && (ruleType == StyleRuleType::Style || ruleType == StyleRuleType::Keyframe || ruleType == StyleRuleType::CounterStyle);
    if (useObserver) {
        m_observerWrapper->observer().startRuleBody(m_observerWrapper->previousTokenStartOffset(range));
        m_observerWrapper->skipCommentsBefore(range, true);
    }

    while (!range.atEnd()) {
        switch (range.peek().type()) {
        case WhitespaceToken:
        case SemicolonToken:
            range.consume();
            break;
        case IdentToken: {
            const CSSParserToken* declarationStart = &range.peek();

            if (useObserver)
                m_observerWrapper->yieldCommentsBefore(range);

            while (!range.atEnd() && range.peek().type() != SemicolonToken)
                range.consumeComponentValue();

            consumeDeclaration(range.makeSubRange(declarationStart, &range.peek()), ruleType);

            if (useObserver)
                m_observerWrapper->skipCommentsBefore(range, false);
            break;
        }
        case AtKeywordToken: {
            RefPtr<StyleRuleBase> rule = consumeAtRule(range, NoRules);
            ASSERT_UNUSED(rule, !rule);
            break;
        }
        default: // Parse error, unexpected token in declaration list
            while (!range.atEnd() && range.peek().type() != SemicolonToken)
                range.consumeComponentValue();
            break;
        }
    }

    // Yield remaining comments
    if (useObserver) {
        m_observerWrapper->yieldCommentsBefore(range);
        m_observerWrapper->observer().endRuleBody(m_observerWrapper->endOffset(range));
    }
}

static void removeTrailingWhitespace(const CSSParserTokenRange& range, const CSSParserToken*& position)
{
    while (position != range.begin() && position[-1].type() == WhitespaceToken)
        --position;
}

// https://drafts.csswg.org/css-syntax/#consume-declaration
void CSSParserImpl::consumeDeclaration(CSSParserTokenRange range, StyleRuleType ruleType)
{
    CSSParserTokenRange rangeCopy = range; // For inspector callbacks

    ASSERT(range.peek().type() == IdentToken);
    auto& token = range.consumeIncludingWhitespace();
    auto propertyID = token.parseAsCSSPropertyID();
    if (range.consume().type() != ColonToken)
        return; // Parse error
    range.consumeWhitespace();

    auto declarationValueEnd = range.end();
    bool important = false;
    if (!range.atEnd()) {
        auto end = range.end();
        removeTrailingWhitespace(range, end);
        declarationValueEnd = end;
        if (end[-1].type() == IdentToken && equalLettersIgnoringASCIICase(end[-1].value(), "important"_s)) {
            --end;
            removeTrailingWhitespace(range, end);
            if (end[-1].type() == DelimiterToken && end[-1].delimiter() == '!') {
                important = true;
                --end;
                removeTrailingWhitespace(range, end);
                declarationValueEnd = end;
            }
        }
    }

    size_t propertiesCount = m_parsedProperties.size();

    if (!isExposed(propertyID, &m_context.propertySettings))
        propertyID = CSSPropertyInvalid;

    if (propertyID == CSSPropertyInvalid && CSSVariableParser::isValidVariableName(token)) {
        AtomString variableName = token.value().toAtomString();
        consumeCustomPropertyValue(range.makeSubRange(&range.peek(), declarationValueEnd), variableName, important);
    }

    if (important && (ruleType == StyleRuleType::FontFace || ruleType == StyleRuleType::Keyframe || ruleType == StyleRuleType::CounterStyle || ruleType == StyleRuleType::FontPaletteValues))
        return;

    if (propertyID != CSSPropertyInvalid)
        consumeDeclarationValue(range.makeSubRange(&range.peek(), declarationValueEnd), propertyID, important, ruleType);

    if (m_observerWrapper && (ruleType == StyleRuleType::Style || ruleType == StyleRuleType::Keyframe)) {
        m_observerWrapper->observer().observeProperty(
            m_observerWrapper->startOffset(rangeCopy), m_observerWrapper->endOffset(rangeCopy),
            important, m_parsedProperties.size() != propertiesCount);
    }
}

void CSSParserImpl::consumeCustomPropertyValue(CSSParserTokenRange range, const AtomString& variableName, bool important)
{
    if (range.atEnd())
        m_parsedProperties.append(CSSProperty(CSSPropertyCustom, CSSCustomPropertyValue::createEmpty(variableName), important));
    else if (auto value = CSSVariableParser::parseDeclarationValue(variableName, range, m_context))
        m_parsedProperties.append(CSSProperty(CSSPropertyCustom, WTFMove(value), important));
}

void CSSParserImpl::consumeDeclarationValue(CSSParserTokenRange range, CSSPropertyID propertyID, bool important, StyleRuleType ruleType)
{
    CSSPropertyParser::parseValue(propertyID, important, range, m_context, m_parsedProperties, ruleType);
}

Vector<double> CSSParserImpl::consumeKeyframeKeyList(CSSParserTokenRange range)
{
    Vector<double> result;
    while (true) {
        range.consumeWhitespace();
        const CSSParserToken& token = range.consumeIncludingWhitespace();
        if (token.type() == PercentageToken && token.numericValue() >= 0 && token.numericValue() <= 100)
            result.append(token.numericValue() / 100);
        else if (token.type() == IdentToken && equalLettersIgnoringASCIICase(token.value(), "from"_s))
            result.append(0);
        else if (token.type() == IdentToken && equalLettersIgnoringASCIICase(token.value(), "to"_s))
            result.append(1);
        else
            return { }; // Parser error, invalid value in keyframe selector

        if (range.atEnd()) {
            result.shrinkToFit();
            return result;
        }

        if (range.consume().type() != CommaToken)
            return { }; // Parser error
    }
}

} // namespace WebCore<|MERGE_RESOLUTION|>--- conflicted
+++ resolved
@@ -52,6 +52,7 @@
 #include "Document.h"
 #include "Element.h"
 #include "FontPaletteValues.h"
+#include "LegacyMediaQueryParser.h"
 #include "MediaList.h"
 #include "MediaQueryParser.h"
 #include "MediaQueryParserContext.h"
@@ -522,11 +523,7 @@
     };
 
     auto cascadeLayerName = consumeCascadeLayer();
-<<<<<<< HEAD
-    auto mediaQuerySet = MediaQueryParser::parseMediaQuerySet(prelude, MediaQueryParserContext(m_context));
-=======
     auto mediaQueries = MQ::MediaQueryParser::parse(prelude, MediaQueryParserContext(m_context));
->>>>>>> 5e81d33f
     
     return StyleRuleImport::create(uri, WTFMove(mediaQueries), WTFMove(cascadeLayerName));
 }
@@ -562,11 +559,7 @@
     if (m_observerWrapper)
         m_observerWrapper->observer().endRuleBody(m_observerWrapper->endOffset(block));
 
-<<<<<<< HEAD
-    return StyleRuleMedia::create(MediaQueryParser::parseMediaQuerySet(prelude, { m_context }).releaseNonNull(), WTFMove(rules));
-=======
     return StyleRuleMedia::create(MQ::MediaQueryParser::parse(prelude, { m_context }), WTFMove(rules));
->>>>>>> 5e81d33f
 }
 
 RefPtr<StyleRuleSupports> CSSParserImpl::consumeSupportsRule(CSSParserTokenRange prelude, CSSParserTokenRange block)

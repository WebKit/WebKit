--- conflicted
+++ resolved
@@ -51,20 +51,12 @@
     void detachedFromParent2() final;
     void detachedFromParent3() final;
 
-<<<<<<< HEAD
-    void assignIdentifierToInitialRequest(unsigned long, DocumentLoader*, const ResourceRequest&) final { }
-    bool shouldUseCredentialStorage(DocumentLoader*, unsigned long) override { return false; }
-    void dispatchWillSendRequest(DocumentLoader*, unsigned long, ResourceRequest&, const ResourceResponse&) final { }
-    void dispatchDidReceiveAuthenticationChallenge(DocumentLoader*, unsigned long, const AuthenticationChallenge&) final { }
-	bool dispatchDidReceiveInvalidCertificate(DocumentLoader*, const CertificateInfo&, const char* message) final { return false; }
-=======
     void convertMainResourceLoadToDownload(DocumentLoader*, const ResourceRequest&, const ResourceResponse&) final;
 
     void assignIdentifierToInitialRequest(unsigned long, DocumentLoader*, const ResourceRequest&) final;
     bool shouldUseCredentialStorage(DocumentLoader*, unsigned long) override;
     void dispatchWillSendRequest(DocumentLoader*, unsigned long, ResourceRequest&, const ResourceResponse&) final;
     void dispatchDidReceiveAuthenticationChallenge(DocumentLoader*, unsigned long, const AuthenticationChallenge&) final;
->>>>>>> 20307a3c
 #if USE(PROTECTION_SPACE_AUTH_CALLBACK)
     bool canAuthenticateAgainstProtectionSpace(DocumentLoader*, unsigned long, const ProtectionSpace&) final;
 #endif

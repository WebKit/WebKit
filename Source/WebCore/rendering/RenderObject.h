/*
 * Copyright (C) 2000 Lars Knoll (knoll@kde.org)
 *           (C) 2000 Antti Koivisto (koivisto@kde.org)
 *           (C) 2000 Dirk Mueller (mueller@kde.org)
 *           (C) 2004 Allan Sandfeld Jensen (kde@carewolf.com)
 * Copyright (C) 2003-2022 Apple Inc. All rights reserved.
 * Copyright (C) 2009 Google Inc. All rights reserved.
 *
 * This library is free software; you can redistribute it and/or
 * modify it under the terms of the GNU Library General Public
 * License as published by the Free Software Foundation; either
 * version 2 of the License, or (at your option) any later version.
 *
 * This library is distributed in the hope that it will be useful,
 * but WITHOUT ANY WARRANTY; without even the implied warranty of
 * MERCHANTABILITY or FITNESS FOR A PARTICULAR PURPOSE.  See the GNU
 * Library General Public License for more details.
 *
 * You should have received a copy of the GNU Library General Public License
 * along with this library; see the file COPYING.LIB.  If not, write to
 * the Free Software Foundation, Inc., 51 Franklin Street, Fifth Floor,
 * Boston, MA 02110-1301, USA.
 *
 */

#pragma once

#include "CachedImageClient.h"
#include "Element.h"
#include "FloatQuad.h"
#include "Frame.h"
#include "FrameDestructionObserverInlines.h"
#include "HTMLNames.h"
#include "InspectorInstrumentationPublic.h"
#include "LayoutRect.h"
#include "Page.h"
#include "RenderObjectEnums.h"
#include "RenderStyle.h"
#include "ScrollAlignment.h"
#include "StyleImage.h"
#include "TextAffinity.h"
#include <wtf/CheckedPtr.h>
#include <wtf/IsoMalloc.h>

namespace WTF {
class TextStream;
}

namespace WebCore {

class AffineTransform;
class Color;
class Cursor;
class Document;
class HitTestLocation;
class HitTestRequest;
class HitTestResult;
class HostWindow;
class LegacyInlineBox;
class Path;
class Position;
class ReferencedSVGResources;
class RenderBoxModelObject;
class RenderInline;
class RenderBlock;
class RenderBlockFlow;
class RenderElement;
class RenderFragmentedFlow;
class RenderGeometryMap;
class RenderLayer;
class RenderLayerModelObject;
class RenderFragmentContainer;
class RenderTheme;
class RenderTreeBuilder;
class HighlightData;
class TransformState;
class VisiblePosition;

#if PLATFORM(IOS_FAMILY)
class SelectionGeometry;
#endif

struct InlineBoxAndOffset;
struct PaintInfo;
struct SimpleRange;

#if PLATFORM(IOS_FAMILY)
const int caretWidth = 2; // This value should be kept in sync with UIKit. See <rdar://problem/15580601>.
#else
const int caretWidth = 1;
#endif

struct ScrollRectToVisibleOptions;

namespace Layout {
class Box;
}

namespace Style {
class PseudoElementRequest;
}

// Base class for all rendering tree objects.
class RenderObject : public CachedImageClient {
    WTF_MAKE_ISO_ALLOCATED(RenderObject);
    friend class RenderBlock;
    friend class RenderBlockFlow;
    friend class RenderElement;
    friend class RenderLayer;
    friend class RenderLayerScrollableArea;
public:
    // Anonymous objects should pass the document as their node, and they will then automatically be
    // marked as anonymous in the constructor.
    explicit RenderObject(Node&);
    virtual ~RenderObject();

    Layout::Box* layoutBox() { return m_layoutBox.get(); }
    const Layout::Box* layoutBox() const { return m_layoutBox.get(); }
    void setLayoutBox(Layout::Box&);
    void clearLayoutBox();

    RenderTheme& theme() const;

    virtual ASCIILiteral renderName() const = 0;

    RenderElement* parent() const { return m_parent; }
    bool isDescendantOf(const RenderObject*) const;

    RenderObject* previousSibling() const { return m_previous; }
    RenderObject* nextSibling() const { return m_next; }
    RenderObject* previousInFlowSibling() const;
    RenderObject* nextInFlowSibling() const;

    // Use RenderElement versions instead.
    virtual RenderObject* firstChildSlow() const { return nullptr; }
    virtual RenderObject* lastChildSlow() const { return nullptr; }

    RenderObject* nextInPreOrder() const;
    RenderObject* nextInPreOrder(const RenderObject* stayWithin) const;
    RenderObject* nextInPreOrderAfterChildren() const;
    RenderObject* nextInPreOrderAfterChildren(const RenderObject* stayWithin) const;
    RenderObject* previousInPreOrder() const;
    RenderObject* previousInPreOrder(const RenderObject* stayWithin) const;
    WEBCORE_EXPORT RenderObject* childAt(unsigned) const;

    RenderObject* firstLeafChild() const;
    RenderObject* lastLeafChild() const;

    RenderElement* firstNonAnonymousAncestor() const;

#if ENABLE(TEXT_AUTOSIZING)
    // Minimal distance between the block with fixed height and overflowing content and the text block to apply text autosizing.
    // The greater this constant is the more potential places we have where autosizing is turned off.
    // So it should be as low as possible. There are sites that break at 2.
    static const int TextAutoSizingFixedHeightDepth = 3;

    enum BlockContentHeightType {
        FixedHeight,
        FlexibleHeight,
        OverflowHeight
    };

    typedef BlockContentHeightType (*HeightTypeTraverseNextInclusionFunction)(const RenderObject&);
    RenderObject* traverseNext(const RenderObject* stayWithin, HeightTypeTraverseNextInclusionFunction, int& currentDepth, int& newFixedDepth) const;
#endif

    WEBCORE_EXPORT RenderLayer* enclosingLayer() const;

    WEBCORE_EXPORT RenderBox& enclosingBox() const;
    RenderBoxModelObject& enclosingBoxModelObject() const;
    RenderBox* enclosingScrollableContainerForSnapping() const;

    // Return our enclosing flow thread if we are contained inside one. Follows the containing block chain.
    RenderFragmentedFlow* enclosingFragmentedFlow() const;

    WEBCORE_EXPORT bool useDarkAppearance() const;
    OptionSet<StyleColorOptions> styleColorOptions() const;

#if ASSERT_ENABLED
    void setHasAXObject(bool flag) { m_hasAXObject = flag; }
    bool hasAXObject() const { return m_hasAXObject; }
#endif

    // Creates a scope where this object will assert on calls to setNeedsLayout().
    class SetLayoutNeededForbiddenScope;
    
    // RenderObject tree manipulation
    //////////////////////////////////////////
    virtual bool canHaveChildren() const = 0;
    virtual bool canHaveGeneratedChildren() const;
    virtual bool createsAnonymousWrapper() const { return false; }
    //////////////////////////////////////////

#if ENABLE(TREE_DEBUGGING)
    void showNodeTreeForThis() const;
    void showRenderTreeForThis() const;
    void showLineTreeForThis() const;

    void outputRenderObject(WTF::TextStream&, bool mark, int depth) const;
    void outputRenderSubTreeAndMark(WTF::TextStream&, const RenderObject* markedObject, int depth) const;
    void outputRegionsInformation(WTF::TextStream&) const;
#endif

    bool isPseudoElement() const { return node() && node()->isPseudoElement(); }

    bool isRenderElement() const { return !isText(); }
    bool isRenderReplaced() const;
    bool isBoxModelObject() const;
    bool isRenderBlock() const;
    bool isRenderBlockFlow() const;
    bool isRenderInline() const;
    bool isRenderLayerModelObject() const;

    bool isAtomicInlineLevelBox() const;

    virtual bool isCounter() const { return false; }
    virtual bool isQuote() const { return false; }

    virtual bool isDetailsMarker() const { return false; }
    virtual bool isEmbeddedObject() const { return false; }
    bool isFieldset() const;
    virtual bool isFileUploadControl() const { return false; }
    virtual bool isFrame() const { return false; }
    virtual bool isFrameSet() const { return false; }
    virtual bool isImage() const { return false; }
    virtual bool isInlineBlockOrInlineTable() const { return false; }
    virtual bool isListBox() const { return false; }
    virtual bool isListItem() const { return false; }
    virtual bool isListMarker() const { return false; }
    virtual bool isMedia() const { return false; }
    virtual bool isMenuList() const { return false; }
    virtual bool isMeter() const { return false; }
    virtual bool isProgress() const { return false; }
    virtual bool isRenderButton() const { return false; }
    virtual bool isRenderIFrame() const { return false; }
    virtual bool isRenderImage() const { return false; }
#if ENABLE(MODEL_ELEMENT)
    virtual bool isRenderModel() const { return false; }
#endif
    virtual bool isRenderFragmentContainer() const { return false; }
    virtual bool isReplica() const { return false; }

    virtual bool isRubyInline() const { return false; }
    virtual bool isRubyBlock() const { return false; }
    virtual bool isRubyBase() const { return false; }
    virtual bool isRubyRun() const { return false; }
    virtual bool isRubyText() const { return false; }

    virtual bool isSlider() const { return false; }
    virtual bool isTable() const { return false; }
    virtual bool isTableCell() const { return false; }
    virtual bool isRenderTableCol() const { return false; }
    virtual bool isTableCaption() const { return false; }
    virtual bool isTableSection() const { return false; }
    virtual bool isTextControl() const { return false; }
    virtual bool isTextArea() const { return false; }
    virtual bool isTextField() const { return false; }
    virtual bool isSearchField() const { return false; }
    virtual bool isTextControlInnerBlock() const { return false; }
    virtual bool isVideo() const { return false; }
    virtual bool isWidget() const { return false; }
    virtual bool isCanvas() const { return false; }
#if ENABLE(ATTACHMENT_ELEMENT)
    virtual bool isAttachment() const { return false; }
#endif
#if ENABLE(FULLSCREEN_API)
    virtual bool isRenderFullScreen() const { return false; }
    virtual bool isRenderFullScreenPlaceholder() const { return false; }
#endif
    virtual bool isRenderGrid() const { return false; }

    virtual bool isMultiColumnBlockFlow() const { return false; }
    virtual bool isRenderMultiColumnSet() const { return false; }
    virtual bool isRenderMultiColumnFlow() const { return false; }
    virtual bool isRenderMultiColumnSpannerPlaceholder() const { return false; }

    virtual bool isRenderScrollbarPart() const { return false; }
    virtual bool isRenderVTTCue() const { return false; }

    bool isDocumentElementRenderer() const { return document().documentElement() == &m_node; }
    bool isBody() const { return node() && node()->hasTagName(HTMLNames::bodyTag); }
    bool isHR() const { return node() && node()->hasTagName(HTMLNames::hrTag); }
    bool isLegend() const;

    bool isHTMLMarquee() const;

    bool isTablePart() const { return isTableCell() || isRenderTableCol() || isTableCaption() || isTableRow() || isTableSection(); }

    inline bool isBeforeContent() const;
    inline bool isAfterContent() const;
    inline bool isBeforeOrAfterContent() const;
    static inline bool isBeforeContent(const RenderObject* obj) { return obj && obj->isBeforeContent(); }
    static inline bool isAfterContent(const RenderObject* obj) { return obj && obj->isAfterContent(); }
    static inline bool isBeforeOrAfterContent(const RenderObject* obj) { return obj && obj->isBeforeOrAfterContent(); }

    bool beingDestroyed() const { return m_bitfields.beingDestroyed(); }

    bool everHadLayout() const { return m_bitfields.everHadLayout(); }

    bool childrenInline() const { return m_bitfields.childrenInline(); }
    virtual void setChildrenInline(bool b) { m_bitfields.setChildrenInline(b); }
    
    enum FragmentedFlowState {
        NotInsideFragmentedFlow = 0,
        InsideInFragmentedFlow = 1,
    };

    void setFragmentedFlowStateIncludingDescendants(FragmentedFlowState, const RenderElement* fragmentedFlowRoot);

    FragmentedFlowState fragmentedFlowState() const { return m_bitfields.fragmentedFlowState(); }
    void setFragmentedFlowState(FragmentedFlowState state) { m_bitfields.setFragmentedFlowState(state); }

#if ENABLE(MATHML)
    virtual bool isRenderMathMLBlock() const { return false; }
    virtual bool isRenderMathMLTable() const { return false; }
    virtual bool isRenderMathMLOperator() const { return false; }
    virtual bool isRenderMathMLRow() const { return false; }
    virtual bool isRenderMathMLMath() const { return false; }
    virtual bool isRenderMathMLMenclose() const { return false; }
    virtual bool isRenderMathMLFenced() const { return false; }
    virtual bool isRenderMathMLFencedOperator() const { return false; }
    virtual bool isRenderMathMLFraction() const { return false; }
    virtual bool isRenderMathMLPadded() const { return false; }
    virtual bool isRenderMathMLRoot() const { return false; }
    virtual bool isRenderMathMLSpace() const { return false; }
    virtual bool isRenderMathMLSquareRoot() const { return false; }
    virtual bool isRenderMathMLScripts() const { return false; }
    virtual bool isRenderMathMLToken() const { return false; }
    virtual bool isRenderMathMLUnderOver() const { return false; }
#endif // ENABLE(MATHML)

    virtual bool isLegacyRenderSVGModelObject() const { return false; }
    virtual bool isRenderSVGModelObject() const { return false; }
    virtual bool isRenderSVGBlock() const { return false; };
    virtual bool isLegacySVGRoot() const { return false; }
    virtual bool isSVGRoot() const { return false; }
    virtual bool isSVGContainer() const { return false; }
    virtual bool isLegacySVGContainer() const { return false; }
    virtual bool isSVGTransformableContainer() const { return false; }
    virtual bool isLegacySVGTransformableContainer() const { return false; }
    virtual bool isSVGViewportContainer() const { return false; }
    virtual bool isLegacySVGViewportContainer() const { return false; }
    virtual bool isSVGGradientStop() const { return false; }
    virtual bool isLegacySVGHiddenContainer() const { return false; }
    virtual bool isSVGHiddenContainer() const { return false; }
    virtual bool isLegacySVGPath() const { return false; }
    virtual bool isSVGPath() const { return false; }
    virtual bool isSVGShape() const { return false; }
    virtual bool isLegacySVGShape() const { return false; }
    virtual bool isSVGText() const { return false; }
    virtual bool isSVGTextPath() const { return false; }
    virtual bool isSVGTSpan() const { return false; }
    virtual bool isSVGInline() const { return false; }
    virtual bool isSVGInlineText() const { return false; }
    virtual bool isLegacySVGImage() const { return false; }
    virtual bool isSVGImage() const { return false; }
    virtual bool isLegacySVGForeignObject() const { return false; }
    virtual bool isSVGForeignObject() const { return false; }
    virtual bool isSVGResourceContainer() const { return false; }
    virtual bool isSVGResourceFilter() const { return false; }
    virtual bool isSVGResourceClipper() const { return false; }
    virtual bool isSVGResourceFilterPrimitive() const { return false; }
    bool isSVGRootOrLegacySVGRoot() const { return isSVGRoot() || isLegacySVGRoot(); }
    bool isSVGShapeOrLegacySVGShape() const { return isSVGShape() || isLegacySVGShape(); }
    bool isSVGPathOrLegacySVGPath() const { return isSVGPath() || isLegacySVGPath(); }
    bool isSVGImageOrLegacySVGImage() const { return isSVGImage() || isLegacySVGImage(); }
    bool isSVGForeignObjectOrLegacySVGForeignObject() const { return isSVGForeignObject() || isLegacySVGForeignObject(); }
    bool isRenderOrLegacyRenderSVGModelObject() const { return isRenderSVGModelObject() || isLegacyRenderSVGModelObject(); }
    bool isSVGLayerAwareRenderer() const { return isSVGRoot() || isRenderSVGModelObject() || isSVGText() || isSVGInline() || isSVGForeignObject(); }

    // FIXME: Those belong into a SVG specific base-class for all renderers (see above)
    // Unfortunately we don't have such a class yet, because it's not possible for all renderers
    // to inherit from RenderSVGObject -> RenderObject (some need RenderBlock inheritance for instance)
    virtual void setNeedsTransformUpdate() { }
    virtual void setNeedsBoundariesUpdate();
    virtual bool needsBoundariesUpdate() { return false; }

    // Per SVG 1.1 objectBoundingBox ignores clipping, masking, filter effects, opacity and stroke-width.
    // This is used for all computation of objectBoundingBox relative units and by SVGLocatable::getBBox().
    // NOTE: Markers are not specifically ignored here by SVG 1.1 spec, but we ignore them
    // since stroke-width is ignored (and marker size can depend on stroke-width).
    // objectBoundingBox is returned local coordinates.
    // The name objectBoundingBox is taken from the SVG 1.1 spec.
    virtual FloatRect objectBoundingBox() const;
    virtual FloatRect strokeBoundingBox() const;

#if ENABLE(LAYER_BASED_SVG_ENGINE)
    // The objectBoundingBox of a SVG container is affected by the transformations applied on its children -- the container
    // bounding box is a union of all child bounding boxes, mapped through their transformation matrices.
    //
    // This method ignores all transformations and computes the objectBoundingBox, without mapping through the child
    // transformation matrices. The SVG render tree is constructed in such a way, that it can be mapped to CSS equivalents:
    // The SVG render tree underneath the outermost <svg> behaves as a set of absolutely positioned, possibly nested, boxes.
    // They are laid out in such a way that transformations do NOT affect layout, as in HTML/CSS world, but take affect during
    // painting, hit-testing etc. This allows to minimize the amount of re-layouts when animating transformations in SVG
    // (not using CSS Animations/Transitions / Web Animations, but e.g. SMIL <animateTransform>, JS, ...).
    virtual FloatRect objectBoundingBoxWithoutTransformations() const { return objectBoundingBox(); }
#endif

    // Returns the smallest rectangle enclosing all of the painted content
    // respecting clipping, masking, filters, opacity, stroke-width and markers
    virtual FloatRect repaintRectInLocalCoordinates() const;

    // This only returns the transform="" value from the element
    // most callsites want localToParentTransform() instead.
    virtual AffineTransform localTransform() const;

    // Returns the full transform mapping from local coordinates to local coords for the parent SVG renderer
    // This includes any viewport transforms and x/y offsets as well as the transform="" value off the element.
    virtual const AffineTransform& localToParentTransform() const;

    // SVG uses FloatPoint precise hit testing, and passes the point in parent
    // coordinates instead of in repaint container coordinates.  Eventually the
    // rest of the rendering tree will move to a similar model.
    virtual bool nodeAtFloatPoint(const HitTestRequest&, HitTestResult&, const FloatPoint& pointInParent, HitTestAction);

    bool hasIntrinsicAspectRatio() const { return isReplacedOrInlineBlock() && (isImage() || isVideo() || isCanvas()); }
    bool isAnonymous() const { return m_bitfields.isAnonymous(); }
    bool isAnonymousBlock() const;
    bool isBlockContainer() const;

    bool isFloating() const { return m_bitfields.floating(); }

    bool isPositioned() const { return m_bitfields.isPositioned(); }
    bool isInFlowPositioned() const { return m_bitfields.isRelativelyPositioned() || m_bitfields.isStickilyPositioned(); }
    bool isOutOfFlowPositioned() const { return m_bitfields.isOutOfFlowPositioned(); } // absolute or fixed positioning
    bool isFixedPositioned() const { return isOutOfFlowPositioned() && style().position() == PositionType::Fixed; }
    bool isAbsolutelyPositioned() const { return isOutOfFlowPositioned() && style().position() == PositionType::Absolute; }
    bool isRelativelyPositioned() const { return m_bitfields.isRelativelyPositioned(); }
    bool isStickilyPositioned() const { return m_bitfields.isStickilyPositioned(); }

    bool isText() const  { return !m_bitfields.isBox() && m_bitfields.isTextOrRenderView(); }
    bool isLineBreak() const { return m_bitfields.isLineBreak(); }
    bool isBR() const { return isLineBreak() && !isWBR(); }
    bool isLineBreakOpportunity() const { return isLineBreak() && isWBR(); }
    bool isTextOrLineBreak() const { return isText() || isLineBreak(); }
    bool isBox() const { return m_bitfields.isBox(); }
    bool isTableRow() const { return m_bitfields.isTableRow(); }
    bool isRenderView() const  { return m_bitfields.isBox() && m_bitfields.isTextOrRenderView(); }
    bool isInline() const { return m_bitfields.isInline(); } // inline object
    bool isReplacedOrInlineBlock() const { return m_bitfields.isReplacedOrInlineBlock(); }
    bool isHorizontalWritingMode() const { return m_bitfields.horizontalWritingMode(); }

    bool hasReflection() const { return m_bitfields.hasRareData() && rareData().hasReflection(); }
    bool isRenderFragmentedFlow() const { return m_bitfields.hasRareData() && rareData().isRenderFragmentedFlow(); }
    bool hasOutlineAutoAncestor() const { return m_bitfields.hasRareData() && rareData().hasOutlineAutoAncestor(); }
    bool paintContainmentApplies() const { return m_bitfields.hasRareData() && rareData().paintContainmentApplies(); }

#if ENABLE(LAYER_BASED_SVG_ENGINE)
    bool hasSVGTransform() const { return m_bitfields.hasRareData() && rareData().hasSVGTransform(); }
#else
    bool hasSVGTransform() const { return false; }
#endif

    bool isExcludedFromNormalLayout() const { return m_bitfields.isExcludedFromNormalLayout(); }
    void setIsExcludedFromNormalLayout(bool excluded) { m_bitfields.setIsExcludedFromNormalLayout(excluded); }
    bool isExcludedAndPlacedInBorder() const { return isExcludedFromNormalLayout() && isLegend(); }

    bool hasLayer() const { return m_bitfields.hasLayer(); }

    enum BoxDecorationState {
        NoBoxDecorations,
        HasBoxDecorationsAndBackgroundObscurationStatusInvalid,
        HasBoxDecorationsAndBackgroundIsKnownToBeObscured,
        HasBoxDecorationsAndBackgroundMayBeVisible,
    };
    bool hasVisibleBoxDecorations() const { return m_bitfields.boxDecorationState() != NoBoxDecorations; }
    bool backgroundIsKnownToBeObscured(const LayoutPoint& paintOffset);

    bool needsLayout() const;
    bool selfNeedsLayout() const { return m_bitfields.needsLayout(); }
    bool needsPositionedMovementLayout() const { return m_bitfields.needsPositionedMovementLayout(); }
    bool needsPositionedMovementLayoutOnly() const;

    bool posChildNeedsLayout() const { return m_bitfields.posChildNeedsLayout(); }
    bool needsSimplifiedNormalFlowLayout() const { return m_bitfields.needsSimplifiedNormalFlowLayout(); }
    bool needsSimplifiedNormalFlowLayoutOnly() const;
    bool normalChildNeedsLayout() const { return m_bitfields.normalChildNeedsLayout(); }
    
    bool preferredLogicalWidthsDirty() const { return m_bitfields.preferredLogicalWidthsDirty(); }

    bool isSelectionBorder() const;

    bool hasNonVisibleOverflow() const { return m_bitfields.hasNonVisibleOverflow(); }

    bool hasPotentiallyScrollableOverflow() const;

    bool hasTransformRelatedProperty() const { return m_bitfields.hasTransformRelatedProperty(); } // Transform, perspective or transform-style: preserve-3d.
    bool hasTransform() const { return hasTransformRelatedProperty() && (style().hasTransform() || style().translate() || style().scale() || style().rotate() || hasSVGTransform()); }
    bool hasTransformOrPerspective() const { return hasTransformRelatedProperty() && (hasTransform() || style().hasPerspective()); }

    inline bool preservesNewline() const;

    RenderView& view() const { return *document().renderView(); };
    HostWindow* hostWindow() const;

    // Returns true if this renderer is rooted.
    bool isRooted() const;

    Node* node() const { return isAnonymous() ? nullptr : &m_node; }
    Node* nonPseudoNode() const { return isPseudoElement() ? nullptr : node(); }

    // Returns the styled node that caused the generation of this renderer.
    // This is the same as node() except for renderers of :before and :after
    // pseudo elements for which their parent node is returned.
    Node* generatingNode() const { return isPseudoElement() ? generatingPseudoHostElement() : node(); }

    Document& document() const { return m_node.document(); }
    Frame& frame() const;
    Page& page() const;
    Settings& settings() const { return page().settings(); }

    // Returns the object containing this one. Can be different from parent for positioned elements.
    // If repaintContainer and repaintContainerSkipped are not null, on return *repaintContainerSkipped
    // is true if the renderer returned is an ancestor of repaintContainer.
    RenderElement* container() const;
    RenderElement* container(const RenderLayerModelObject* repaintContainer, bool& repaintContainerSkipped) const;

    RenderBoxModelObject* offsetParent() const;

    void markContainingBlocksForLayout(ScheduleRelayout = ScheduleRelayout::Yes, RenderElement* newRoot = nullptr);
    void setNeedsLayout(MarkingBehavior = MarkContainingBlockChain);
    void clearNeedsLayout();
    void setPreferredLogicalWidthsDirty(bool, MarkingBehavior = MarkContainingBlockChain);
    void invalidateContainerPreferredLogicalWidths();
    
    void setNeedsLayoutAndPrefWidthsRecalc();

    void setPositionState(PositionType);
    void clearPositionedState() { m_bitfields.clearPositionedState(); }

    void setFloating(bool b = true) { m_bitfields.setFloating(b); }
    void setInline(bool b = true) { m_bitfields.setIsInline(b); }

    void setHasVisibleBoxDecorations(bool = true);
    void invalidateBackgroundObscurationStatus();
    virtual bool computeBackgroundIsKnownToBeObscured(const LayoutPoint&) { return false; }

    void setIsText() { ASSERT(!isBox()); m_bitfields.setIsTextOrRenderView(true); }
    void setIsLineBreak() { m_bitfields.setIsLineBreak(true); }
    void setIsBox() { m_bitfields.setIsBox(true); }
    void setIsTableRow() { m_bitfields.setIsTableRow(true); }
    void setIsRenderView() { ASSERT(isBox()); m_bitfields.setIsTextOrRenderView(true); }
    void setReplacedOrInlineBlock(bool b = true) { m_bitfields.setIsReplacedOrInlineBlock(b); }
    void setHorizontalWritingMode(bool b = true) { m_bitfields.setHorizontalWritingMode(b); }
    void setHasNonVisibleOverflow(bool b = true) { m_bitfields.setHasNonVisibleOverflow(b); }
    void setHasLayer(bool b = true) { m_bitfields.setHasLayer(b); }
    void setHasTransformRelatedProperty(bool b = true) { m_bitfields.setHasTransformRelatedProperty(b); }

    void setHasReflection(bool = true);
    void setIsRenderFragmentedFlow(bool = true);
    void setHasOutlineAutoAncestor(bool = true);
    void setPaintContainmentApplies(bool = true);
#if ENABLE(LAYER_BASED_SVG_ENGINE)
    void setHasSVGTransform(bool = true);
#endif

    // Hook so that RenderTextControl can return the line height of its inner renderer.
    // For other renderers, the value is the same as lineHeight(false).
    virtual int innerLineHeight() const;

    // used for element state updates that cannot be fixed with a
    // repaint and do not need a relayout
    virtual void updateFromElement() { }

    bool isComposited() const;

    bool hitTest(const HitTestRequest&, HitTestResult&, const HitTestLocation& locationInContainer, const LayoutPoint& accumulatedOffset, HitTestFilter = HitTestAll);
    virtual Node* nodeForHitTest() const;
    virtual void updateHitTestResult(HitTestResult&, const LayoutPoint&);

    virtual bool nodeAtPoint(const HitTestRequest&, HitTestResult&, const HitTestLocation& locationInContainer, const LayoutPoint& accumulatedOffset, HitTestAction);

    virtual Position positionForPoint(const LayoutPoint&);
    virtual VisiblePosition positionForPoint(const LayoutPoint&, const RenderFragmentContainer*);
    VisiblePosition createVisiblePosition(int offset, Affinity) const;
    VisiblePosition createVisiblePosition(const Position&) const;

    // Returns the containing block level element for this element.
    WEBCORE_EXPORT RenderBlock* containingBlock() const;
    static RenderBlock* containingBlockForPositionType(PositionType, const RenderObject&);

    // Convert the given local point to absolute coordinates. If OptionSet<MapCoordinatesMode> includes UseTransforms, take transforms into account.
    WEBCORE_EXPORT FloatPoint localToAbsolute(const FloatPoint& localPoint = FloatPoint(), OptionSet<MapCoordinatesMode> = { }, bool* wasFixed = nullptr) const;
    FloatPoint absoluteToLocal(const FloatPoint&, OptionSet<MapCoordinatesMode> = { }) const;

    // Convert a local quad to absolute coordinates, taking transforms into account.
    FloatQuad localToAbsoluteQuad(const FloatQuad&, OptionSet<MapCoordinatesMode> = UseTransforms, bool* wasFixed = nullptr) const;
    // Convert an absolute quad to local coordinates.
    FloatQuad absoluteToLocalQuad(const FloatQuad&, OptionSet<MapCoordinatesMode> = UseTransforms) const;

    // Convert a local quad into the coordinate system of container, taking transforms into account.
    WEBCORE_EXPORT FloatQuad localToContainerQuad(const FloatQuad&, const RenderLayerModelObject* container, OptionSet<MapCoordinatesMode> = UseTransforms, bool* wasFixed = nullptr) const;
    WEBCORE_EXPORT FloatPoint localToContainerPoint(const FloatPoint&, const RenderLayerModelObject* container, OptionSet<MapCoordinatesMode> = UseTransforms, bool* wasFixed = nullptr) const;

    // Return the offset from the container() renderer (excluding transforms). In multi-column layout,
    // different offsets apply at different points, so return the offset that applies to the given point.
    virtual LayoutSize offsetFromContainer(RenderElement&, const LayoutPoint&, bool* offsetDependsOnPoint = nullptr) const;
    // Return the offset from an object up the container() chain. Asserts that none of the intermediate objects have transforms.
    LayoutSize offsetFromAncestorContainer(RenderElement&) const;

#if PLATFORM(IOS_FAMILY)
    virtual void collectSelectionGeometries(Vector<SelectionGeometry>&, unsigned startOffset = 0, unsigned endOffset = std::numeric_limits<unsigned>::max());
    virtual void absoluteQuadsForSelection(Vector<FloatQuad>& quads) const { absoluteQuads(quads); }
    WEBCORE_EXPORT static Vector<SelectionGeometry> collectSelectionGeometries(const SimpleRange&);
    WEBCORE_EXPORT static Vector<SelectionGeometry> collectSelectionGeometriesWithoutUnionInteriorLines(const SimpleRange&);
#endif

    virtual void absoluteRects(Vector<IntRect>&, const LayoutPoint&) const { }

    WEBCORE_EXPORT IntRect absoluteBoundingBoxRect(bool useTransform = true, bool* wasFixed = nullptr) const;
    IntRect absoluteBoundingBoxRectIgnoringTransforms() const { return absoluteBoundingBoxRect(false); }

    // Build an array of quads in absolute coords for line boxes
    virtual void absoluteQuads(Vector<FloatQuad>&, bool* /*wasFixed*/ = nullptr) const { }
    virtual void absoluteFocusRingQuads(Vector<FloatQuad>&);

    enum class BoundingRectBehavior : uint8_t {
        RespectClipping = 1 << 0,
        UseVisibleBounds = 1 << 1,
        IgnoreTinyRects = 1 << 2,
        IgnoreEmptyTextSelections = 1 << 3,
        UseSelectionHeight = 1 << 4,
    };
    WEBCORE_EXPORT static Vector<FloatQuad> absoluteTextQuads(const SimpleRange&, OptionSet<BoundingRectBehavior> = { });
    WEBCORE_EXPORT static Vector<IntRect> absoluteTextRects(const SimpleRange&, OptionSet<BoundingRectBehavior> = { });
    WEBCORE_EXPORT static Vector<FloatRect> absoluteBorderAndTextRects(const SimpleRange&, OptionSet<BoundingRectBehavior> = { });
    static Vector<FloatRect> clientBorderAndTextRects(const SimpleRange&);

    // the rect that will be painted if this object is passed as the paintingRoot
    WEBCORE_EXPORT LayoutRect paintingRootRect(LayoutRect& topLevelRect);

    virtual LayoutUnit minPreferredLogicalWidth() const { return 0; }
    virtual LayoutUnit maxPreferredLogicalWidth() const { return 0; }

    const RenderStyle& style() const;
    const RenderStyle& firstLineStyle() const;

    // Anonymous blocks that are part of of a continuation chain will return their inline continuation's outline style instead.
    // This is typically only relevant when repainting.
    virtual const RenderStyle& outlineStyleForRepaint() const { return style(); }
    
    virtual CursorDirective getCursor(const LayoutPoint&, Cursor&) const;

    // Return the RenderLayerModelObject in the container chain which is responsible for painting this object, or nullptr
    // if painting is root-relative. This is the container that should be passed to the 'forRepaint' functions.
    struct RepaintContainerStatus {
        bool fullRepaintIsScheduled { false }; // Either the repaint container or a layer in-between has aleady been scheduled for full repaint.
        const RenderLayerModelObject* renderer { nullptr };
    };
    RepaintContainerStatus containerForRepaint() const;
    // Actually do the repaint of rect r for this object which has been computed in the coordinate space
    // of repaintContainer. If repaintContainer is nullptr, repaint via the view.
    void repaintUsingContainer(const RenderLayerModelObject* repaintContainer, const LayoutRect&, bool shouldClipToLayer = true) const;
    
    // Repaint the entire object.  Called when, e.g., the color of a border changes, or when a border
    // style changes.
    void repaint() const;

    // Repaint a specific subrectangle within a given object.  The rect |r| is in the object's coordinate space.
    WEBCORE_EXPORT void repaintRectangle(const LayoutRect&, bool shouldClipToLayer = true) const;

    // Repaint a slow repaint object, which, at this time, means we are repainting an object with background-attachment:fixed.
    void repaintSlowRepaintObject() const;

    enum class VisibleRectContextOption {
        UseEdgeInclusiveIntersection = 1 << 0,
        ApplyCompositedClips = 1 << 1,
        ApplyCompositedContainerScrolls  = 1 << 2,
        ApplyContainerClip = 1 << 3,
    };
    struct VisibleRectContext {
        VisibleRectContext(bool hasPositionFixedDescendant = false, bool dirtyRectIsFlipped = false, OptionSet<VisibleRectContextOption> options = { })
            : hasPositionFixedDescendant(hasPositionFixedDescendant)
            , dirtyRectIsFlipped(dirtyRectIsFlipped)
            , options(options)
            {
            }
        bool hasPositionFixedDescendant { false };
        bool dirtyRectIsFlipped { false };
        bool descendantNeedsEnclosingIntRect { false };
        OptionSet<VisibleRectContextOption> options;
    };

    // Returns the rect that should be repainted whenever this object changes. The rect is in the view's
    // coordinate space. This method deals with outlines and overflow.
    LayoutRect absoluteClippedOverflowRectForRepaint() const { return clippedOverflowRect(nullptr, visibleRectContextForRepaint()); }
    LayoutRect absoluteClippedOverflowRectForSpatialNavigation() const { return clippedOverflowRect(nullptr, visibleRectContextForSpatialNavigation()); }
    WEBCORE_EXPORT IntRect pixelSnappedAbsoluteClippedOverflowRect() const;
    virtual LayoutRect clippedOverflowRect(const RenderLayerModelObject* repaintContainer, VisibleRectContext) const;
    LayoutRect clippedOverflowRectForRepaint(const RenderLayerModelObject* repaintContainer) const { return clippedOverflowRect(repaintContainer, visibleRectContextForRepaint()); }
    virtual LayoutRect rectWithOutlineForRepaint(const RenderLayerModelObject* repaintContainer, LayoutUnit outlineWidth) const;
    virtual LayoutRect outlineBoundsForRepaint(const RenderLayerModelObject* /*repaintContainer*/, const RenderGeometryMap* = nullptr) const { return LayoutRect(); }

    // Given a rect in the object's coordinate space, compute a rect suitable for repainting
    // that rect in view coordinates.
    LayoutRect computeAbsoluteRepaintRect(const LayoutRect& rect) const { return computeRect(rect, nullptr, visibleRectContextForRepaint()); }
    // Given a rect in the object's coordinate space, compute a rect  in the coordinate space
    // of repaintContainer suitable for the given VisibleRectContext.
    LayoutRect computeRect(const LayoutRect&, const RenderLayerModelObject* repaintContainer, VisibleRectContext) const;
    LayoutRect computeRectForRepaint(const LayoutRect& rect, const RenderLayerModelObject* repaintContainer) const { return computeRect(rect, repaintContainer, visibleRectContextForRepaint()); }
    FloatRect computeFloatRectForRepaint(const FloatRect&, const RenderLayerModelObject* repaintContainer) const;

    // Given a rect in the object's coordinate space, compute the location in container space where this rect is visible,
    // when clipping and scrolling as specified by the context. When using edge-inclusive intersection, return std::nullopt
    // rather than an empty rect if the rect is completely clipped out in container space.
    virtual std::optional<LayoutRect> computeVisibleRectInContainer(const LayoutRect&, const RenderLayerModelObject* repaintContainer, VisibleRectContext) const;
    virtual std::optional<FloatRect> computeFloatVisibleRectInContainer(const FloatRect&, const RenderLayerModelObject* repaintContainer, VisibleRectContext) const;

    WEBCORE_EXPORT bool hasNonEmptyVisibleRectRespectingParentFrames() const;

    virtual unsigned length() const { return 1; }

    bool isFloatingOrOutOfFlowPositioned() const { return (isFloating() || isOutOfFlowPositioned()); }
    bool isInFlow() const { return !isFloatingOrOutOfFlowPositioned(); }

    enum HighlightState {
        None, // The object is not selected.
        Start, // The object either contains the start of a selection run or is the start of a run
        Inside, // The object is fully encompassed by a selection run
        End, // The object either contains the end of a selection run or is the end of a run
        Both // The object contains an entire run or is the sole selected object in that run
    };

    // The current selection state for an object.  For blocks, the state refers to the state of the leaf
    // descendants (as described above in the HighlightState enum declaration).
    HighlightState selectionState() const { return m_bitfields.selectionState(); }
    virtual void setSelectionState(HighlightState);
    inline void setSelectionStateIfNeeded(HighlightState);
    bool canUpdateSelectionOnRootLineBoxes();

    // A single rectangle that encompasses all of the selected objects within this object.  Used to determine the tightest
    // possible bounding box for the selection. The rect returned is in the coordinate space of the paint invalidation container's backing.
    virtual LayoutRect selectionRectForRepaint(const RenderLayerModelObject* /*repaintContainer*/, bool /*clipToVisibleContent*/ = true) { return LayoutRect(); }

    virtual bool canBeSelectionLeaf() const { return false; }

    // Whether or not a given block needs to paint selection gaps.
    virtual bool shouldPaintSelectionGaps() const { return false; }

    // When performing a global document tear-down, or when going into the back/forward cache, the renderer of the document is cleared.
    bool renderTreeBeingDestroyed() const;

    void destroy();

    // Virtual function helpers for the deprecated Flexible Box Layout (display: -webkit-box).
    virtual bool isDeprecatedFlexibleBox() const { return false; }
    // Virtual function helper for the new FlexibleBox Layout (display: -webkit-flex).
    virtual bool isFlexibleBox() const { return false; }
    bool isFlexibleBoxIncludingDeprecated() const { return isFlexibleBox() || isDeprecatedFlexibleBox(); }

    virtual bool isCombineText() const { return false; }

    virtual int caretMinOffset() const;
    virtual int caretMaxOffset() const;

    virtual int previousOffset(int current) const;
    virtual int previousOffsetForBackwardDeletion(int current) const;
    virtual int nextOffset(int current) const;

    void imageChanged(CachedImage*, const IntRect* = nullptr) override;
    virtual void imageChanged(WrappedImagePtr, const IntRect* = nullptr) { }

    // Map points and quads through elements, potentially via 3d transforms. You should never need to call these directly; use
    // localToAbsolute/absoluteToLocal methods instead.
    virtual void mapLocalToContainer(const RenderLayerModelObject* repaintContainer, TransformState&, OptionSet<MapCoordinatesMode>, bool* wasFixed = nullptr) const;
    virtual void mapAbsoluteToLocalPoint(OptionSet<MapCoordinatesMode>, TransformState&) const;

    // Pushes state onto RenderGeometryMap about how to map coordinates from this renderer to its container, or ancestorToStopAt (whichever is encountered first).
    // Returns the renderer which was mapped to (container or ancestorToStopAt).
    virtual const RenderObject* pushMappingToContainer(const RenderLayerModelObject* ancestorToStopAt, RenderGeometryMap&) const;
    
    bool shouldUseTransformFromContainer(const RenderObject* container) const;
    void getTransformFromContainer(const RenderObject* container, const LayoutSize& offsetInContainer, TransformationMatrix&) const;
    
    virtual void addFocusRingRects(Vector<LayoutRect>&, const LayoutPoint& /* additionalOffset */, const RenderLayerModelObject* /* paintContainer */ = nullptr) { };

    LayoutRect absoluteOutlineBounds() const { return outlineBoundsForRepaint(nullptr); }

    // FIXME: Renderers should not need to be notified about internal reparenting (webkit.org/b/224143).
    enum class IsInternalMove { No, Yes };
    virtual void insertedIntoTree(IsInternalMove = IsInternalMove::No);
    virtual void willBeRemovedFromTree(IsInternalMove = IsInternalMove::No);

    void resetFragmentedFlowStateOnRemoval();
    void initializeFragmentedFlowStateOnInsertion();

    virtual String description() const;
    virtual String debugDescription() const;

<<<<<<< HEAD
=======
    void addPDFURLRect(const PaintInfo&, const LayoutPoint&) const;

    bool isSkippedContent() const;

    bool shouldSkipContent() const;

>>>>>>> a9ef1c57
protected:
    //////////////////////////////////////////
    // Helper functions. Dangerous to use!
    void setPreviousSibling(RenderObject* previous) { m_previous = previous; }
    void setNextSibling(RenderObject* next) { m_next = next; }
    void setParent(RenderElement*);
    //////////////////////////////////////////
    void addPDFURLRect(PaintInfo&, const LayoutPoint&);
    Node& nodeForNonAnonymous() const { ASSERT(!isAnonymous()); return m_node; }

    void adjustRectForOutlineAndShadow(LayoutRect&) const;

    virtual void willBeDestroyed();

    void setNeedsPositionedMovementLayoutBit(bool b) { m_bitfields.setNeedsPositionedMovementLayout(b); }
    void setNormalChildNeedsLayoutBit(bool b) { m_bitfields.setNormalChildNeedsLayout(b); }
    void setPosChildNeedsLayoutBit(bool b) { m_bitfields.setPosChildNeedsLayout(b); }
    void setNeedsSimplifiedNormalFlowLayoutBit(bool b) { m_bitfields.setNeedsSimplifiedNormalFlowLayout(b); }

    virtual RenderFragmentedFlow* locateEnclosingFragmentedFlow() const;

    static FragmentedFlowState computedFragmentedFlowState(const RenderObject&);

    static VisibleRectContext visibleRectContextForRepaint();
    static VisibleRectContext visibleRectContextForSpatialNavigation();

    bool isSetNeedsLayoutForbidden() const;

    enum class ClipRepaintToLayer : uint8_t { No, Yes };
    enum class ForceRepaint : uint8_t { No, Yes };
    void issueRepaint(std::optional<LayoutRect> partialRepaintRect = std::nullopt, ClipRepaintToLayer = ClipRepaintToLayer::No, ForceRepaint = ForceRepaint::No) const;

private:
    void addAbsoluteRectForLayer(LayoutRect& result);
    void setLayerNeedsFullRepaint();
    void setLayerNeedsFullRepaintForPositionedMovementLayout();

#if PLATFORM(IOS_FAMILY)
    struct SelectionGeometries {
        Vector<SelectionGeometry> geometries;
        int maxLineNumber;
    };
    WEBCORE_EXPORT static SelectionGeometries collectSelectionGeometriesInternal(const SimpleRange&);
#endif

    Node* generatingPseudoHostElement() const;

    void propagateRepaintToParentWithOutlineAutoIfNeeded(const RenderLayerModelObject& repaintContainer, const LayoutRect& repaintRect) const;

    virtual bool isWBR() const { ASSERT_NOT_REACHED(); return false; }

    void setEverHadLayout(bool b) { m_bitfields.setEverHadLayout(b); }

    bool hasRareData() const { return m_bitfields.hasRareData(); }
    void setHasRareData(bool b) { m_bitfields.setHasRareData(b); }

#if ASSERT_ENABLED
    void setNeedsLayoutIsForbidden(bool flag) const { m_setNeedsLayoutForbidden = flag; }
    void checkBlockPositionedObjectsNeedLayout();
#endif

    Node& m_node;

    RenderElement* m_parent;
    RenderObject* m_previous;
    RenderObject* m_next;

    CheckedPtr<Layout::Box> m_layoutBox;

#if ASSERT_ENABLED
    bool m_hasAXObject : 1;
    mutable bool m_setNeedsLayoutForbidden : 1;
#endif

#define ADD_BOOLEAN_BITFIELD(name, Name) \
    private:\
        unsigned m_##name : 1;\
    public:\
        bool name() const { return m_##name; }\
        void set##Name(bool name) { m_##name = name; }\

#define ADD_ENUM_BITFIELD(name, Name, Type, width) \
    private:\
        unsigned m_##name : width;\
    public:\
        Type name() const { return static_cast<Type>(m_##name); }\
        void set##Name(Type name) { m_##name = static_cast<unsigned>(name); }\

    class RenderObjectBitfields {
        enum PositionedState {
            IsStaticallyPositioned = 0,
            IsRelativelyPositioned = 1,
            IsOutOfFlowPositioned = 2,
            IsStickilyPositioned = 3
        };

    public:
        RenderObjectBitfields(const Node& node)
            : m_hasRareData(false)
            , m_beingDestroyed(false)
            , m_needsLayout(false)
            , m_needsPositionedMovementLayout(false)
            , m_normalChildNeedsLayout(false)
            , m_posChildNeedsLayout(false)
            , m_needsSimplifiedNormalFlowLayout(false)
            , m_preferredLogicalWidthsDirty(false)
            , m_floating(false)
            , m_isAnonymous(node.isDocumentNode())
            , m_isTextOrRenderView(false)
            , m_isBox(false)
            , m_isTableRow(false)
            , m_isInline(true)
            , m_isReplacedOrInlineBlock(false)
            , m_isLineBreak(false)
            , m_horizontalWritingMode(true)
            , m_hasLayer(false)
            , m_hasNonVisibleOverflow(false)
            , m_hasTransformRelatedProperty(false)
            , m_everHadLayout(false)
            , m_childrenInline(false)
            , m_isExcludedFromNormalLayout(false)
            , m_positionedState(IsStaticallyPositioned)
            , m_selectionState(HighlightState::None)
            , m_fragmentedFlowState(NotInsideFragmentedFlow)
            , m_boxDecorationState(NoBoxDecorations)
        {
        }

        ADD_BOOLEAN_BITFIELD(hasRareData, HasRareData);
        
        ADD_BOOLEAN_BITFIELD(beingDestroyed, BeingDestroyed);
        ADD_BOOLEAN_BITFIELD(needsLayout, NeedsLayout);
        ADD_BOOLEAN_BITFIELD(needsPositionedMovementLayout, NeedsPositionedMovementLayout);
        ADD_BOOLEAN_BITFIELD(normalChildNeedsLayout, NormalChildNeedsLayout);
        ADD_BOOLEAN_BITFIELD(posChildNeedsLayout, PosChildNeedsLayout);
        ADD_BOOLEAN_BITFIELD(needsSimplifiedNormalFlowLayout, NeedsSimplifiedNormalFlowLayout);
        ADD_BOOLEAN_BITFIELD(preferredLogicalWidthsDirty, PreferredLogicalWidthsDirty);
        ADD_BOOLEAN_BITFIELD(floating, Floating);

        ADD_BOOLEAN_BITFIELD(isAnonymous, IsAnonymous);
        ADD_BOOLEAN_BITFIELD(isTextOrRenderView, IsTextOrRenderView);
        ADD_BOOLEAN_BITFIELD(isBox, IsBox);
        ADD_BOOLEAN_BITFIELD(isTableRow, IsTableRow);
        ADD_BOOLEAN_BITFIELD(isInline, IsInline);
        ADD_BOOLEAN_BITFIELD(isReplacedOrInlineBlock, IsReplacedOrInlineBlock);
        ADD_BOOLEAN_BITFIELD(isLineBreak, IsLineBreak);
        ADD_BOOLEAN_BITFIELD(horizontalWritingMode, HorizontalWritingMode);

        ADD_BOOLEAN_BITFIELD(hasLayer, HasLayer);
        ADD_BOOLEAN_BITFIELD(hasNonVisibleOverflow, HasNonVisibleOverflow); // Set in the case of overflow:auto/scroll/hidden
        ADD_BOOLEAN_BITFIELD(hasTransformRelatedProperty, HasTransformRelatedProperty);

        ADD_BOOLEAN_BITFIELD(everHadLayout, EverHadLayout);

        // from RenderBlock
        ADD_BOOLEAN_BITFIELD(childrenInline, ChildrenInline);
        
        ADD_BOOLEAN_BITFIELD(isExcludedFromNormalLayout, IsExcludedFromNormalLayout);

    private:
        unsigned m_positionedState : 2; // PositionedState
        unsigned m_selectionState : 3; // SelectionState
        unsigned m_fragmentedFlowState : 2; // FragmentedFlowState
        unsigned m_boxDecorationState : 2; // BoxDecorationState

    public:
        bool isOutOfFlowPositioned() const { return m_positionedState == IsOutOfFlowPositioned; }
        bool isRelativelyPositioned() const { return m_positionedState == IsRelativelyPositioned; }
        bool isStickilyPositioned() const { return m_positionedState == IsStickilyPositioned; }
        bool isPositioned() const { return m_positionedState != IsStaticallyPositioned; }

        void setPositionedState(int positionState)
        {
            // This mask maps PositionType::Fixed and PositionType::Absolute to IsOutOfFlowPositioned, saving one bit.
            m_positionedState = static_cast<PositionedState>(positionState & 0x3);
        }
        void clearPositionedState() { m_positionedState = static_cast<unsigned>(PositionType::Static); }

        ALWAYS_INLINE HighlightState selectionState() const { return static_cast<HighlightState>(m_selectionState); }
        ALWAYS_INLINE void setSelectionState(HighlightState selectionState) { m_selectionState = selectionState; }
        
        ALWAYS_INLINE FragmentedFlowState fragmentedFlowState() const { return static_cast<FragmentedFlowState>(m_fragmentedFlowState); }
        ALWAYS_INLINE void setFragmentedFlowState(FragmentedFlowState fragmentedFlowState) { m_fragmentedFlowState = fragmentedFlowState; }

        ALWAYS_INLINE BoxDecorationState boxDecorationState() const { return static_cast<BoxDecorationState>(m_boxDecorationState); }
        ALWAYS_INLINE void setBoxDecorationState(BoxDecorationState boxDecorationState) { m_boxDecorationState = boxDecorationState; }
    };

    RenderObjectBitfields m_bitfields;

    // FIXME: This should be RenderElementRareData.
    class RenderObjectRareData {
        WTF_MAKE_FAST_ALLOCATED;
    public:
        RenderObjectRareData();
        ~RenderObjectRareData();

        ADD_BOOLEAN_BITFIELD(hasReflection, HasReflection);
        ADD_BOOLEAN_BITFIELD(isRenderFragmentedFlow, IsRenderFragmentedFlow);
        ADD_BOOLEAN_BITFIELD(hasOutlineAutoAncestor, HasOutlineAutoAncestor);
        ADD_BOOLEAN_BITFIELD(paintContainmentApplies, PaintContainmentApplies);
#if ENABLE(LAYER_BASED_SVG_ENGINE)
        ADD_BOOLEAN_BITFIELD(hasSVGTransform, HasSVGTransform);
#endif

        // From RenderElement
        std::unique_ptr<ReferencedSVGResources> referencedSVGResources;
        WeakPtr<RenderBlockFlow> backdropRenderer;
    };
    
    WEBCORE_EXPORT const RenderObject::RenderObjectRareData& rareData() const;
    RenderObjectRareData& ensureRareData();
    void removeRareData();
    
    typedef HashMap<const RenderObject*, std::unique_ptr<RenderObjectRareData>> RareDataMap;

    static RareDataMap& rareDataMap();

#undef ADD_BOOLEAN_BITFIELD
};

class RenderObject::SetLayoutNeededForbiddenScope {
public:
    explicit SetLayoutNeededForbiddenScope(const RenderObject&, bool isForbidden = true);
#if ASSERT_ENABLED
    ~SetLayoutNeededForbiddenScope();
private:
    const RenderObject& m_renderObject;
    bool m_preexistingForbidden;
#endif
};

inline Frame& RenderObject::frame() const
{
    return *document().frame();
}

inline Page& RenderObject::page() const
{
    // The render tree will always be torn down before Frame is disconnected from Page,
    // so it's safe to assume Frame::page() is non-null as long as there are live RenderObjects.
    ASSERT(frame().page());
    return *frame().page();
}

inline bool RenderObject::renderTreeBeingDestroyed() const
{
    return document().renderTreeBeingDestroyed();
}

inline bool RenderObject::isBeforeContent() const
{
    // Text nodes don't have their own styles, so ignore the style on a text node.
    if (isText())
        return false;
    if (style().styleType() != PseudoId::Before)
        return false;
    return true;
}

inline bool RenderObject::isAfterContent() const
{
    // Text nodes don't have their own styles, so ignore the style on a text node.
    if (isText())
        return false;
    if (style().styleType() != PseudoId::After)
        return false;
    return true;
}

inline bool RenderObject::isBeforeOrAfterContent() const
{
    return isBeforeContent() || isAfterContent();
}

inline void RenderObject::setNeedsLayout(MarkingBehavior markParents)
{
    ASSERT(!isSetNeedsLayoutForbidden());
    if (m_bitfields.needsLayout())
        return;
    m_bitfields.setNeedsLayout(true);
    if (markParents == MarkContainingBlockChain)
        markContainingBlocksForLayout();
    if (hasLayer())
        setLayerNeedsFullRepaint();
}

inline bool RenderObject::preservesNewline() const
{
    if (isSVGInlineText())
        return false;
        
    return style().preserveNewline();
}

inline void RenderObject::setSelectionStateIfNeeded(HighlightState state)
{
    if (selectionState() == state)
        return;

    setSelectionState(state);
}

inline void RenderObject::setHasVisibleBoxDecorations(bool b)
{
    if (!b) {
        m_bitfields.setBoxDecorationState(NoBoxDecorations);
        return;
    }
    if (hasVisibleBoxDecorations())
        return;
    m_bitfields.setBoxDecorationState(HasBoxDecorationsAndBackgroundObscurationStatusInvalid);
}

inline void RenderObject::invalidateBackgroundObscurationStatus()
{
    if (!hasVisibleBoxDecorations())
        return;
    m_bitfields.setBoxDecorationState(HasBoxDecorationsAndBackgroundObscurationStatusInvalid);
}

inline bool RenderObject::backgroundIsKnownToBeObscured(const LayoutPoint& paintOffset)
{
    if (m_bitfields.boxDecorationState() == HasBoxDecorationsAndBackgroundObscurationStatusInvalid) {
        BoxDecorationState boxDecorationState = computeBackgroundIsKnownToBeObscured(paintOffset) ? HasBoxDecorationsAndBackgroundIsKnownToBeObscured : HasBoxDecorationsAndBackgroundMayBeVisible;
        m_bitfields.setBoxDecorationState(boxDecorationState);
    }
    return m_bitfields.boxDecorationState() == HasBoxDecorationsAndBackgroundIsKnownToBeObscured;
}

inline bool RenderObject::needsSimplifiedNormalFlowLayoutOnly() const
{
    return m_bitfields.needsSimplifiedNormalFlowLayout() && !m_bitfields.needsLayout() && !m_bitfields.normalChildNeedsLayout()
        && !m_bitfields.posChildNeedsLayout() && !m_bitfields.needsPositionedMovementLayout();
}

inline RenderFragmentedFlow* RenderObject::enclosingFragmentedFlow() const
{
    if (fragmentedFlowState() == NotInsideFragmentedFlow)
        return nullptr;

    return locateEnclosingFragmentedFlow();
}

inline bool RenderObject::isAnonymousBlock() const
{
    // This function must be kept in sync with anonymous block creation conditions in RenderBlock::createAnonymousBlock().
    // FIXME: That seems difficult. Can we come up with a simpler way to make behavior correct?
    // FIXME: Does this relatively long function benefit from being inlined?
    return isAnonymous()
        && (style().display() == DisplayType::Block || style().display() == DisplayType::Box)
        && style().styleType() == PseudoId::None
        && isRenderBlock()
#if ENABLE(FULLSCREEN_API)
        && !isRenderFullScreen()
        && !isRenderFullScreenPlaceholder()
#endif
#if ENABLE(MATHML)
        && !isRenderMathMLBlock()
#endif
        && !isListMarker()
        && !isRenderFragmentedFlow()
        && !isRenderMultiColumnSet()
        && !isRenderView();
}

inline bool RenderObject::needsLayout() const
{
    return m_bitfields.needsLayout()
        || m_bitfields.normalChildNeedsLayout()
        || m_bitfields.posChildNeedsLayout()
        || m_bitfields.needsSimplifiedNormalFlowLayout()
        || m_bitfields.needsPositionedMovementLayout();
}

inline bool RenderObject::needsPositionedMovementLayoutOnly() const
{
    return m_bitfields.needsPositionedMovementLayout()
        && !m_bitfields.needsLayout()
        && !m_bitfields.normalChildNeedsLayout()
        && !m_bitfields.posChildNeedsLayout()
        && !m_bitfields.needsSimplifiedNormalFlowLayout();
}

inline void RenderObject::setNeedsLayoutAndPrefWidthsRecalc()
{
    setNeedsLayout();
    setPreferredLogicalWidthsDirty(true);
}

inline void RenderObject::setPositionState(PositionType position)
{
    ASSERT((position != PositionType::Absolute && position != PositionType::Fixed) || isBox());
    m_bitfields.setPositionedState(static_cast<int>(position));
}

inline FloatQuad RenderObject::localToAbsoluteQuad(const FloatQuad& quad, OptionSet<MapCoordinatesMode> mode, bool* wasFixed) const
{
    return localToContainerQuad(quad, nullptr, mode, wasFixed);
}

inline auto RenderObject::visibleRectContextForRepaint() -> VisibleRectContext
{
    return { false, false, { VisibleRectContextOption::ApplyContainerClip, VisibleRectContextOption::ApplyCompositedContainerScrolls } };
}

inline auto RenderObject::visibleRectContextForSpatialNavigation() -> VisibleRectContext
{
    return { false, false, { VisibleRectContextOption::ApplyContainerClip, VisibleRectContextOption::ApplyCompositedContainerScrolls, VisibleRectContextOption::ApplyCompositedClips } };
}

inline bool RenderObject::isSetNeedsLayoutForbidden() const
{
#if ASSERT_ENABLED
    return m_setNeedsLayoutForbidden;
#else
    return false;
#endif
}

#if !ASSERT_ENABLED

inline RenderObject::SetLayoutNeededForbiddenScope::SetLayoutNeededForbiddenScope(const RenderObject&, bool)
{
}

#endif

inline void Node::setRenderer(RenderObject* renderer)
{
    m_rendererWithStyleFlags.setPointer(renderer);

    if (UNLIKELY(InspectorInstrumentationPublic::hasFrontends()))
        notifyInspectorOfRendererChange();
}

inline RenderObject* RenderObject::previousInFlowSibling() const
{
    auto* previousSibling = this->previousSibling();
    while (previousSibling && !previousSibling->isInFlow())
        previousSibling = previousSibling->previousSibling();
    return previousSibling;
}

inline RenderObject* RenderObject::nextInFlowSibling() const
{
    auto* nextSibling = this->nextSibling();
    while (nextSibling && !nextSibling->isInFlow())
        nextSibling = nextSibling->nextSibling();
    return nextSibling;
}

inline bool RenderObject::isAtomicInlineLevelBox() const
{
    return style().isDisplayInlineType() && !(style().display() == DisplayType::Inline && !isReplacedOrInlineBlock());
}

inline bool RenderObject::hasPotentiallyScrollableOverflow() const
{
    // We only need to test one overflow dimension since 'visible' and 'clip' always get accompanied
    // with 'clip' or 'visible' in the other dimension (see Style::Adjuster::adjust).
    return hasNonVisibleOverflow() && style().overflowX() != Overflow::Clip && style().overflowX() != Overflow::Visible;
}

WTF::TextStream& operator<<(WTF::TextStream&, const RenderObject&);

#if ENABLE(TREE_DEBUGGING)
void printPaintOrderTreeForLiveDocuments();
void printRenderTreeForLiveDocuments();
void printLayerTreeForLiveDocuments();
void printGraphicsLayerTreeForLiveDocuments();
#endif

} // namespace WebCore

#define SPECIALIZE_TYPE_TRAITS_RENDER_OBJECT(ToValueTypeName, predicate) \
SPECIALIZE_TYPE_TRAITS_BEGIN(WebCore::ToValueTypeName) \
    static bool isType(const WebCore::RenderObject& renderer) { return renderer.predicate; } \
SPECIALIZE_TYPE_TRAITS_END()

#if ENABLE(TREE_DEBUGGING)
// Outside the WebCore namespace for ease of invocation from the debugger.
void showNodeTree(const WebCore::RenderObject*);
void showLineTree(const WebCore::RenderObject*);
void showRenderTree(const WebCore::RenderObject*);
#endif<|MERGE_RESOLUTION|>--- conflicted
+++ resolved
@@ -773,7 +773,7 @@
     bool shouldUseTransformFromContainer(const RenderObject* container) const;
     void getTransformFromContainer(const RenderObject* container, const LayoutSize& offsetInContainer, TransformationMatrix&) const;
     
-    virtual void addFocusRingRects(Vector<LayoutRect>&, const LayoutPoint& /* additionalOffset */, const RenderLayerModelObject* /* paintContainer */ = nullptr) { };
+    virtual void addFocusRingRects(Vector<LayoutRect>&, const LayoutPoint& /* additionalOffset */, const RenderLayerModelObject* /* paintContainer */ = nullptr) const { };
 
     LayoutRect absoluteOutlineBounds() const { return outlineBoundsForRepaint(nullptr); }
 
@@ -788,15 +788,12 @@
     virtual String description() const;
     virtual String debugDescription() const;
 
-<<<<<<< HEAD
-=======
     void addPDFURLRect(const PaintInfo&, const LayoutPoint&) const;
 
     bool isSkippedContent() const;
 
     bool shouldSkipContent() const;
 
->>>>>>> a9ef1c57
 protected:
     //////////////////////////////////////////
     // Helper functions. Dangerous to use!
@@ -804,7 +801,6 @@
     void setNextSibling(RenderObject* next) { m_next = next; }
     void setParent(RenderElement*);
     //////////////////////////////////////////
-    void addPDFURLRect(PaintInfo&, const LayoutPoint&);
     Node& nodeForNonAnonymous() const { ASSERT(!isAnonymous()); return m_node; }
 
     void adjustRectForOutlineAndShadow(LayoutRect&) const;

/*
 * Copyright (C) 1999 Lars Knoll (knoll@kde.org)
 *           (C) 1999 Antti Koivisto (koivisto@kde.org)
 * Copyright (C) 2003, 2004, 2005, 2006, 2007, 2008, 2009 Apple Inc. All rights reserved.
 *
 * This library is free software; you can redistribute it and/or
 * modify it under the terms of the GNU Library General Public
 * License as published by the Free Software Foundation; either
 * version 2 of the License, or (at your option) any later version.
 *
 * This library is distributed in the hope that it will be useful,
 * but WITHOUT ANY WARRANTY; without even the implied warranty of
 * MERCHANTABILITY or FITNESS FOR A PARTICULAR PURPOSE.  See the GNU
 * Library General Public License for more details.
 *
 * You should have received a copy of the GNU Library General Public License
 * along with this library; see the file COPYING.LIB.  If not, write to
 * the Free Software Foundation, Inc., 51 Franklin Street, Fifth Floor,
 * Boston, MA 02110-1301, USA.
 *
 */

#include "config.h"
#include "RenderInline.h"

#include "BorderPainter.h"
#include "Chrome.h"
#include "FloatQuad.h"
#include "FrameSelection.h"
#include "GraphicsContext.h"
#include "HitTestResult.h"
#include "InlineIteratorInlineBox.h"
#include "InlineIteratorLineBox.h"
#include "LayoutIntegrationLineLayout.h"
#include "LegacyInlineElementBox.h"
#include "LegacyInlineTextBox.h"
#include "RenderBlock.h"
#include "RenderChildIterator.h"
#include "RenderFragmentedFlow.h"
#include "RenderFullScreen.h"
#include "RenderGeometryMap.h"
#include "RenderIterator.h"
#include "RenderLayer.h"
#include "RenderLayoutState.h"
#include "RenderLineBreak.h"
#include "RenderListMarker.h"
#include "RenderTable.h"
#include "RenderTheme.h"
#include "RenderTreeBuilder.h"
#include "RenderView.h"
#include "Settings.h"
#include "StyleInheritedData.h"
#include "TransformState.h"
#include "VisiblePosition.h"
#include <wtf/IsoMallocInlines.h>
#include <wtf/SetForScope.h>

namespace WebCore {

WTF_MAKE_ISO_ALLOCATED_IMPL(RenderInline);

RenderInline::RenderInline(Element& element, RenderStyle&& style)
    : RenderBoxModelObject(element, WTFMove(style), RenderInlineFlag)
{
    setChildrenInline(true);
}

RenderInline::RenderInline(Document& document, RenderStyle&& style)
    : RenderBoxModelObject(document, WTFMove(style), RenderInlineFlag)
{
    setChildrenInline(true);
}

void RenderInline::willBeDestroyed()
{
#if ASSERT_ENABLED
    // Make sure we do not retain "this" in the continuation outline table map of our containing blocks.
    if (parent() && style().visibility() == Visibility::Visible && hasOutline()) {
        bool containingBlockPaintsContinuationOutline = continuation() || isContinuation();
        if (containingBlockPaintsContinuationOutline) {
            if (RenderBlock* cb = containingBlock()) {
                if (RenderBlock* cbCb = cb->containingBlock())
                    ASSERT(!cbCb->paintsContinuationOutline(this));
            }
        }
    }
#endif // ASSERT_ENABLED

    if (!renderTreeBeingDestroyed()) {
        if (firstLineBox()) {
            // We can't wait for RenderBoxModelObject::destroy to clear the selection,
            // because by then we will have nuked the line boxes.
            if (isSelectionBorder())
                frame().selection().setNeedsSelectionUpdate();

            // If line boxes are contained inside a root, that means we're an inline.
            // In that case, we need to remove all the line boxes so that the parent
            // lines aren't pointing to deleted children. If the first line box does
            // not have a parent that means they are either already disconnected or
            // root lines that can just be destroyed without disconnecting.
            if (firstLineBox()->parent()) {
                for (auto* box = firstLineBox(); box; box = box->nextLineBox())
                    box->removeFromParent();
            }
        } else if (parent())
            parent()->dirtyLinesFromChangedChild(*this);
    }

    m_lineBoxes.deleteLineBoxes();

    RenderBoxModelObject::willBeDestroyed();
}

void RenderInline::updateFromStyle()
{
    RenderBoxModelObject::updateFromStyle();

    // FIXME: Support transforms and reflections on inline flows someday.
    setHasTransformRelatedProperty(false);
    setHasReflection(false);    
}

static RenderElement* inFlowPositionedInlineAncestor(RenderElement* p)
{
    while (p && p->isRenderInline()) {
        if (p->isInFlowPositioned())
            return p;
        p = p->parent();
    }
    return nullptr;
}

static void updateStyleOfAnonymousBlockContinuations(const RenderBlock& block, const RenderStyle* newStyle, const RenderStyle* oldStyle)
{
    // If any descendant blocks exist then they will be in the next anonymous block and its siblings.
    for (RenderBox* box = block.nextSiblingBox(); box && box->isAnonymousBlock(); box = box->nextSiblingBox()) {
        if (box->style().position() == newStyle->position())
            continue;
        
        if (!is<RenderBlock>(*box))
            continue;

        RenderBlock& block = downcast<RenderBlock>(*box);
        if (!block.isContinuation())
            continue;
        
        // If we are no longer in-flow positioned but our descendant block(s) still have an in-flow positioned ancestor then
        // their containing anonymous block should keep its in-flow positioning. 
        RenderInline* continuation = block.inlineContinuation();
        if (oldStyle->hasInFlowPosition() && inFlowPositionedInlineAncestor(continuation))
            continue;
        auto blockStyle = RenderStyle::createAnonymousStyleWithDisplay(block.style(), DisplayType::Block);
        blockStyle.setPosition(newStyle->position());
        block.setStyle(WTFMove(blockStyle));
    }
}

void RenderInline::styleWillChange(StyleDifference diff, const RenderStyle& newStyle)
{
    RenderBoxModelObject::styleWillChange(diff, newStyle);
    // RenderInlines forward their absolute positioned descendants to their (non-anonymous) containing block.
    // Check if this non-anonymous containing block can hold the absolute positioned elements when the inline is no longer positioned.
    if (canContainAbsolutelyPositionedObjects() && newStyle.position() == PositionType::Static) {
        auto* container = RenderObject::containingBlockForPositionType(PositionType::Absolute, *this);
        if (container && !container->canContainAbsolutelyPositionedObjects())
            container->removePositionedObjects(nullptr, NewContainingBlock);
    }
}

void RenderInline::styleDidChange(StyleDifference diff, const RenderStyle* oldStyle)
{
    RenderBoxModelObject::styleDidChange(diff, oldStyle);

    // Ensure that all of the split inlines pick up the new style. We
    // only do this if we're an inline, since we don't want to propagate
    // a block's style to the other inlines.
    // e.g., <font>foo <h4>goo</h4> moo</font>.  The <font> inlines before
    // and after the block share the same style, but the block doesn't
    // need to pass its style on to anyone else.
    auto& newStyle = style();
    RenderInline* continuation = inlineContinuation();
    if (continuation && !isContinuation()) {
        for (RenderInline* currCont = continuation; currCont; currCont = currCont->inlineContinuation())
            currCont->setStyle(RenderStyle::clone(newStyle));
        // If an inline's in-flow positioning has changed and it is part of an active continuation as a descendant of an anonymous containing block,
        // then any descendant blocks will need to change their in-flow positioning accordingly.
        // Do this by updating the position of the descendant blocks' containing anonymous blocks - there may be more than one.
        if (containingBlock()->isAnonymousBlock() && oldStyle && newStyle.position() != oldStyle->position() && (newStyle.hasInFlowPosition() || oldStyle->hasInFlowPosition()))
            updateStyleOfAnonymousBlockContinuations(*containingBlock(), &newStyle, oldStyle);
    }

    if (diff >= StyleDifference::Repaint) {
        if (auto* lineLayout = LayoutIntegration::LineLayout::containing(*this)) {
            auto shouldInvalidateLineLayoutPath = selfNeedsLayout() || !LayoutIntegration::LineLayout::canUseForAfterInlineBoxStyleChange(*this, diff);
            if (shouldInvalidateLineLayoutPath)
                lineLayout->flow().invalidateLineLayoutPath();
            else
                lineLayout->updateStyle(*this, *oldStyle);
        }
    }
}

bool RenderInline::mayAffectLayout() const
{
    auto* parentStyle = &parent()->style();
    auto* parentRenderInline = dynamicDowncast<RenderInline>(*parent());
    auto hasHardLineBreakChildOnly = firstChild() && firstChild() == lastChild() && firstChild()->isBR();
    bool checkFonts = document().inNoQuirksMode();
    auto mayAffectLayout = (parentRenderInline && parentRenderInline->mayAffectLayout())
        || (parentRenderInline && parentStyle->verticalAlign() != VerticalAlign::Baseline)
        || style().verticalAlign() != VerticalAlign::Baseline
        || style().textEmphasisMark() != TextEmphasisMark::None
        || (checkFonts && (!parentStyle->fontCascade().metricsOfPrimaryFont().hasIdenticalAscentDescentAndLineGap(style().fontCascade().metricsOfPrimaryFont())
        || parentStyle->lineHeight() != style().lineHeight()))
        || hasHardLineBreakChildOnly;

    if (!mayAffectLayout && checkFonts) {
        // Have to check the first line style as well.
        parentStyle = &parent()->firstLineStyle();
        auto& childStyle = firstLineStyle();
        mayAffectLayout = !parentStyle->fontCascade().metricsOfPrimaryFont().hasIdenticalAscentDescentAndLineGap(childStyle.fontCascade().metricsOfPrimaryFont())
            || childStyle.verticalAlign() != VerticalAlign::Baseline
            || parentStyle->lineHeight() != childStyle.lineHeight();
    }
    return mayAffectLayout;
}

void RenderInline::paint(PaintInfo& paintInfo, const LayoutPoint& paintOffset)
{
    if (auto* lineLayout = LayoutIntegration::LineLayout::containing(*this)) {
        lineLayout->paint(paintInfo, paintOffset, this);
        return;
    }
    m_lineBoxes.paint(this, paintInfo, paintOffset);
}

template<typename GeneratorContext>
void RenderInline::generateLineBoxRects(GeneratorContext& context) const
{
    if (auto* lineLayout = LayoutIntegration::LineLayout::containing(*this)) {
        auto inlineBoxRects = lineLayout->collectInlineBoxRects(*this);
        if (inlineBoxRects.isEmpty()) {
            context.addRect({ });
            return;
        }
        for (auto inlineBoxRect : inlineBoxRects)
            context.addRect(inlineBoxRect);
        return;
    }
    if (LegacyInlineFlowBox* curr = firstLineBox()) {
        for (; curr; curr = curr->nextLineBox())
            context.addRect(FloatRect(curr->topLeft(), curr->size()));
    } else
        context.addRect(FloatRect());
}

class AbsoluteRectsGeneratorContext {
public:
    AbsoluteRectsGeneratorContext(Vector<LayoutRect>& rects, const LayoutPoint& accumulatedOffset)
        : m_rects(rects)
        , m_accumulatedOffset(accumulatedOffset) { }

    void addRect(const FloatRect& rect)
    {
        LayoutRect adjustedRect = LayoutRect(rect);
        adjustedRect.moveBy(m_accumulatedOffset);
        m_rects.append(adjustedRect);
    }
private:
    Vector<LayoutRect>& m_rects;
    const LayoutPoint& m_accumulatedOffset;
};

void RenderInline::absoluteRects(Vector<IntRect>& rects, const LayoutPoint& accumulatedOffset) const
{
    Vector<LayoutRect> lineboxRects;
    AbsoluteRectsGeneratorContext context(lineboxRects, accumulatedOffset);
    generateLineBoxRects(context);
    for (const auto& rect : lineboxRects)
        rects.append(snappedIntRect(rect));

    if (RenderBoxModelObject* continuation = this->continuation()) {
        if (is<RenderBox>(*continuation)) {
            auto& box = downcast<RenderBox>(*continuation);
            continuation->absoluteRects(rects, toLayoutPoint(accumulatedOffset - containingBlock()->location() + box.locationOffset()));
        } else
            continuation->absoluteRects(rects, toLayoutPoint(accumulatedOffset - containingBlock()->location()));
    }
}

namespace {

class AbsoluteQuadsGeneratorContext {
public:
    AbsoluteQuadsGeneratorContext(const RenderInline* renderer, Vector<FloatQuad>& quads)
        : m_quads(quads)
        , m_geometryMap()
    {
        m_geometryMap.pushMappingsToAncestor(renderer, nullptr);
    }

    void addRect(const FloatRect& rect)
    {
        m_quads.append(m_geometryMap.absoluteRect(rect));
    }
private:
    Vector<FloatQuad>& m_quads;
    RenderGeometryMap m_geometryMap;
};

} // unnamed namespace

void RenderInline::absoluteQuads(Vector<FloatQuad>& quads, bool* wasFixed) const
{
    absoluteQuadsIgnoringContinuation({ }, quads, wasFixed);
    if (continuation())
        collectAbsoluteQuadsForContinuation(quads, wasFixed);
}

void RenderInline::absoluteQuadsIgnoringContinuation(const FloatRect&, Vector<FloatQuad>& quads, bool*) const
{
    AbsoluteQuadsGeneratorContext context(this, quads);
    generateLineBoxRects(context);
}

#if PLATFORM(IOS_FAMILY)
void RenderInline::absoluteQuadsForSelection(Vector<FloatQuad>& quads) const
{
    AbsoluteQuadsGeneratorContext context(this, quads);
    generateLineBoxRects(context);
}
#endif

LayoutUnit RenderInline::offsetLeft() const
{
    return adjustedPositionRelativeToOffsetParent(firstInlineBoxTopLeft()).x();
}

LayoutUnit RenderInline::offsetTop() const
{
    return adjustedPositionRelativeToOffsetParent(firstInlineBoxTopLeft()).y();
}

LayoutPoint RenderInline::firstInlineBoxTopLeft() const
{
    if (auto* lineLayout = LayoutIntegration::LineLayout::containing(*this))
        return lineLayout->firstInlineBoxRect(*this).location();
    if (LegacyInlineBox* firstBox = firstLineBox())
        return flooredLayoutPoint(firstBox->locationIncludingFlipping());
    return { };
}

static LayoutUnit computeMargin(const RenderInline* renderer, const Length& margin)
{
    if (margin.isAuto())
        return 0;
    if (margin.isFixed())
        return LayoutUnit(margin.value());
    if (margin.isPercentOrCalculated())
        return minimumValueForLength(margin, std::max<LayoutUnit>(0, renderer->containingBlock()->availableLogicalWidth()));
    return 0;
}

LayoutUnit RenderInline::marginLeft() const
{
    return computeMargin(this, style().marginLeft());
}

LayoutUnit RenderInline::marginRight() const
{
    return computeMargin(this, style().marginRight());
}

LayoutUnit RenderInline::marginTop() const
{
    return computeMargin(this, style().marginTop());
}

LayoutUnit RenderInline::marginBottom() const
{
    return computeMargin(this, style().marginBottom());
}

LayoutUnit RenderInline::marginStart(const RenderStyle* otherStyle) const
{
    return computeMargin(this, style().marginStartUsing(otherStyle ? otherStyle : &style()));
}

LayoutUnit RenderInline::marginEnd(const RenderStyle* otherStyle) const
{
    return computeMargin(this, style().marginEndUsing(otherStyle ? otherStyle : &style()));
}

LayoutUnit RenderInline::marginBefore(const RenderStyle* otherStyle) const
{
    return computeMargin(this, style().marginBeforeUsing(otherStyle ? otherStyle : &style()));
}

LayoutUnit RenderInline::marginAfter(const RenderStyle* otherStyle) const
{
    return computeMargin(this, style().marginAfterUsing(otherStyle ? otherStyle : &style()));
}

ASCIILiteral RenderInline::renderName() const
{
    if (isRelativelyPositioned())
        return "RenderInline (relative positioned)"_s;
    if (isStickilyPositioned())
        return "RenderInline (sticky positioned)"_s;
    // FIXME: Temporary hack while the new generated content system is being implemented.
    if (isPseudoElement())
        return "RenderInline (generated)"_s;
    if (isAnonymous())
        return "RenderInline (generated)"_s;
    return "RenderInline"_s;
}

bool RenderInline::nodeAtPoint(const HitTestRequest& request, HitTestResult& result,
                                const HitTestLocation& locationInContainer, const LayoutPoint& accumulatedOffset, HitTestAction hitTestAction)
{
    ASSERT(layer());
    if (auto* lineLayout = LayoutIntegration::LineLayout::containing(*this))
        return lineLayout->hitTest(request, result, locationInContainer, accumulatedOffset, hitTestAction, this);
    return m_lineBoxes.hitTest(this, request, result, locationInContainer, accumulatedOffset, hitTestAction);
}

VisiblePosition RenderInline::positionForPoint(const LayoutPoint& point, const RenderFragmentContainer* fragment)
{
    auto& containingBlock = *this->containingBlock();

    if (auto* continuation = this->continuation()) {
        // Translate the coords from the pre-anonymous block to the post-anonymous block.
        LayoutPoint parentBlockPoint = containingBlock.location() + point;
        while (continuation) {
            RenderBlock* currentBlock = continuation->isInline() ? continuation->containingBlock() : downcast<RenderBlock>(continuation);
            if (continuation->isInline() || continuation->firstChild())
                return continuation->positionForPoint(parentBlockPoint - currentBlock->locationOffset(), fragment);
            continuation = continuation->inlineContinuation();
        }
        return RenderBoxModelObject::positionForPoint(point, fragment);
    }

    return containingBlock.positionForPoint(point, fragment);
}

class LinesBoundingBoxGeneratorContext {
public:
    LinesBoundingBoxGeneratorContext(FloatRect& rect) : m_rect(rect) { }

    void addRect(const FloatRect& rect)
    {
        m_rect.uniteIfNonZero(rect);
    }
private:
    FloatRect& m_rect;
};

IntRect RenderInline::linesBoundingBox() const
{
    if (auto* layout = LayoutIntegration::LineLayout::containing(*this))
        return enclosingIntRect(layout->enclosingBorderBoxRectFor(*this));

    IntRect result;
    
    // See <rdar://problem/5289721>, for an unknown reason the linked list here is sometimes inconsistent, first is non-zero and last is zero.  We have been
    // unable to reproduce this at all (and consequently unable to figure ot why this is happening).  The assert will hopefully catch the problem in debug
    // builds and help us someday figure out why.  We also put in a redundant check of lastLineBox() to avoid the crash for now.
    ASSERT(!firstLineBox() == !lastLineBox());  // Either both are null or both exist.
    if (firstLineBox() && lastLineBox()) {
        // Return the width of the minimal left side and the maximal right side.
        float logicalLeftSide = 0;
        float logicalRightSide = 0;
        for (auto* curr = firstLineBox(); curr; curr = curr->nextLineBox()) {
            if (curr == firstLineBox() || curr->logicalLeft() < logicalLeftSide)
                logicalLeftSide = curr->logicalLeft();
            if (curr == firstLineBox() || curr->logicalRight() > logicalRightSide)
                logicalRightSide = curr->logicalRight();
        }
        
        bool isHorizontal = style().isHorizontalWritingMode();
        
        float x = isHorizontal ? logicalLeftSide : firstLineBox()->x();
        float y = isHorizontal ? firstLineBox()->y() : logicalLeftSide;
        float width = isHorizontal ? logicalRightSide - logicalLeftSide : lastLineBox()->logicalBottom() - x;
        float height = isHorizontal ? lastLineBox()->logicalBottom() - y : logicalRightSide - logicalLeftSide;
        result = enclosingIntRect(FloatRect(x, y, width, height));
    }

    return result;
}

LayoutRect RenderInline::linesVisualOverflowBoundingBox() const
{
    if (auto* layout = LayoutIntegration::LineLayout::containing(*this))
        return layout->visualOverflowBoundingBoxRectFor(*this);

    if (!firstLineBox() || !lastLineBox())
        return LayoutRect();

    // Return the width of the minimal left side and the maximal right side.
    LayoutUnit logicalLeftSide = LayoutUnit::max();
    LayoutUnit logicalRightSide = LayoutUnit::min();
    for (auto* curr = firstLineBox(); curr; curr = curr->nextLineBox()) {
        logicalLeftSide = std::min(logicalLeftSide, curr->logicalLeftVisualOverflow());
        logicalRightSide = std::max(logicalRightSide, curr->logicalRightVisualOverflow());
    }

    const LegacyRootInlineBox& firstRootBox = firstLineBox()->root();
    const LegacyRootInlineBox& lastRootBox = lastLineBox()->root();
    
    LayoutUnit logicalTop = firstLineBox()->logicalTopVisualOverflow(firstRootBox.lineTop());
    LayoutUnit logicalWidth = logicalRightSide - logicalLeftSide;
    LayoutUnit logicalHeight = lastLineBox()->logicalBottomVisualOverflow(lastRootBox.lineBottom()) - logicalTop;
    
    LayoutRect rect(logicalLeftSide, logicalTop, logicalWidth, logicalHeight);
    if (!style().isHorizontalWritingMode())
        rect = rect.transposedRect();
    return rect;
}

LayoutRect RenderInline::linesVisualOverflowBoundingBoxInFragment(const RenderFragmentContainer* fragment) const
{
    ASSERT(fragment);

    if (!firstLineBox() || !lastLineBox())
        return LayoutRect();

    // Return the width of the minimal left side and the maximal right side.
    LayoutUnit logicalLeftSide = LayoutUnit::max();
    LayoutUnit logicalRightSide = LayoutUnit::min();
    LayoutUnit logicalTop;
    LayoutUnit logicalHeight;
    LegacyInlineFlowBox* lastInlineInFragment = 0;
    for (auto* curr = firstLineBox(); curr; curr = curr->nextLineBox()) {
        const LegacyRootInlineBox& root = curr->root();
        if (root.containingFragment() != fragment) {
            if (lastInlineInFragment)
                break;
            continue;
        }

        if (!lastInlineInFragment)
            logicalTop = curr->logicalTopVisualOverflow(root.lineTop());

        lastInlineInFragment = curr;

        logicalLeftSide = std::min(logicalLeftSide, curr->logicalLeftVisualOverflow());
        logicalRightSide = std::max(logicalRightSide, curr->logicalRightVisualOverflow());
    }

    if (!lastInlineInFragment)
        return LayoutRect();

    logicalHeight = lastInlineInFragment->logicalBottomVisualOverflow(lastInlineInFragment->root().lineBottom()) - logicalTop;
    
    LayoutUnit logicalWidth = logicalRightSide - logicalLeftSide;
    
    LayoutRect rect(logicalLeftSide, logicalTop, logicalWidth, logicalHeight);
    if (!style().isHorizontalWritingMode())
        rect = rect.transposedRect();
    return rect;
}

LayoutRect RenderInline::clippedOverflowRect(const RenderLayerModelObject* repaintContainer, VisibleRectContext context) const
{
    // Only first-letter renderers are allowed in here during layout. They mutate the tree triggering repaints.
#ifndef NDEBUG
    auto insideSelfPaintingInlineBox = [&] {
        if (hasSelfPaintingLayer())
            return true;
        auto* containingBlock = this->containingBlock();
        for (auto* ancestor = this->parent(); ancestor && ancestor != containingBlock; ancestor = ancestor->parent()) {
            if (ancestor->hasSelfPaintingLayer())
                return true;
        }
        return false;
    };
    ASSERT(!view().frameView().layoutContext().isPaintOffsetCacheEnabled() || style().styleType() == PseudoId::FirstLetter || insideSelfPaintingInlineBox());
#endif

    auto knownEmpty = [&] {
        if (firstLineBox())
            return false;
        if (continuation())
            return false;
        if (LayoutIntegration::LineLayout::containing(*this))
            return false;
        return true;
    };

    if (knownEmpty())
        return LayoutRect();

    LayoutRect repaintRect(linesVisualOverflowBoundingBox());
    bool hitRepaintContainer = false;

    // We need to add in the in-flow position offsets of any inlines (including us) up to our
    // containing block.
    RenderBlock* containingBlock = this->containingBlock();
    for (const RenderElement* inlineFlow = this; is<RenderInline>(inlineFlow) && inlineFlow != containingBlock;
         inlineFlow = inlineFlow->parent()) {
         if (inlineFlow == repaintContainer) {
            hitRepaintContainer = true;
            break;
        }
        if (inlineFlow->style().hasInFlowPosition() && inlineFlow->hasLayer())
            repaintRect.move(downcast<RenderInline>(*inlineFlow).layer()->offsetForInFlowPosition());
    }

    LayoutUnit outlineSize { style().outlineSize() };
    repaintRect.inflate(outlineSize);

    if (hitRepaintContainer || !containingBlock)
        return repaintRect;

    if (containingBlock->hasNonVisibleOverflow())
        containingBlock->applyCachedClipAndScrollPosition(repaintRect, repaintContainer, context);

    repaintRect = containingBlock->computeRect(repaintRect, repaintContainer, context);

    if (outlineSize) {
        for (auto& child : childrenOfType<RenderElement>(*this))
            repaintRect.unite(child.rectWithOutlineForRepaint(repaintContainer, outlineSize));

        if (RenderBoxModelObject* continuation = this->continuation()) {
            if (!continuation->isInline() && continuation->parent())
                repaintRect.unite(continuation->rectWithOutlineForRepaint(repaintContainer, outlineSize));
        }
    }

    return repaintRect;
}

LayoutRect RenderInline::rectWithOutlineForRepaint(const RenderLayerModelObject* repaintContainer, LayoutUnit outlineWidth) const
{
    LayoutRect r(RenderBoxModelObject::rectWithOutlineForRepaint(repaintContainer, outlineWidth));
    for (auto& child : childrenOfType<RenderElement>(*this))
        r.unite(child.rectWithOutlineForRepaint(repaintContainer, outlineWidth));
    return r;
}

LayoutRect RenderInline::computeVisibleRectUsingPaintOffset(const LayoutRect& rect) const
{
    LayoutRect adjustedRect = rect;
    auto* layoutState = view().frameView().layoutContext().layoutState();
    if (style().hasInFlowPosition() && layer())
        adjustedRect.move(layer()->offsetForInFlowPosition());
    adjustedRect.move(layoutState->paintOffset());
    if (layoutState->isClipped())
        adjustedRect.intersect(layoutState->clipRect());
    return adjustedRect;
}

std::optional<LayoutRect> RenderInline::computeVisibleRectInContainer(const LayoutRect& rect, const RenderLayerModelObject* container, VisibleRectContext context) const
{
    // Repaint offset cache is only valid for root-relative repainting
    if (view().frameView().layoutContext().isPaintOffsetCacheEnabled() && !container && !context.options.contains(VisibleRectContextOption::UseEdgeInclusiveIntersection))
        return computeVisibleRectUsingPaintOffset(rect);

    if (container == this)
        return rect;

    bool containerSkipped;
    RenderElement* localContainer = this->container(container, containerSkipped);
    if (!localContainer)
        return rect;

    LayoutRect adjustedRect = rect;
    LayoutPoint topLeft = adjustedRect.location();

    if (style().hasInFlowPosition() && layer()) {
        // Apply the in-flow position offset when invalidating a rectangle. The layer
        // is translated, but the render box isn't, so we need to do this to get the
        // right dirty rect. Since this is called from RenderObject::setStyle, the relative or sticky position
        // flag on the RenderObject has been cleared, so use the one on the style().
        topLeft += layer()->offsetForInFlowPosition();
    }
    
    // FIXME: We ignore the lightweight clipping rect that controls use, since if |o| is in mid-layout,
    // its controlClipRect will be wrong. For overflow clip we use the values cached by the layer.
    adjustedRect.setLocation(topLeft);
    if (localContainer->hasNonVisibleOverflow()) {
        // FIXME: Respect the value of context.options.
        SetForScope change(context.options, context.options | VisibleRectContextOption::ApplyCompositedContainerScrolls);
        bool isEmpty = !downcast<RenderLayerModelObject>(*localContainer).applyCachedClipAndScrollPosition(adjustedRect, container, context);
        if (isEmpty) {
            if (context.options.contains(VisibleRectContextOption::UseEdgeInclusiveIntersection))
                return std::nullopt;
            return adjustedRect;
        }
    }

    if (containerSkipped) {
        // If the repaintContainer is below o, then we need to map the rect into repaintContainer's coordinates.
        LayoutSize containerOffset = container->offsetFromAncestorContainer(*localContainer);
        adjustedRect.move(-containerOffset);
        return adjustedRect;
    }
    return localContainer->computeVisibleRectInContainer(adjustedRect, container, context);
}

LayoutSize RenderInline::offsetFromContainer(RenderElement& container, const LayoutPoint&, bool* offsetDependsOnPoint) const
{
    ASSERT(&container == this->container());
    
    LayoutSize offset;    
    if (isInFlowPositioned())
        offset += offsetForInFlowPosition();

    if (is<RenderBox>(container))
        offset -= toLayoutSize(downcast<RenderBox>(container).scrollPosition());

    if (offsetDependsOnPoint)
        *offsetDependsOnPoint = (is<RenderBox>(container) && container.style().isFlippedBlocksWritingMode()) || is<RenderFragmentedFlow>(container);

    return offset;
}

void RenderInline::mapLocalToContainer(const RenderLayerModelObject* ancestorContainer, TransformState& transformState, OptionSet<MapCoordinatesMode> mode, bool* wasFixed) const
{
    if (ancestorContainer == this)
        return;

    if (view().frameView().layoutContext().isPaintOffsetCacheEnabled() && !ancestorContainer) {
        auto* layoutState = view().frameView().layoutContext().layoutState();
        LayoutSize offset = layoutState->paintOffset();
        if (style().hasInFlowPosition() && layer())
            offset += layer()->offsetForInFlowPosition();
        transformState.move(offset);
        return;
    }

    bool containerSkipped;
    RenderElement* container = this->container(ancestorContainer, containerSkipped);
    if (!container)
        return;

    if (mode.contains(ApplyContainerFlip) && is<RenderBox>(*container)) {
        if (container->style().isFlippedBlocksWritingMode()) {
            LayoutPoint centerPoint(transformState.mappedPoint());
            transformState.move(downcast<RenderBox>(*container).flipForWritingMode(centerPoint) - centerPoint);
        }
        mode.remove(ApplyContainerFlip);
    }

    LayoutSize containerOffset = offsetFromContainer(*container, LayoutPoint(transformState.mappedPoint()));

    bool preserve3D = mode.contains(UseTransforms) && (container->style().preserves3D() || style().preserves3D());
    if (mode.contains(UseTransforms) && shouldUseTransformFromContainer(container)) {
        TransformationMatrix t;
        getTransformFromContainer(container, containerOffset, t);
        transformState.applyTransform(t, preserve3D ? TransformState::AccumulateTransform : TransformState::FlattenTransform);
    } else
        transformState.move(containerOffset.width(), containerOffset.height(), preserve3D ? TransformState::AccumulateTransform : TransformState::FlattenTransform);

    if (containerSkipped) {
        // There can't be a transform between ancestorContainer and o, because transforms create containers, so it should be safe
        // to just subtract the delta between the ancestorContainer and o.
        LayoutSize containerOffset = ancestorContainer->offsetFromAncestorContainer(*container);
        transformState.move(-containerOffset.width(), -containerOffset.height(), preserve3D ? TransformState::AccumulateTransform : TransformState::FlattenTransform);
        return;
    }

    container->mapLocalToContainer(ancestorContainer, transformState, mode, wasFixed);
}

const RenderObject* RenderInline::pushMappingToContainer(const RenderLayerModelObject* ancestorToStopAt, RenderGeometryMap& geometryMap) const
{
    ASSERT(ancestorToStopAt != this);

    bool ancestorSkipped;
    RenderElement* container = this->container(ancestorToStopAt, ancestorSkipped);
    if (!container)
        return nullptr;

    LayoutSize adjustmentForSkippedAncestor;
    if (ancestorSkipped) {
        // There can't be a transform between ancestorToStopAt and container, because transforms create containers, so it should be safe
        // to just subtract the delta between the ancestor and container.
        adjustmentForSkippedAncestor = -ancestorToStopAt->offsetFromAncestorContainer(*container);
    }

    bool offsetDependsOnPoint = false;
    LayoutSize containerOffset = offsetFromContainer(*container, LayoutPoint(), &offsetDependsOnPoint);

    bool preserve3D = container->style().preserves3D() || style().preserves3D();
    if (shouldUseTransformFromContainer(container)) {
        TransformationMatrix t;
        getTransformFromContainer(container, containerOffset, t);
        t.translateRight(adjustmentForSkippedAncestor.width(), adjustmentForSkippedAncestor.height()); // FIXME: right?
        geometryMap.push(this, t, preserve3D, offsetDependsOnPoint);
    } else {
        containerOffset += adjustmentForSkippedAncestor;
        geometryMap.push(this, containerOffset, preserve3D, offsetDependsOnPoint);
    }
    
    return ancestorSkipped ? ancestorToStopAt : container;
}

void RenderInline::updateHitTestResult(HitTestResult& result, const LayoutPoint& point)
{
    if (result.innerNode())
        return;

    LayoutPoint localPoint(point);
    if (auto* node = nodeForHitTest()) {
        if (isContinuation()) {
            // We're in the continuation of a split inline. Adjust our local point to be in the coordinate space
            // of the principal renderer's containing block. This will end up being the innerNonSharedNode.
            auto* firstBlock = node->renderer()->containingBlock();
            localPoint.moveBy(containingBlock()->location() - firstBlock->locationOffset());
        }

        result.setInnerNode(node);
        if (!result.innerNonSharedNode())
            result.setInnerNonSharedNode(node);
        result.setLocalPoint(localPoint);
    }
}

void RenderInline::dirtyLineBoxes(bool fullLayout)
{
    if (fullLayout) {
        m_lineBoxes.deleteLineBoxes();
        return;
    }

    m_lineBoxes.dirtyLineBoxes();
}

void RenderInline::deleteLines()
{
    m_lineBoxes.deleteLineBoxTree();
}

std::unique_ptr<LegacyInlineFlowBox> RenderInline::createInlineFlowBox()
{
    return makeUnique<LegacyInlineFlowBox>(*this);
}

LegacyInlineFlowBox* RenderInline::createAndAppendInlineFlowBox()
{
    auto newFlowBox = createInlineFlowBox();
    auto flowBox = newFlowBox.get();
    m_lineBoxes.appendLineBox(WTFMove(newFlowBox));
    return flowBox;
}

LayoutUnit RenderInline::lineHeight(bool firstLine, LineDirectionMode /*direction*/, LinePositionMode /*linePositionMode*/) const
{
    auto& lineStyle = firstLine ? firstLineStyle() : style();
    return lineStyle.computedLineHeight();
}

LayoutUnit RenderInline::baselinePosition(FontBaseline baselineType, bool firstLine, LineDirectionMode direction, LinePositionMode linePositionMode) const
{
    const RenderStyle& style = firstLine ? firstLineStyle() : this->style();
    const FontMetrics& fontMetrics = style.metricsOfPrimaryFont();
    return LayoutUnit { (fontMetrics.ascent(baselineType) + (lineHeight(firstLine, direction, linePositionMode) - fontMetrics.height()) / 2).toInt() };
}

LayoutSize RenderInline::offsetForInFlowPositionedInline(const RenderBox* child) const
{
    // FIXME: This function isn't right with mixed writing modes.

    ASSERT(isInFlowPositioned());
    if (!isInFlowPositioned())
        return LayoutSize();

    // When we have an enclosing relpositioned inline, we need to add in the offset of the first line
    // box from the rest of the content, but only in the cases where we know we're positioned
    // relative to the inline itself.

    LayoutSize logicalOffset;
    LayoutUnit inlinePosition;
    LayoutUnit blockPosition;
    if (firstLineBox()) {
        inlinePosition = LayoutUnit::fromFloatRound(firstLineBox()->logicalLeft());
        blockPosition = firstLineBox()->logicalTop();
    } else {
        inlinePosition = layer()->staticInlinePosition();
        blockPosition = layer()->staticBlockPosition();
    }

    if (!child->style().hasStaticInlinePosition(style().isHorizontalWritingMode()))
        logicalOffset.setWidth(inlinePosition);

    // This is not terribly intuitive, but we have to match other browsers.  Despite being a block display type inside
    // an inline, we still keep our x locked to the left of the relative positioned inline.  Arguably the correct
    // behavior would be to go flush left to the block that contains the inline, but that isn't what other browsers
    // do.
    else if (!child->style().isOriginalDisplayInlineType())
        // Avoid adding in the left border/padding of the containing block twice.  Subtract it out.
        logicalOffset.setWidth(inlinePosition - child->containingBlock()->borderAndPaddingLogicalLeft());

    if (!child->style().hasStaticBlockPosition(style().isHorizontalWritingMode()))
        logicalOffset.setHeight(blockPosition);

    return style().isHorizontalWritingMode() ? logicalOffset : logicalOffset.transposedSize();
}

void RenderInline::imageChanged(WrappedImagePtr, const IntRect*)
{
    if (!parent())
        return;
        
    // FIXME: We can do better.
    repaint();
}

void RenderInline::addFocusRingRects(Vector<LayoutRect>& rects, const LayoutPoint& additionalOffset, const RenderLayerModelObject* paintContainer)
{
    AbsoluteRectsGeneratorContext context(rects, additionalOffset);
    generateLineBoxRects(context);

    for (auto& child : childrenOfType<RenderElement>(*this)) {
        if (is<RenderListMarker>(child))
            continue;
        FloatPoint pos(additionalOffset);
        // FIXME: This doesn't work correctly with transforms.
        if (child.hasLayer())
            pos = child.localToContainerPoint(FloatPoint(), paintContainer);
        else if (is<RenderBox>(child))
            pos.move(downcast<RenderBox>(child).locationOffset());
        child.addFocusRingRects(rects, flooredIntPoint(pos), paintContainer);
    }

    if (RenderBoxModelObject* continuation = this->continuation()) {
        if (continuation->isInline())
            continuation->addFocusRingRects(rects, flooredLayoutPoint(LayoutPoint(additionalOffset + continuation->containingBlock()->location() - containingBlock()->location())), paintContainer);
        else
            continuation->addFocusRingRects(rects, flooredLayoutPoint(LayoutPoint(additionalOffset + downcast<RenderBox>(*continuation).location() - containingBlock()->location())), paintContainer);
    }
}

void RenderInline::paintOutline(PaintInfo& paintInfo, const LayoutPoint& paintOffset)
{
    if (!hasOutline())
        return;

    auto& styleToUse = style();
    // Only paint the focus ring by hand if the theme isn't able to draw it.
    if (styleToUse.outlineStyleIsAuto() == OutlineIsAuto::On && !theme().supportsFocusRing(styleToUse)) {
        Vector<LayoutRect> focusRingRects;
        addFocusRingRects(focusRingRects, paintOffset, paintInfo.paintContainer);
        paintFocusRing(paintInfo, styleToUse, focusRingRects);
    }

    if (hasOutlineAnnotation() && styleToUse.outlineStyleIsAuto() == OutlineIsAuto::Off && !theme().supportsFocusRing(styleToUse))
        addPDFURLRect(paintInfo, paintOffset);

    GraphicsContext& graphicsContext = paintInfo.context();
    if (graphicsContext.paintingDisabled())
        return;

    if (styleToUse.outlineStyleIsAuto() == OutlineIsAuto::On || !styleToUse.hasOutline())
        return;

    Vector<LayoutRect> rects;
    for (auto box = InlineIterator::firstInlineBoxFor(*this); box; box.traverseNextInlineBox()) {
        auto lineBox = box->lineBox();
        auto top = LayoutUnit { std::max(lineBox->contentLogicalTop(), box->logicalTop()) };
        auto bottom = LayoutUnit { std::min(lineBox->contentLogicalBottom(), box->logicalBottom()) };
        // FIXME: This is mixing physical and logical coordinates.
        rects.append({ LayoutUnit(box->visualRectIgnoringBlockDirection().x()), top, LayoutUnit(box->logicalWidth()), bottom - top });
    }
<<<<<<< HEAD
    rects.append(LayoutRect());

    Color outlineColor = styleToUse.visitedDependentColorWithColorFilter(CSSPropertyOutlineColor);
    bool useTransparencyLayer = !outlineColor.isOpaque();
    if (useTransparencyLayer) {
        graphicsContext.beginTransparencyLayer(outlineColor.alphaAsFloat());
        outlineColor = outlineColor.opaqueColor();
    }

    for (unsigned i = 1; i < rects.size() - 1; i++)
        paintOutlineForLine(graphicsContext, paintOffset, rects.at(i - 1), rects.at(i), rects.at(i + 1), outlineColor);

    if (useTransparencyLayer)
        graphicsContext.endTransparencyLayer();
}

void RenderInline::paintOutlineForLine(GraphicsContext& graphicsContext, const LayoutPoint& paintOffset,
    const LayoutRect& previousLine, const LayoutRect& thisLine, const LayoutRect& nextLine, const Color& outlineColor)
{
    const auto& styleToUse = style();
    float outlineOffset = styleToUse.outlineOffset();
    LayoutRect outlineBoxRect = thisLine;
    outlineBoxRect.inflate(outlineOffset);
    outlineBoxRect.moveBy(paintOffset);
    if (outlineBoxRect.isEmpty())
        return;

    auto& document = this->document();
    float outlineWidth = styleToUse.outlineWidth();
    BorderStyle outlineStyle = styleToUse.outlineStyle();
    bool antialias = BorderPainter::shouldAntialiasLines(graphicsContext);

    auto adjustedPreviousLine = previousLine;
    adjustedPreviousLine.moveBy(paintOffset);
    auto adjustedNextLine = nextLine;
    adjustedNextLine.moveBy(paintOffset);
    
    float adjacentWidth1 = 0;
    float adjacentWidth2 = 0;
    // left edge
    auto topLeft = outlineBoxRect.minXMinYCorner();
    if (previousLine.isEmpty() || thisLine.x() < previousLine.x() || (previousLine.maxX()) <= thisLine.x()) {
        topLeft.move(-outlineWidth, -outlineWidth);
        adjacentWidth1 = outlineWidth;
    } else {
        topLeft.move(-outlineWidth, 2 * outlineOffset);
        adjacentWidth1 = -outlineWidth;
    }
    auto bottomRight = outlineBoxRect.minXMaxYCorner();
    if (nextLine.isEmpty() || thisLine.x() <= nextLine.x() || (nextLine.maxX()) <= thisLine.x()) {
        bottomRight.move(0, outlineWidth);
        adjacentWidth2 = outlineWidth;
    } else {
        bottomRight.move(0, -2 * outlineOffset);
        adjacentWidth2 = -outlineWidth;
    }
    BorderPainter::drawLineForBoxSide(graphicsContext, document, FloatRect(topLeft, bottomRight), BoxSide::Left, outlineColor, outlineStyle, adjacentWidth1, adjacentWidth2, antialias);
    
    // right edge
    topLeft = outlineBoxRect.maxXMinYCorner();
    if (previousLine.isEmpty() || previousLine.maxX() < thisLine.maxX() || thisLine.maxX() <= previousLine.x()) {
        topLeft.move(0, -outlineWidth);
        adjacentWidth1 = outlineWidth;
    } else {
        topLeft.move(0, 2 * outlineOffset);
        adjacentWidth1 = -outlineWidth;
    }
    bottomRight = outlineBoxRect.maxXMaxYCorner();
    if (nextLine.isEmpty() || nextLine.maxX() <= thisLine.maxX() || thisLine.maxX() <= nextLine.x()) {
        bottomRight.move(outlineWidth, outlineWidth);
        adjacentWidth2 = outlineWidth;
    } else {
        bottomRight.move(outlineWidth, -2 * outlineOffset);
        adjacentWidth2 = -outlineWidth;
    }
    BorderPainter::drawLineForBoxSide(graphicsContext, document, FloatRect(topLeft, bottomRight), BoxSide::Right, outlineColor, outlineStyle, adjacentWidth1, adjacentWidth2, antialias);

    // upper edge
    if (thisLine.x() < previousLine.x()) {
        topLeft = outlineBoxRect.minXMinYCorner();
        topLeft.move(-outlineWidth, -outlineWidth);
        adjacentWidth1 = outlineWidth;
        bottomRight = outlineBoxRect.maxXMinYCorner();
        bottomRight.move(outlineWidth, 0);
        if (!previousLine.isEmpty() && adjustedPreviousLine.x() < bottomRight.x()) {
            bottomRight.setX(adjustedPreviousLine.x() - outlineOffset);
            adjacentWidth2 = -outlineWidth;
        } else
            adjacentWidth2 = outlineWidth;
        BorderPainter::drawLineForBoxSide(graphicsContext, document, FloatRect(topLeft, bottomRight), BoxSide::Top, outlineColor, outlineStyle, adjacentWidth1, adjacentWidth2, antialias);
    }
    
    if (previousLine.maxX() < thisLine.maxX()) {
        topLeft = outlineBoxRect.minXMinYCorner();
        topLeft.move(-outlineWidth, -outlineWidth);
        if (!previousLine.isEmpty() && adjustedPreviousLine.maxX() > topLeft.x()) {
            topLeft.setX(adjustedPreviousLine.maxX() + outlineOffset);
            adjacentWidth1 = -outlineWidth;
        } else
            adjacentWidth1 = outlineWidth;
        bottomRight = outlineBoxRect.maxXMinYCorner();
        bottomRight.move(outlineWidth, 0);
        adjacentWidth2 = outlineWidth;
        BorderPainter::drawLineForBoxSide(graphicsContext, document, FloatRect(topLeft, bottomRight), BoxSide::Top, outlineColor, outlineStyle, adjacentWidth1, adjacentWidth2, antialias);
    }

    if (thisLine.x() == thisLine.maxX()) {
        topLeft = outlineBoxRect.minXMinYCorner();
        topLeft.move(-outlineWidth, -outlineWidth);
        adjacentWidth1 = outlineWidth;
        bottomRight = outlineBoxRect.maxXMinYCorner();
        bottomRight.move(outlineWidth, 0);
        adjacentWidth2 = outlineWidth;
        BorderPainter::drawLineForBoxSide(graphicsContext, document, FloatRect(topLeft, bottomRight), BoxSide::Top, outlineColor, outlineStyle, adjacentWidth1, adjacentWidth2, antialias);
    }

    // lower edge
    if (thisLine.x() < nextLine.x()) {
        topLeft = outlineBoxRect.minXMaxYCorner();
        topLeft.move(-outlineWidth, 0);
        adjacentWidth1 = outlineWidth;
        bottomRight = outlineBoxRect.maxXMaxYCorner();
        bottomRight.move(outlineWidth, outlineWidth);
        if (!nextLine.isEmpty() && (adjustedNextLine.x() < bottomRight.x())) {
            bottomRight.setX(adjustedNextLine.x() - outlineOffset);
            adjacentWidth2 = -outlineWidth;
        } else
            adjacentWidth2 = outlineWidth;
        BorderPainter::drawLineForBoxSide(graphicsContext, document, FloatRect(topLeft, bottomRight), BoxSide::Bottom, outlineColor, outlineStyle, adjacentWidth1, adjacentWidth2, antialias);
    }
    
    if (nextLine.maxX() < thisLine.maxX()) {
        topLeft = outlineBoxRect.minXMaxYCorner();
        topLeft.move(-outlineWidth, 0);
        if (!nextLine.isEmpty() && adjustedNextLine.maxX() > topLeft.x()) {
            topLeft.setX(adjustedNextLine.maxX() + outlineOffset);
            adjacentWidth1 = -outlineWidth;
        } else
            adjacentWidth1 = outlineWidth;
        bottomRight = outlineBoxRect.maxXMaxYCorner();
        bottomRight.move(outlineWidth, outlineWidth);
        adjacentWidth2 = outlineWidth;
        BorderPainter::drawLineForBoxSide(graphicsContext, document, FloatRect(topLeft, bottomRight), BoxSide::Bottom, outlineColor, outlineStyle, adjacentWidth1, adjacentWidth2, antialias);
    }

    if (thisLine.x() == thisLine.maxX()) {
        topLeft = outlineBoxRect.minXMaxYCorner();
        topLeft.move(-outlineWidth, 0);
        adjacentWidth1 = outlineWidth;
        bottomRight = outlineBoxRect.maxXMaxYCorner();
        bottomRight.move(outlineWidth, outlineWidth);
        adjacentWidth2 = outlineWidth;
        BorderPainter::drawLineForBoxSide(graphicsContext, document, FloatRect(topLeft, bottomRight), BoxSide::Bottom, outlineColor, outlineStyle, adjacentWidth1, adjacentWidth2, antialias);
    }
=======
    BorderPainter { *this, paintInfo }.paintOutline(paintOffset, rects);
>>>>>>> 15a3cd17
}

bool isEmptyInline(const RenderInline& renderer)
{
    for (auto& current : childrenOfType<RenderObject>(renderer)) {
        if (current.isFloatingOrOutOfFlowPositioned())
            continue;
        if (is<RenderText>(current)) {
            if (!downcast<RenderText>(current).isAllCollapsibleWhitespace())
                return false;
            continue;
        }
        if (!is<RenderInline>(current) || !isEmptyInline(downcast<RenderInline>(current)))
            return false;
    }
    return true;
}

} // namespace WebCore<|MERGE_RESOLUTION|>--- conflicted
+++ resolved
@@ -908,7 +908,7 @@
     repaint();
 }
 
-void RenderInline::addFocusRingRects(Vector<LayoutRect>& rects, const LayoutPoint& additionalOffset, const RenderLayerModelObject* paintContainer)
+void RenderInline::addFocusRingRects(Vector<LayoutRect>& rects, const LayoutPoint& additionalOffset, const RenderLayerModelObject* paintContainer) const
 {
     AbsoluteRectsGeneratorContext context(rects, additionalOffset);
     generateLineBoxRects(context);
@@ -964,164 +964,7 @@
         // FIXME: This is mixing physical and logical coordinates.
         rects.append({ LayoutUnit(box->visualRectIgnoringBlockDirection().x()), top, LayoutUnit(box->logicalWidth()), bottom - top });
     }
-<<<<<<< HEAD
-    rects.append(LayoutRect());
-
-    Color outlineColor = styleToUse.visitedDependentColorWithColorFilter(CSSPropertyOutlineColor);
-    bool useTransparencyLayer = !outlineColor.isOpaque();
-    if (useTransparencyLayer) {
-        graphicsContext.beginTransparencyLayer(outlineColor.alphaAsFloat());
-        outlineColor = outlineColor.opaqueColor();
-    }
-
-    for (unsigned i = 1; i < rects.size() - 1; i++)
-        paintOutlineForLine(graphicsContext, paintOffset, rects.at(i - 1), rects.at(i), rects.at(i + 1), outlineColor);
-
-    if (useTransparencyLayer)
-        graphicsContext.endTransparencyLayer();
-}
-
-void RenderInline::paintOutlineForLine(GraphicsContext& graphicsContext, const LayoutPoint& paintOffset,
-    const LayoutRect& previousLine, const LayoutRect& thisLine, const LayoutRect& nextLine, const Color& outlineColor)
-{
-    const auto& styleToUse = style();
-    float outlineOffset = styleToUse.outlineOffset();
-    LayoutRect outlineBoxRect = thisLine;
-    outlineBoxRect.inflate(outlineOffset);
-    outlineBoxRect.moveBy(paintOffset);
-    if (outlineBoxRect.isEmpty())
-        return;
-
-    auto& document = this->document();
-    float outlineWidth = styleToUse.outlineWidth();
-    BorderStyle outlineStyle = styleToUse.outlineStyle();
-    bool antialias = BorderPainter::shouldAntialiasLines(graphicsContext);
-
-    auto adjustedPreviousLine = previousLine;
-    adjustedPreviousLine.moveBy(paintOffset);
-    auto adjustedNextLine = nextLine;
-    adjustedNextLine.moveBy(paintOffset);
-    
-    float adjacentWidth1 = 0;
-    float adjacentWidth2 = 0;
-    // left edge
-    auto topLeft = outlineBoxRect.minXMinYCorner();
-    if (previousLine.isEmpty() || thisLine.x() < previousLine.x() || (previousLine.maxX()) <= thisLine.x()) {
-        topLeft.move(-outlineWidth, -outlineWidth);
-        adjacentWidth1 = outlineWidth;
-    } else {
-        topLeft.move(-outlineWidth, 2 * outlineOffset);
-        adjacentWidth1 = -outlineWidth;
-    }
-    auto bottomRight = outlineBoxRect.minXMaxYCorner();
-    if (nextLine.isEmpty() || thisLine.x() <= nextLine.x() || (nextLine.maxX()) <= thisLine.x()) {
-        bottomRight.move(0, outlineWidth);
-        adjacentWidth2 = outlineWidth;
-    } else {
-        bottomRight.move(0, -2 * outlineOffset);
-        adjacentWidth2 = -outlineWidth;
-    }
-    BorderPainter::drawLineForBoxSide(graphicsContext, document, FloatRect(topLeft, bottomRight), BoxSide::Left, outlineColor, outlineStyle, adjacentWidth1, adjacentWidth2, antialias);
-    
-    // right edge
-    topLeft = outlineBoxRect.maxXMinYCorner();
-    if (previousLine.isEmpty() || previousLine.maxX() < thisLine.maxX() || thisLine.maxX() <= previousLine.x()) {
-        topLeft.move(0, -outlineWidth);
-        adjacentWidth1 = outlineWidth;
-    } else {
-        topLeft.move(0, 2 * outlineOffset);
-        adjacentWidth1 = -outlineWidth;
-    }
-    bottomRight = outlineBoxRect.maxXMaxYCorner();
-    if (nextLine.isEmpty() || nextLine.maxX() <= thisLine.maxX() || thisLine.maxX() <= nextLine.x()) {
-        bottomRight.move(outlineWidth, outlineWidth);
-        adjacentWidth2 = outlineWidth;
-    } else {
-        bottomRight.move(outlineWidth, -2 * outlineOffset);
-        adjacentWidth2 = -outlineWidth;
-    }
-    BorderPainter::drawLineForBoxSide(graphicsContext, document, FloatRect(topLeft, bottomRight), BoxSide::Right, outlineColor, outlineStyle, adjacentWidth1, adjacentWidth2, antialias);
-
-    // upper edge
-    if (thisLine.x() < previousLine.x()) {
-        topLeft = outlineBoxRect.minXMinYCorner();
-        topLeft.move(-outlineWidth, -outlineWidth);
-        adjacentWidth1 = outlineWidth;
-        bottomRight = outlineBoxRect.maxXMinYCorner();
-        bottomRight.move(outlineWidth, 0);
-        if (!previousLine.isEmpty() && adjustedPreviousLine.x() < bottomRight.x()) {
-            bottomRight.setX(adjustedPreviousLine.x() - outlineOffset);
-            adjacentWidth2 = -outlineWidth;
-        } else
-            adjacentWidth2 = outlineWidth;
-        BorderPainter::drawLineForBoxSide(graphicsContext, document, FloatRect(topLeft, bottomRight), BoxSide::Top, outlineColor, outlineStyle, adjacentWidth1, adjacentWidth2, antialias);
-    }
-    
-    if (previousLine.maxX() < thisLine.maxX()) {
-        topLeft = outlineBoxRect.minXMinYCorner();
-        topLeft.move(-outlineWidth, -outlineWidth);
-        if (!previousLine.isEmpty() && adjustedPreviousLine.maxX() > topLeft.x()) {
-            topLeft.setX(adjustedPreviousLine.maxX() + outlineOffset);
-            adjacentWidth1 = -outlineWidth;
-        } else
-            adjacentWidth1 = outlineWidth;
-        bottomRight = outlineBoxRect.maxXMinYCorner();
-        bottomRight.move(outlineWidth, 0);
-        adjacentWidth2 = outlineWidth;
-        BorderPainter::drawLineForBoxSide(graphicsContext, document, FloatRect(topLeft, bottomRight), BoxSide::Top, outlineColor, outlineStyle, adjacentWidth1, adjacentWidth2, antialias);
-    }
-
-    if (thisLine.x() == thisLine.maxX()) {
-        topLeft = outlineBoxRect.minXMinYCorner();
-        topLeft.move(-outlineWidth, -outlineWidth);
-        adjacentWidth1 = outlineWidth;
-        bottomRight = outlineBoxRect.maxXMinYCorner();
-        bottomRight.move(outlineWidth, 0);
-        adjacentWidth2 = outlineWidth;
-        BorderPainter::drawLineForBoxSide(graphicsContext, document, FloatRect(topLeft, bottomRight), BoxSide::Top, outlineColor, outlineStyle, adjacentWidth1, adjacentWidth2, antialias);
-    }
-
-    // lower edge
-    if (thisLine.x() < nextLine.x()) {
-        topLeft = outlineBoxRect.minXMaxYCorner();
-        topLeft.move(-outlineWidth, 0);
-        adjacentWidth1 = outlineWidth;
-        bottomRight = outlineBoxRect.maxXMaxYCorner();
-        bottomRight.move(outlineWidth, outlineWidth);
-        if (!nextLine.isEmpty() && (adjustedNextLine.x() < bottomRight.x())) {
-            bottomRight.setX(adjustedNextLine.x() - outlineOffset);
-            adjacentWidth2 = -outlineWidth;
-        } else
-            adjacentWidth2 = outlineWidth;
-        BorderPainter::drawLineForBoxSide(graphicsContext, document, FloatRect(topLeft, bottomRight), BoxSide::Bottom, outlineColor, outlineStyle, adjacentWidth1, adjacentWidth2, antialias);
-    }
-    
-    if (nextLine.maxX() < thisLine.maxX()) {
-        topLeft = outlineBoxRect.minXMaxYCorner();
-        topLeft.move(-outlineWidth, 0);
-        if (!nextLine.isEmpty() && adjustedNextLine.maxX() > topLeft.x()) {
-            topLeft.setX(adjustedNextLine.maxX() + outlineOffset);
-            adjacentWidth1 = -outlineWidth;
-        } else
-            adjacentWidth1 = outlineWidth;
-        bottomRight = outlineBoxRect.maxXMaxYCorner();
-        bottomRight.move(outlineWidth, outlineWidth);
-        adjacentWidth2 = outlineWidth;
-        BorderPainter::drawLineForBoxSide(graphicsContext, document, FloatRect(topLeft, bottomRight), BoxSide::Bottom, outlineColor, outlineStyle, adjacentWidth1, adjacentWidth2, antialias);
-    }
-
-    if (thisLine.x() == thisLine.maxX()) {
-        topLeft = outlineBoxRect.minXMaxYCorner();
-        topLeft.move(-outlineWidth, 0);
-        adjacentWidth1 = outlineWidth;
-        bottomRight = outlineBoxRect.maxXMaxYCorner();
-        bottomRight.move(outlineWidth, outlineWidth);
-        adjacentWidth2 = outlineWidth;
-        BorderPainter::drawLineForBoxSide(graphicsContext, document, FloatRect(topLeft, bottomRight), BoxSide::Bottom, outlineColor, outlineStyle, adjacentWidth1, adjacentWidth2, antialias);
-    }
-=======
     BorderPainter { *this, paintInfo }.paintOutline(paintOffset, rects);
->>>>>>> 15a3cd17
 }
 
 bool isEmptyInline(const RenderInline& renderer)

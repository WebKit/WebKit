/*
 * Copyright (C) 1999 Lars Knoll (knoll@kde.org)
 *           (C) 1999 Antti Koivisto (koivisto@kde.org)
 *           (C) 2005 Allan Sandfeld Jensen (kde@carewolf.com)
 *           (C) 2005, 2006 Samuel Weinig (sam.weinig@gmail.com)
 * Copyright (C) 2005-2022 Apple Inc. All rights reserved.
 * Copyright (C) 2010 Google Inc. All rights reserved.
 *
 * This library is free software; you can redistribute it and/or
 * modify it under the terms of the GNU Library General Public
 * License as published by the Free Software Foundation; either
 * version 2 of the License, or (at your option) any later version.
 *
 * This library is distributed in the hope that it will be useful,
 * but WITHOUT ANY WARRANTY; without even the implied warranty of
 * MERCHANTABILITY or FITNESS FOR A PARTICULAR PURPOSE.  See the GNU
 * Library General Public License for more details.
 *
 * You should have received a copy of the GNU Library General Public License
 * along with this library; see the file COPYING.LIB.  If not, write to
 * the Free Software Foundation, Inc., 51 Franklin Street, Fifth Floor,
 * Boston, MA 02110-1301, USA.
 *
 */

#include "config.h"
#include "BorderPainter.h"

#include "BorderEdge.h"
#include "CachedImage.h"
#include "FloatRoundedRect.h"
#include "GeometryUtilities.h"
#include "GraphicsContext.h"
#include "NinePieceImage.h"
#include "PaintInfo.h"
<<<<<<< HEAD
=======
#include "PathUtilities.h"
#include "RenderBox.h"
#include "RenderTheme.h"
>>>>>>> 15a3cd17

namespace WebCore {

BorderPainter::BorderPainter(const RenderElement& renderer, const PaintInfo& paintInfo)
    : m_renderer(renderer)
    , m_paintInfo(paintInfo)
{
}

bool BorderPainter::allCornersClippedOut(const RoundedRect& border, const LayoutRect& clipRect)
{
    LayoutRect boundingRect = border.rect();
    if (clipRect.contains(boundingRect))
        return false;

    RoundedRect::Radii radii = border.radii();

    LayoutRect topLeftRect(boundingRect.location(), radii.topLeft());
    if (clipRect.intersects(topLeftRect))
        return false;

    LayoutRect topRightRect(boundingRect.location(), radii.topRight());
    topRightRect.setX(boundingRect.maxX() - topRightRect.width());
    if (clipRect.intersects(topRightRect))
        return false;

    LayoutRect bottomLeftRect(boundingRect.location(), radii.bottomLeft());
    bottomLeftRect.setY(boundingRect.maxY() - bottomLeftRect.height());
    if (clipRect.intersects(bottomLeftRect))
        return false;

    LayoutRect bottomRightRect(boundingRect.location(), radii.bottomRight());
    bottomRightRect.setX(boundingRect.maxX() - bottomRightRect.width());
    bottomRightRect.setY(boundingRect.maxY() - bottomRightRect.height());
    if (clipRect.intersects(bottomRightRect))
        return false;

    return true;
}

static LayoutRect calculateSideRect(const RoundedRect& outerBorder, const BorderEdges& edges, BoxSide side)
{
    LayoutRect sideRect = outerBorder.rect();
    float width = edges.at(side).widthForPainting();

    switch (side) {
    case BoxSide::Top:
        sideRect.setHeight(width);
        break;
    case BoxSide::Right:
        sideRect.shiftXEdgeTo(sideRect.maxX() - width);
        break;
    case BoxSide::Bottom:
        sideRect.shiftYEdgeTo(sideRect.maxY() - width);
        break;
    case BoxSide::Left:
        sideRect.setWidth(width);
        break;
    }

    return sideRect;
}

LayoutRect shrinkRectByOneDevicePixel(const GraphicsContext& context, const LayoutRect& rect, float devicePixelRatio)
{
    LayoutRect shrunkRect = rect;
    AffineTransform transform = context.getCTM();
    shrunkRect.inflateX(-ceilToDevicePixel(1_lu / transform.xScale(), devicePixelRatio));
    shrunkRect.inflateY(-ceilToDevicePixel(1_lu / transform.yScale(), devicePixelRatio));
    return shrunkRect;
}

void BorderPainter::paintBorder(const LayoutRect& rect, const RenderStyle& style, BackgroundBleedAvoidance bleedAvoidance, bool includeLogicalLeftEdge, bool includeLogicalRightEdge)
{
    GraphicsContext& graphicsContext = m_paintInfo.context();

    if (graphicsContext.paintingDisabled())
        return;

    auto paintsBorderImage = [&](LayoutRect rect, const NinePieceImage& ninePieceImage) {
        auto* styleImage = ninePieceImage.image();
        if (!styleImage)
            return false;

        if (!styleImage->isLoaded())
            return false;

        if (!styleImage->canRender(&m_renderer, style.effectiveZoom()))
            return false;

        auto rectWithOutsets = rect;
        rectWithOutsets.expand(style.imageOutsets(ninePieceImage));
        return !rectWithOutsets.isEmpty();
    };

    if (rect.isEmpty() && !paintsBorderImage(rect, style.borderImage()))
        return;

    auto rectToClipOut = const_cast<RenderElement&>(m_renderer).paintRectToClipOutFromBorder(rect);
    bool appliedClipAlready = !rectToClipOut.isEmpty();
    GraphicsContextStateSaver stateSave(graphicsContext, appliedClipAlready);
    if (!rectToClipOut.isEmpty())
        graphicsContext.clipOut(snapRectToDevicePixels(rectToClipOut, document().deviceScaleFactor()));

    // border-image is not affected by border-radius.
    if (paintNinePieceImage(rect, style, style.borderImage()))
        return;

    auto edges = borderEdges(style, document().deviceScaleFactor(), includeLogicalLeftEdge, includeLogicalRightEdge);
    RoundedRect outerBorder = style.getRoundedBorderFor(rect, includeLogicalLeftEdge, includeLogicalRightEdge);
    RoundedRect innerBorder = style.getRoundedInnerBorderFor(borderInnerRectAdjustedForBleedAvoidance(rect, bleedAvoidance), includeLogicalLeftEdge, includeLogicalRightEdge);
    RoundedRect unadjustedInnerBorder = (bleedAvoidance == BackgroundBleedBackgroundOverBorder) ? style.getRoundedInnerBorderFor(rect, includeLogicalLeftEdge, includeLogicalRightEdge) : innerBorder;

    auto haveAllSolidEdges = true;
    for (auto side : allBoxSides) {
        auto& currEdge = edges.at(side);

        if (currEdge.presentButInvisible() || !currEdge.widthForPainting())
            continue;

        if (currEdge.style() != BorderStyle::Solid) {
            haveAllSolidEdges = false;
            break;
        }
    }

    if (haveAllSolidEdges && outerBorder.isRounded() && allCornersClippedOut(outerBorder, m_paintInfo.rect))
        outerBorder.setRadii(RoundedRect::Radii());

    auto sides = Sides {
        outerBorder,
        innerBorder,
        unadjustedInnerBorder,
        style.hasBorderRadius() ? std::make_optional(style.borderRadii()) : std::nullopt,
        edges,
        haveAllSolidEdges,
        bleedAvoidance,
        includeLogicalLeftEdge,
        includeLogicalRightEdge,
        appliedClipAlready,
        style.isHorizontalWritingMode()
    };
<<<<<<< HEAD
    paintSides(sides);
=======
    auto innerRectForOutline = paintRect;
    innerRectForOutline.inflate(outlineOffset);
    auto innerBorder = roundedBorderRectFor(innerRectForOutline, LayoutUnit { outlineOffset });
    auto outerBorder = roundedBorderRectFor(outer, LayoutUnit { outlineWidth + outlineOffset });
    auto bleedAvoidance = BackgroundBleedShrinkBackground;
    auto appliedClipAlready = false;
    auto haveAllSolidEdges = true;

    paintSides({
        outerBorder,
        innerBorder,
        innerBorder,
        hasBorderRadius ? std::make_optional(styleToUse.borderRadii()) : std::nullopt,
        borderEdgesForOutline(styleToUse, document().deviceScaleFactor()),
        haveAllSolidEdges,
        bleedAvoidance,
        includeLogicalLeftEdge,
        includeLogicalRightEdge,
        appliedClipAlready,
        isHorizontal
    });
}

void BorderPainter::paintOutline(const LayoutPoint& paintOffset, const Vector<LayoutRect>& lineRects)
{
    if (lineRects.size() == 1) {
        auto adjustedPaintRect = lineRects[0];
        adjustedPaintRect.moveBy(paintOffset);
        paintOutline(adjustedPaintRect);
        return;
    }

    auto& styleToUse = m_renderer.style();
    auto outlineOffset = styleToUse.outlineOffset();
    auto outlineWidth = styleToUse.outlineWidth();
    auto deviceScaleFactor = document().deviceScaleFactor();

    Vector<FloatRect> pixelSnappedRects;
    for (size_t index = 0; index < lineRects.size(); ++index) {
        auto rect = lineRects[index];

        rect.moveBy(paintOffset);
        rect.inflate(outlineOffset + outlineWidth / 2);
        pixelSnappedRects.append(snapRectToDevicePixels(rect, deviceScaleFactor));
    }
    auto path = PathUtilities::pathWithShrinkWrappedRectsForOutline(pixelSnappedRects, styleToUse.border(), outlineOffset, styleToUse.direction(), styleToUse.writingMode(), deviceScaleFactor);
    if (path.isEmpty()) {
        // Disjoint line spanning inline boxes.
        for (auto rect : lineRects) {
            rect.moveBy(paintOffset);
            paintOutline(rect);
        }
        return;
    }

    auto& graphicsContext = m_paintInfo.context();
    auto outlineColor = styleToUse.visitedDependentColorWithColorFilter(CSSPropertyOutlineColor);
    auto useTransparencyLayer = !outlineColor.isOpaque();
    if (useTransparencyLayer) {
        graphicsContext.beginTransparencyLayer(outlineColor.alphaAsFloat());
        outlineColor = outlineColor.opaqueColor();
    }

    graphicsContext.setStrokeColor(outlineColor);
    graphicsContext.setStrokeThickness(outlineWidth);
    graphicsContext.setStrokeStyle(SolidStroke);
    graphicsContext.strokePath(path);

    if (useTransparencyLayer)
        graphicsContext.endTransparencyLayer();
>>>>>>> 15a3cd17
}

void BorderPainter::paintSides(const Sides& sides)
{
    GraphicsContext& graphicsContext = m_paintInfo.context();

    ASSERT(!graphicsContext.paintingDisabled());

    // If no borders intersects with the dirty area, we can skip the painting.
    if (sides.innerBorder.contains(m_paintInfo.rect))
        return;

    bool haveAlphaColor = false;
    bool haveAllDoubleEdges = true;
    int numEdgesVisible = 4;
    bool allEdgesShareColor = true;
    std::optional<BoxSide> firstVisibleSide;
    BoxSideSet edgesToDraw;

    for (auto boxSide : allBoxSides) {
        auto& currEdge = sides.edges.at(boxSide);

        if (currEdge.shouldRender())
            edgesToDraw.add(edgeFlagForSide(boxSide));

        if (currEdge.presentButInvisible()) {
            --numEdgesVisible;
            allEdgesShareColor = false;
            continue;
        }

        if (!currEdge.widthForPainting()) {
            --numEdgesVisible;
            continue;
        }

        if (!firstVisibleSide)
            firstVisibleSide = boxSide;
        else if (currEdge.color() != sides.edges.at(*firstVisibleSide).color())
            allEdgesShareColor = false;

        if (!currEdge.color().isOpaque())
            haveAlphaColor = true;

        if (currEdge.style() != BorderStyle::Double)
            haveAllDoubleEdges = false;
    }

    auto deviceScaleFactor = document().deviceScaleFactor();
    // isRenderable() check avoids issue described in https://bugs.webkit.org/show_bug.cgi?id=38787
    if ((sides.haveAllSolidEdges || haveAllDoubleEdges) && allEdgesShareColor && sides.innerBorder.isRenderable()) {
        // Fast path for drawing all solid edges and all unrounded double edges
        if (numEdgesVisible == 4 && (sides.outerBorder.isRounded() || haveAlphaColor)
            && (sides.haveAllSolidEdges || (!sides.outerBorder.isRounded() && !sides.innerBorder.isRounded()))) {
            Path path;

            FloatRoundedRect pixelSnappedOuterBorder = sides.outerBorder.pixelSnappedRoundedRectForPainting(deviceScaleFactor);
            if (pixelSnappedOuterBorder.isRounded() && sides.bleedAvoidance != BackgroundBleedUseTransparencyLayer)
                path.addRoundedRect(pixelSnappedOuterBorder);
            else
                path.addRect(pixelSnappedOuterBorder.rect());

            if (haveAllDoubleEdges) {
                LayoutRect innerThirdRect = sides.outerBorder.rect();
                LayoutRect outerThirdRect = sides.outerBorder.rect();
                for (auto side : allBoxSides) {
                    LayoutUnit outerWidth;
                    LayoutUnit innerWidth;
                    sides.edges.at(side).getDoubleBorderStripeWidths(outerWidth, innerWidth);
                    switch (side) {
                    case BoxSide::Top:
                        innerThirdRect.shiftYEdgeTo(innerThirdRect.y() + innerWidth);
                        outerThirdRect.shiftYEdgeTo(outerThirdRect.y() + outerWidth);
                        break;
                    case BoxSide::Right:
                        innerThirdRect.setWidth(innerThirdRect.width() - innerWidth);
                        outerThirdRect.setWidth(outerThirdRect.width() - outerWidth);
                        break;
                    case BoxSide::Bottom:
                        innerThirdRect.setHeight(innerThirdRect.height() - innerWidth);
                        outerThirdRect.setHeight(outerThirdRect.height() - outerWidth);
                        break;
                    case BoxSide::Left:
                        innerThirdRect.shiftXEdgeTo(innerThirdRect.x() + innerWidth);
                        outerThirdRect.shiftXEdgeTo(outerThirdRect.x() + outerWidth);
                        break;
                    }
                }

                FloatRoundedRect pixelSnappedOuterThird = sides.outerBorder.pixelSnappedRoundedRectForPainting(deviceScaleFactor);
                pixelSnappedOuterThird.setRect(snapRectToDevicePixels(outerThirdRect, deviceScaleFactor));

                if (pixelSnappedOuterThird.isRounded() && sides.bleedAvoidance != BackgroundBleedUseTransparencyLayer)
                    path.addRoundedRect(pixelSnappedOuterThird);
                else
                    path.addRect(pixelSnappedOuterThird.rect());

                FloatRoundedRect pixelSnappedInnerThird = sides.innerBorder.pixelSnappedRoundedRectForPainting(deviceScaleFactor);
                pixelSnappedInnerThird.setRect(snapRectToDevicePixels(innerThirdRect, deviceScaleFactor));
                if (pixelSnappedInnerThird.isRounded() && sides.bleedAvoidance != BackgroundBleedUseTransparencyLayer)
                    path.addRoundedRect(pixelSnappedInnerThird);
                else
                    path.addRect(pixelSnappedInnerThird.rect());
            }

            FloatRoundedRect pixelSnappedInnerBorder = sides.innerBorder.pixelSnappedRoundedRectForPainting(deviceScaleFactor);
            if (pixelSnappedInnerBorder.isRounded())
                path.addRoundedRect(pixelSnappedInnerBorder);
            else
                path.addRect(pixelSnappedInnerBorder.rect());

            graphicsContext.setFillRule(WindRule::EvenOdd);
            graphicsContext.setFillColor(sides.edges.at(*firstVisibleSide).color());
            graphicsContext.fillPath(path);
            return;
        }
        // Avoid creating transparent layers
        if (sides.haveAllSolidEdges && numEdgesVisible != 4 && !sides.outerBorder.isRounded() && haveAlphaColor) {
            Path path;

            for (auto side : allBoxSides) {
                if (sides.edges.at(side).shouldRender()) {
                    auto sideRect = calculateSideRect(sides.outerBorder, sides.edges, side);
                    path.addRect(sideRect); // FIXME: Need pixel snapping here.
                }
            }

            graphicsContext.setFillRule(WindRule::NonZero);
            graphicsContext.setFillColor(sides.edges.at(*firstVisibleSide).color());
            graphicsContext.fillPath(path);
            return;
        }
    }

    bool clipToOuterBorder = sides.outerBorder.isRounded();
    GraphicsContextStateSaver stateSaver(graphicsContext, clipToOuterBorder && !sides.appliedClipAlready);
    if (clipToOuterBorder) {
        // Clip to the inner and outer radii rects.
        if (sides.bleedAvoidance != BackgroundBleedUseTransparencyLayer)
            graphicsContext.clipRoundedRect(sides.outerBorder.pixelSnappedRoundedRectForPainting(deviceScaleFactor));
        // isRenderable() check avoids issue described in https://bugs.webkit.org/show_bug.cgi?id=38787
        // The inside will be clipped out later (in clipBorderSideForComplexInnerPath)
        if (sides.innerBorder.isRenderable())
            graphicsContext.clipOutRoundedRect(sides.innerBorder.pixelSnappedRoundedRectForPainting(deviceScaleFactor));
    }

    // If only one edge visible antialiasing doesn't create seams
    bool antialias = shouldAntialiasLines(graphicsContext) || numEdgesVisible == 1;
    IntPoint innerBorderAdjustment(sides.innerBorder.rect().x() - sides.unadjustedInnerBorder.rect().x(), sides.innerBorder.rect().y() - sides.unadjustedInnerBorder.rect().y());
    if (haveAlphaColor)
        paintTranslucentBorderSides(sides.outerBorder, sides.unadjustedInnerBorder, innerBorderAdjustment, sides.edges, edgesToDraw, sides.radii, sides.bleedAvoidance, sides.includeLogicalLeftEdge, sides.includeLogicalRightEdge, antialias, sides.isHorizontal);
    else
        paintBorderSides(sides.outerBorder, sides.unadjustedInnerBorder, innerBorderAdjustment, sides.edges, edgesToDraw, sides.radii, sides.bleedAvoidance, sides.includeLogicalLeftEdge, sides.includeLogicalRightEdge, antialias, sides.isHorizontal);
}

bool BorderPainter::paintNinePieceImage(const LayoutRect& rect, const RenderStyle& style, const NinePieceImage& ninePieceImage, CompositeOperator op)
{
    StyleImage* styleImage = ninePieceImage.image();
    if (!styleImage)
        return false;

    if (!styleImage->isLoaded())
        return true; // Never paint a nine-piece image incrementally, but don't paint the fallback borders either.

    if (!styleImage->canRender(&m_renderer, style.effectiveZoom()))
        return false;

    if (!is<RenderBoxModelObject>(m_renderer))
        return false;

    // FIXME: border-image is broken with full page zooming when tiling has to happen, since the tiling function
    // doesn't have any understanding of the zoom that is in effect on the tile.
    float deviceScaleFactor = document().deviceScaleFactor();

    LayoutRect rectWithOutsets = rect;
    rectWithOutsets.expand(style.imageOutsets(ninePieceImage));
    LayoutRect destination = LayoutRect(snapRectToDevicePixels(rectWithOutsets, deviceScaleFactor));

    auto source = downcast<RenderBoxModelObject>(m_renderer).calculateImageIntrinsicDimensions(styleImage, destination.size(), RenderBoxModelObject::DoNotScaleByEffectiveZoom);

    // If both values are ‘auto’ then the intrinsic width and/or height of the image should be used, if any.
    styleImage->setContainerContextForRenderer(m_renderer, source, style.effectiveZoom());

    ninePieceImage.paint(m_paintInfo.context(), &m_renderer, style, destination, source, deviceScaleFactor, op);
    return true;
}

void BorderPainter::paintTranslucentBorderSides(const RoundedRect& outerBorder, const RoundedRect& innerBorder, const IntPoint& innerBorderAdjustment,
    const BorderEdges& edges, BoxSideSet edgesToDraw, std::optional<BorderData::Radii> radii, BackgroundBleedAvoidance bleedAvoidance, bool includeLogicalLeftEdge, bool includeLogicalRightEdge, bool antialias, bool isHorizontal)
{
    // willBeOverdrawn assumes that we draw in order: top, bottom, left, right.
    // This is different from BoxSide enum order.
    static constexpr std::array<BoxSide, 4> paintOrderSides = { BoxSide::Top, BoxSide::Bottom, BoxSide::Left, BoxSide::Right };

    while (edgesToDraw) {
        // Find undrawn edges sharing a color.
        Color commonColor;

        BoxSideSet commonColorEdgeSet;
        for (auto side : paintOrderSides) {
            if (!edgesToDraw.contains(edgeFlagForSide(side)))
                continue;

            auto& edge = edges.at(side);
            bool includeEdge;
            if (commonColorEdgeSet.isEmpty()) {
                commonColor = edge.color();
                includeEdge = true;
            } else
                includeEdge = edge.color() == commonColor;

            if (includeEdge)
                commonColorEdgeSet.add(edgeFlagForSide(side));
        }

        bool useTransparencyLayer = includesAdjacentEdges(commonColorEdgeSet) && !commonColor.isOpaque();
        if (useTransparencyLayer) {
            m_paintInfo.context().beginTransparencyLayer(commonColor.alphaAsFloat());
            commonColor = commonColor.opaqueColor();
        }

        paintBorderSides(outerBorder, innerBorder, innerBorderAdjustment, edges, commonColorEdgeSet, radii, bleedAvoidance, includeLogicalLeftEdge, includeLogicalRightEdge, antialias, isHorizontal, &commonColor);

        if (useTransparencyLayer)
            m_paintInfo.context().endTransparencyLayer();

        edgesToDraw.remove(commonColorEdgeSet);
    }
}

static bool borderWillArcInnerEdge(const LayoutSize& firstRadius, const LayoutSize& secondRadius)
{
    return !firstRadius.isZero() || !secondRadius.isZero();
}

inline bool styleRequiresClipPolygon(BorderStyle style)
{
    return style == BorderStyle::Dotted || style == BorderStyle::Dashed; // These are drawn with a stroke, so we have to clip to get corner miters.
}

static bool borderStyleFillsBorderArea(BorderStyle style)
{
    return !(style == BorderStyle::Dotted || style == BorderStyle::Dashed || style == BorderStyle::Double);
}

static bool borderStyleHasInnerDetail(BorderStyle style)
{
    return style == BorderStyle::Groove || style == BorderStyle::Ridge || style == BorderStyle::Double;
}

static bool borderStyleIsDottedOrDashed(BorderStyle style)
{
    return style == BorderStyle::Dotted || style == BorderStyle::Dashed;
}

// BorderStyle::Outset darkens the bottom and right (and maybe lightens the top and left)
// BorderStyle::Inset darkens the top and left (and maybe lightens the bottom and right)
static inline bool borderStyleHasUnmatchedColorsAtCorner(BorderStyle style, BoxSide side, BoxSide adjacentSide)
{
    // These styles match at the top/left and bottom/right.
    if (style == BorderStyle::Inset || style == BorderStyle::Groove || style == BorderStyle::Ridge || style == BorderStyle::Outset) {
        BoxSideSet topRightSides = { BoxSideFlag::Top, BoxSideFlag::Right };
        BoxSideSet bottomLeftSides = { BoxSideFlag::Bottom, BoxSideFlag::Left };

        BoxSideSet usedSides { edgeFlagForSide(side), edgeFlagForSide(adjacentSide) };
        return usedSides == topRightSides || usedSides == bottomLeftSides;
    }
    return false;
}

static inline bool colorsMatchAtCorner(BoxSide side, BoxSide adjacentSide, const BorderEdges& edges)
{
    auto& edge = edges.at(side);
    auto& adjacentEdge = edges.at(adjacentSide);

    if (edge.shouldRender() != adjacentEdge.shouldRender())
        return false;

    if (!edgesShareColor(edge, adjacentEdge))
        return false;

    return !borderStyleHasUnmatchedColorsAtCorner(edge.style(), side, adjacentSide);
}


static inline bool colorNeedsAntiAliasAtCorner(BoxSide side, BoxSide adjacentSide, const BorderEdges& edges)
{
    auto& edge = edges.at(side);
    auto& adjacentEdge = edges.at(adjacentSide);

    if (edge.color().isOpaque())
        return false;

    if (edge.shouldRender() != adjacentEdge.shouldRender())
        return false;

    if (!edgesShareColor(edge, adjacentEdge))
        return true;

    return borderStyleHasUnmatchedColorsAtCorner(edge.style(), side, adjacentSide);
}

// This assumes that we draw in order: top, bottom, left, right.
static inline bool willBeOverdrawn(BoxSide side, BoxSide adjacentSide, const BorderEdges& edges)
{
    switch (side) {
    case BoxSide::Top:
    case BoxSide::Bottom: {
        auto& edge = edges.at(side);
        auto& adjacentEdge = edges.at(adjacentSide);

        if (adjacentEdge.presentButInvisible())
            return false;

        if (!edgesShareColor(edge, adjacentEdge) && !adjacentEdge.color().isOpaque())
            return false;

        if (!borderStyleFillsBorderArea(adjacentEdge.style()))
            return false;

        return true;
    }
    case BoxSide::Left:
    case BoxSide::Right:
        // These draw last, so are never overdrawn.
        return false;
    }
    return false;
}

static inline bool borderStylesRequireMitre(BoxSide side, BoxSide adjacentSide, BorderStyle style, BorderStyle adjacentStyle)
{
    if (style == BorderStyle::Double || adjacentStyle == BorderStyle::Double || adjacentStyle == BorderStyle::Groove || adjacentStyle == BorderStyle::Ridge)
        return true;

    if (borderStyleIsDottedOrDashed(style) != borderStyleIsDottedOrDashed(adjacentStyle))
        return true;

    if (style != adjacentStyle)
        return true;

    return borderStyleHasUnmatchedColorsAtCorner(style, side, adjacentSide);
}

static bool joinRequiresMitre(BoxSide side, BoxSide adjacentSide, const BorderEdges& edges, bool allowOverdraw)
{
    auto& edge = edges.at(side);
    auto& adjacentEdge = edges.at(adjacentSide);

    if ((edge.isTransparent() && adjacentEdge.isTransparent()) || !adjacentEdge.isPresent())
        return false;

    if (allowOverdraw && willBeOverdrawn(side, adjacentSide, edges))
        return false;

    if (!edgesShareColor(edge, adjacentEdge))
        return true;

    if (borderStylesRequireMitre(side, adjacentSide, edge.style(), adjacentEdge.style()))
        return true;

    return false;
}

static RoundedRect calculateAdjustedInnerBorder(const RoundedRect&innerBorder, BoxSide side)
{
    // Expand the inner border as necessary to make it a rounded rect (i.e. radii contained within each edge).
    // This function relies on the fact we only get radii not contained within each edge if one of the radii
    // for an edge is zero, so we can shift the arc towards the zero radius corner.
    RoundedRect::Radii newRadii = innerBorder.radii();
    LayoutRect newRect = innerBorder.rect();

    float overshoot;
    float maxRadii;

    switch (side) {
    case BoxSide::Top:
        overshoot = newRadii.topLeft().width() + newRadii.topRight().width() - newRect.width();
        if (overshoot > 0) {
            ASSERT(!(newRadii.topLeft().width() && newRadii.topRight().width()));
            newRect.setWidth(newRect.width() + overshoot);
            if (!newRadii.topLeft().width())
                newRect.move(-overshoot, 0);
        }
        newRadii.setBottomLeft({ });
        newRadii.setBottomRight({ });
        maxRadii = std::max(newRadii.topLeft().height(), newRadii.topRight().height());
        if (maxRadii > newRect.height())
            newRect.setHeight(maxRadii);
        break;

    case BoxSide::Bottom:
        overshoot = newRadii.bottomLeft().width() + newRadii.bottomRight().width() - newRect.width();
        if (overshoot > 0) {
            ASSERT(!(newRadii.bottomLeft().width() && newRadii.bottomRight().width()));
            newRect.setWidth(newRect.width() + overshoot);
            if (!newRadii.bottomLeft().width())
                newRect.move(-overshoot, 0);
        }
        newRadii.setTopLeft({ });
        newRadii.setTopRight({ });
        maxRadii = std::max(newRadii.bottomLeft().height(), newRadii.bottomRight().height());
        if (maxRadii > newRect.height()) {
            newRect.move(0, newRect.height() - maxRadii);
            newRect.setHeight(maxRadii);
        }
        break;

    case BoxSide::Left:
        overshoot = newRadii.topLeft().height() + newRadii.bottomLeft().height() - newRect.height();
        if (overshoot > 0) {
            ASSERT(!(newRadii.topLeft().height() && newRadii.bottomLeft().height()));
            newRect.setHeight(newRect.height() + overshoot);
            if (!newRadii.topLeft().height())
                newRect.move(0, -overshoot);
        }
        newRadii.setTopRight({ });
        newRadii.setBottomRight({ });
        maxRadii = std::max(newRadii.topLeft().width(), newRadii.bottomLeft().width());
        if (maxRadii > newRect.width())
            newRect.setWidth(maxRadii);
        break;

    case BoxSide::Right:
        overshoot = newRadii.topRight().height() + newRadii.bottomRight().height() - newRect.height();
        if (overshoot > 0) {
            ASSERT(!(newRadii.topRight().height() && newRadii.bottomRight().height()));
            newRect.setHeight(newRect.height() + overshoot);
            if (!newRadii.topRight().height())
                newRect.move(0, -overshoot);
        }
        newRadii.setTopLeft({ });
        newRadii.setBottomLeft({ });
        maxRadii = std::max(newRadii.topRight().width(), newRadii.bottomRight().width());
        if (maxRadii > newRect.width()) {
            newRect.move(newRect.width() - maxRadii, 0);
            newRect.setWidth(maxRadii);
        }
        break;
    }

    return RoundedRect(newRect, newRadii);
}

void BorderPainter::paintBorderSides(const RoundedRect& outerBorder, const RoundedRect& innerBorder,
    const IntPoint& innerBorderAdjustment, const BorderEdges& edges, BoxSideSet edgeSet, std::optional<BorderData::Radii> radii, BackgroundBleedAvoidance bleedAvoidance,
    bool includeLogicalLeftEdge, bool includeLogicalRightEdge, bool antialias, bool isHorizontal, const Color* overrideColor)
{
    bool renderRadii = outerBorder.isRounded();

    Path roundedPath;
    if (renderRadii)
        roundedPath.addRoundedRect(outerBorder);

    // The inner border adjustment for bleed avoidance mode BackgroundBleedBackgroundOverBorder
    // is only applied to sideRect, which is okay since BackgroundBleedBackgroundOverBorder
    // is only to be used for solid borders and the shape of the border painted by drawBoxSideFromPath
    // only depends on sideRect when painting solid borders.

    auto paintOneSide = [&](BoxSide side, BoxSide adjacentSide1, BoxSide adjacentSide2) {
        auto& edge = edges.at(side);
        if (!edge.shouldRender() || !edgeSet.contains(edgeFlagForSide(side)))
            return;

        LayoutRect sideRect = outerBorder.rect();
        LayoutSize firstRadius;
        LayoutSize secondRadius;

        switch (side) {
        case BoxSide::Top:
            sideRect.setHeight(edge.widthForPainting() + innerBorderAdjustment.y());
            firstRadius = innerBorder.radii().topLeft();
            secondRadius = innerBorder.radii().topRight();
            break;
        case BoxSide::Right:
            sideRect.shiftXEdgeTo(sideRect.maxX() - edge.widthForPainting() - innerBorderAdjustment.x());
            firstRadius = innerBorder.radii().bottomRight();
            secondRadius = innerBorder.radii().topRight();
            break;
        case BoxSide::Bottom:
            sideRect.shiftYEdgeTo(sideRect.maxY() - edge.widthForPainting() - innerBorderAdjustment.y());
            firstRadius = innerBorder.radii().bottomLeft();
            secondRadius = innerBorder.radii().bottomRight();
            break;
        case BoxSide::Left:
            sideRect.setWidth(edge.widthForPainting() + innerBorderAdjustment.x());
            firstRadius = innerBorder.radii().bottomLeft();
            secondRadius = innerBorder.radii().topLeft();
            break;
        }

        bool usePath = renderRadii && (borderStyleHasInnerDetail(edge.style()) || borderWillArcInnerEdge(firstRadius, secondRadius));
        paintOneBorderSide(outerBorder, innerBorder, sideRect, side, adjacentSide1, adjacentSide2, edges, radii, usePath ? &roundedPath : nullptr, bleedAvoidance, includeLogicalLeftEdge, includeLogicalRightEdge, antialias, isHorizontal, overrideColor);
    };

    paintOneSide(BoxSide::Top, BoxSide::Left, BoxSide::Right);
    paintOneSide(BoxSide::Bottom, BoxSide::Left, BoxSide::Right);
    paintOneSide(BoxSide::Left, BoxSide::Top, BoxSide::Bottom);
    paintOneSide(BoxSide::Right, BoxSide::Top, BoxSide::Bottom);
}

void BorderPainter::paintOneBorderSide(const RoundedRect& outerBorder, const RoundedRect& innerBorder,
    const LayoutRect& sideRect, BoxSide side, BoxSide adjacentSide1, BoxSide adjacentSide2, const BorderEdges& edges, std::optional<BorderData::Radii> radii, const Path* path,
    BackgroundBleedAvoidance bleedAvoidance, bool includeLogicalLeftEdge, bool includeLogicalRightEdge, bool antialias, bool isHorizontal, const Color* overrideColor)
{
    auto& edgeToRender = edges.at(side);
    ASSERT(edgeToRender.widthForPainting());
    auto& adjacentEdge1 = edges.at(adjacentSide1);
    auto& adjacentEdge2 = edges.at(adjacentSide2);

    bool mitreAdjacentSide1 = joinRequiresMitre(side, adjacentSide1, edges, !antialias);
    bool mitreAdjacentSide2 = joinRequiresMitre(side, adjacentSide2, edges, !antialias);

    bool adjacentSide1StylesMatch = colorsMatchAtCorner(side, adjacentSide1, edges);
    bool adjacentSide2StylesMatch = colorsMatchAtCorner(side, adjacentSide2, edges);

    const Color& colorToPaint = overrideColor ? *overrideColor : edgeToRender.color();

    auto& graphicsContext = m_paintInfo.context();

    if (path) {
        GraphicsContextStateSaver stateSaver(graphicsContext);

        clipBorderSidePolygon(outerBorder, innerBorder, side, adjacentSide1StylesMatch, adjacentSide2StylesMatch);

        if (!innerBorder.isRenderable())
            graphicsContext.clipOutRoundedRect(FloatRoundedRect(calculateAdjustedInnerBorder(innerBorder, side)));

        float thickness = std::max(std::max(edgeToRender.widthForPainting(), adjacentEdge1.widthForPainting()), adjacentEdge2.widthForPainting());
        drawBoxSideFromPath(outerBorder.rect(), *path, edges, radii, edgeToRender.widthForPainting(), thickness, side,
            colorToPaint, edgeToRender.style(), bleedAvoidance, includeLogicalLeftEdge, includeLogicalRightEdge, isHorizontal);
    } else {
        bool clipForStyle = styleRequiresClipPolygon(edgeToRender.style()) && (mitreAdjacentSide1 || mitreAdjacentSide2);
        bool clipAdjacentSide1 = colorNeedsAntiAliasAtCorner(side, adjacentSide1, edges) && mitreAdjacentSide1;
        bool clipAdjacentSide2 = colorNeedsAntiAliasAtCorner(side, adjacentSide2, edges) && mitreAdjacentSide2;
        bool shouldClip = clipForStyle || clipAdjacentSide1 || clipAdjacentSide2;

        GraphicsContextStateSaver clipStateSaver(graphicsContext, shouldClip);
        if (shouldClip) {
            bool aliasAdjacentSide1 = clipAdjacentSide1 || (clipForStyle && mitreAdjacentSide1);
            bool aliasAdjacentSide2 = clipAdjacentSide2 || (clipForStyle && mitreAdjacentSide2);
            clipBorderSidePolygon(outerBorder, innerBorder, side, !aliasAdjacentSide1, !aliasAdjacentSide2);
            // Since we clipped, no need to draw with a mitre.
            mitreAdjacentSide1 = false;
            mitreAdjacentSide2 = false;
        }
        drawLineForBoxSide(graphicsContext, document(), sideRect, side, colorToPaint, edgeToRender.style(), mitreAdjacentSide1 ? adjacentEdge1.widthForPainting() : 0, mitreAdjacentSide2 ? adjacentEdge2.widthForPainting() : 0, antialias);
    }
}

void BorderPainter::drawBoxSideFromPath(const LayoutRect& borderRect, const Path& borderPath, const BorderEdges& edges,
    std::optional<BorderData::Radii> radii, float thickness, float drawThickness, BoxSide side, Color color, BorderStyle borderStyle, BackgroundBleedAvoidance bleedAvoidance,
    bool includeLogicalLeftEdge, bool includeLogicalRightEdge, bool isHorizontal)
{
    if (thickness <= 0)
        return;

    auto& graphicsContext = m_paintInfo.context();

    if (borderStyle == BorderStyle::Double && thickness < 3)
        borderStyle = BorderStyle::Solid;

    switch (borderStyle) {
    case BorderStyle::None:
    case BorderStyle::Hidden:
        return;
    case BorderStyle::Dotted:
    case BorderStyle::Dashed: {
        graphicsContext.setStrokeColor(color);

        // The stroke is doubled here because the provided path is the
        // outside edge of the border so half the stroke is clipped off.
        // The extra multiplier is so that the clipping mask can antialias
        // the edges to prevent jaggies.
        graphicsContext.setStrokeThickness(drawThickness * 2 * 1.1f);
        graphicsContext.setStrokeStyle(borderStyle == BorderStyle::Dashed ? DashedStroke : DottedStroke);

        // If the number of dashes that fit in the path is odd and non-integral then we
        // will have an awkwardly-sized dash at the end of the path. To try to avoid that
        // here, we simply make the whitespace dashes ever so slightly bigger.
        // FIXME: This could be even better if we tried to manipulate the dash offset
        // and possibly the gapLength to get the corners dash-symmetrical.
        float dashLength = thickness * ((borderStyle == BorderStyle::Dashed) ? 3.0f : 1.0f);
        float gapLength = dashLength;
        float numberOfDashes = borderPath.length() / dashLength;
        // Don't try to show dashes if we have less than 2 dashes + 2 gaps.
        // FIXME: should do this test per side.
        if (numberOfDashes >= 4) {
            bool evenNumberOfFullDashes = !((int)numberOfDashes % 2);
            bool integralNumberOfDashes = !(numberOfDashes - (int)numberOfDashes);
            if (!evenNumberOfFullDashes && !integralNumberOfDashes) {
                float numberOfGaps = numberOfDashes / 2;
                gapLength += (dashLength  / numberOfGaps);
            }

            auto lineDash = DashArray::from(dashLength, gapLength);
            graphicsContext.setLineDash(WTFMove(lineDash), dashLength);
        }

        // FIXME: stroking the border path causes issues with tight corners:
        // https://bugs.webkit.org/show_bug.cgi?id=58711
        // Also, to get the best appearance we should stroke a path between the two borders.
        graphicsContext.strokePath(borderPath);
        return;
    }
    case BorderStyle::Double: {
        // Get the inner border rects for both the outer border line and the inner border line
        LayoutUnit outerBorderTopWidth;
        LayoutUnit innerBorderTopWidth;
        edges.top().getDoubleBorderStripeWidths(outerBorderTopWidth, innerBorderTopWidth);

        LayoutUnit outerBorderRightWidth;
        LayoutUnit innerBorderRightWidth;
        edges.right().getDoubleBorderStripeWidths(outerBorderRightWidth, innerBorderRightWidth);

        LayoutUnit outerBorderBottomWidth;
        LayoutUnit innerBorderBottomWidth;
        edges.bottom().getDoubleBorderStripeWidths(outerBorderBottomWidth, innerBorderBottomWidth);

        LayoutUnit outerBorderLeftWidth;
        LayoutUnit innerBorderLeftWidth;
        edges.left().getDoubleBorderStripeWidths(outerBorderLeftWidth, innerBorderLeftWidth);

        // Draw inner border line
        {
            GraphicsContextStateSaver stateSaver(graphicsContext);
            auto innerClip = RenderStyle::getRoundedInnerBorderFor(borderRect,
                innerBorderTopWidth, innerBorderBottomWidth, innerBorderLeftWidth, innerBorderRightWidth,
                radii, isHorizontal,
                includeLogicalLeftEdge, includeLogicalRightEdge);

            graphicsContext.clipRoundedRect(FloatRoundedRect(innerClip));
            drawBoxSideFromPath(borderRect, borderPath, edges, radii, thickness, drawThickness, side, color, BorderStyle::Solid, bleedAvoidance, includeLogicalLeftEdge, includeLogicalRightEdge, isHorizontal);
        }

        // Draw outer border line
        {
            GraphicsContextStateSaver stateSaver(graphicsContext);
            LayoutRect outerRect = borderRect;
            if (bleedAvoidance == BackgroundBleedUseTransparencyLayer) {
                outerRect.inflate(1);
                ++outerBorderTopWidth;
                ++outerBorderBottomWidth;
                ++outerBorderLeftWidth;
                ++outerBorderRightWidth;
            }

            auto outerClip = RenderStyle::getRoundedInnerBorderFor(outerRect,
                outerBorderTopWidth, outerBorderBottomWidth, outerBorderLeftWidth, outerBorderRightWidth,
                radii, isHorizontal,
                includeLogicalLeftEdge, includeLogicalRightEdge);
            graphicsContext.clipOutRoundedRect(FloatRoundedRect(outerClip));
            drawBoxSideFromPath(borderRect, borderPath, edges, radii,  thickness, drawThickness, side, color, BorderStyle::Solid, bleedAvoidance, includeLogicalLeftEdge, includeLogicalRightEdge, isHorizontal);
        }
        return;
    }
    case BorderStyle::Ridge:
    case BorderStyle::Groove:
    {
        BorderStyle s1;
        BorderStyle s2;
        if (borderStyle == BorderStyle::Groove) {
            s1 = BorderStyle::Inset;
            s2 = BorderStyle::Outset;
        } else {
            s1 = BorderStyle::Outset;
            s2 = BorderStyle::Inset;
        }

        // Paint full border
        drawBoxSideFromPath(borderRect, borderPath, edges, radii,  thickness, drawThickness, side, color, s1, bleedAvoidance, includeLogicalLeftEdge, includeLogicalRightEdge, isHorizontal);

        // Paint inner only
        GraphicsContextStateSaver stateSaver(graphicsContext);
        LayoutUnit topWidth { edges.top().widthForPainting() / 2 };
        LayoutUnit bottomWidth { edges.bottom().widthForPainting() / 2 };
        LayoutUnit leftWidth { edges.left().widthForPainting() / 2 };
        LayoutUnit rightWidth { edges.right().widthForPainting() / 2 };

        auto clipRect = RenderStyle::getRoundedInnerBorderFor(borderRect,
            topWidth, bottomWidth, leftWidth, rightWidth,
            radii, isHorizontal,
            includeLogicalLeftEdge, includeLogicalRightEdge);

        graphicsContext.clipRoundedRect(FloatRoundedRect(clipRect));
        drawBoxSideFromPath(borderRect, borderPath, edges, radii,  thickness, drawThickness, side, color, s2, bleedAvoidance, includeLogicalLeftEdge, includeLogicalRightEdge, isHorizontal);
        return;
    }
    case BorderStyle::Inset:
    case BorderStyle::Outset:
        color = calculateBorderStyleColor(borderStyle, side, color);
        break;
    default:
        break;
    }

    graphicsContext.setStrokeStyle(NoStroke);
    graphicsContext.setFillColor(color);
    graphicsContext.drawRect(snapRectToDevicePixels(borderRect, document().deviceScaleFactor()));
}

void BorderPainter::clipBorderSidePolygon(const RoundedRect& outerBorder, const RoundedRect& innerBorder, BoxSide side, bool firstEdgeMatches, bool secondEdgeMatches)
{
    auto& graphicsContext = m_paintInfo.context();

    float deviceScaleFactor = document().deviceScaleFactor();
    const FloatRect& outerRect = snapRectToDevicePixels(outerBorder.rect(), deviceScaleFactor);
    const FloatRect& innerRect = snapRectToDevicePixels(innerBorder.rect(), deviceScaleFactor);

    // For each side, create a quad that encompasses all parts of that side that may draw,
    // including areas inside the innerBorder.
    //
    //         0----------------3
    //       0  \              /  0
    //       |\  1----------- 2  /|
    //       | 1                1 |
    //       | |                | |
    //       | |                | |
    //       | 2                2 |
    //       |/  1------------2  \|
    //       3  /              \  3
    //         0----------------3
    //
    Vector<FloatPoint> quad;
    switch (side) {
    case BoxSide::Top:
        quad = { outerRect.minXMinYCorner(), innerRect.minXMinYCorner(), innerRect.maxXMinYCorner(), outerRect.maxXMinYCorner() };

        if (!innerBorder.radii().topLeft().isZero())
            findIntersection(outerRect.minXMinYCorner(), innerRect.minXMinYCorner(), innerRect.minXMaxYCorner(), innerRect.maxXMinYCorner(), quad[1]);

        if (!innerBorder.radii().topRight().isZero())
            findIntersection(outerRect.maxXMinYCorner(), innerRect.maxXMinYCorner(), innerRect.minXMinYCorner(), innerRect.maxXMaxYCorner(), quad[2]);
        break;

    case BoxSide::Left:
        quad = { outerRect.minXMinYCorner(), innerRect.minXMinYCorner(), innerRect.minXMaxYCorner(), outerRect.minXMaxYCorner() };

        if (!innerBorder.radii().topLeft().isZero())
            findIntersection(outerRect.minXMinYCorner(), innerRect.minXMinYCorner(), innerRect.minXMaxYCorner(), innerRect.maxXMinYCorner(), quad[1]);

        if (!innerBorder.radii().bottomLeft().isZero())
            findIntersection(outerRect.minXMaxYCorner(), innerRect.minXMaxYCorner(), innerRect.minXMinYCorner(), innerRect.maxXMaxYCorner(), quad[2]);
        break;

    case BoxSide::Bottom:
        quad = { outerRect.minXMaxYCorner(), innerRect.minXMaxYCorner(), innerRect.maxXMaxYCorner(), outerRect.maxXMaxYCorner() };

        if (!innerBorder.radii().bottomLeft().isZero())
            findIntersection(outerRect.minXMaxYCorner(), innerRect.minXMaxYCorner(), innerRect.minXMinYCorner(), innerRect.maxXMaxYCorner(), quad[1]);

        if (!innerBorder.radii().bottomRight().isZero())
            findIntersection(outerRect.maxXMaxYCorner(), innerRect.maxXMaxYCorner(), innerRect.maxXMinYCorner(), innerRect.minXMaxYCorner(), quad[2]);
        break;

    case BoxSide::Right:
        quad = { outerRect.maxXMinYCorner(), innerRect.maxXMinYCorner(), innerRect.maxXMaxYCorner(), outerRect.maxXMaxYCorner() };

        if (!innerBorder.radii().topRight().isZero())
            findIntersection(outerRect.maxXMinYCorner(), innerRect.maxXMinYCorner(), innerRect.minXMinYCorner(), innerRect.maxXMaxYCorner(), quad[1]);

        if (!innerBorder.radii().bottomRight().isZero())
            findIntersection(outerRect.maxXMaxYCorner(), innerRect.maxXMaxYCorner(), innerRect.maxXMinYCorner(), innerRect.minXMaxYCorner(), quad[2]);
        break;
    }

    // If the border matches both of its adjacent sides, don't anti-alias the clip, and
    // if neither side matches, anti-alias the clip.
    if (firstEdgeMatches == secondEdgeMatches) {
        bool wasAntialiased = graphicsContext.shouldAntialias();
        graphicsContext.setShouldAntialias(!firstEdgeMatches);
        graphicsContext.clipPath(Path::polygonPathFromPoints(quad), WindRule::NonZero);
        graphicsContext.setShouldAntialias(wasAntialiased);
        return;
    }

    // Square off the end which shouldn't be affected by antialiasing, and clip.
    Vector<FloatPoint> firstQuad = {
        quad[0],
        quad[1],
        quad[2],
        side == BoxSide::Top || side == BoxSide::Bottom ? FloatPoint(quad[3].x(), quad[2].y()) : FloatPoint(quad[2].x(), quad[3].y()),
        quad[3]
    };
    bool wasAntialiased = graphicsContext.shouldAntialias();
    graphicsContext.setShouldAntialias(!firstEdgeMatches);
    graphicsContext.clipPath(Path::polygonPathFromPoints(firstQuad), WindRule::NonZero);

    Vector<FloatPoint> secondQuad = {
        quad[0],
        side == BoxSide::Top || side == BoxSide::Bottom ? FloatPoint(quad[0].x(), quad[1].y()) : FloatPoint(quad[1].x(), quad[0].y()),
        quad[1],
        quad[2],
        quad[3]
    };
    // Antialiasing affects the second side.
    graphicsContext.setShouldAntialias(!secondEdgeMatches);
    graphicsContext.clipPath(Path::polygonPathFromPoints(secondQuad), WindRule::NonZero);

    graphicsContext.setShouldAntialias(wasAntialiased);
}

void BorderPainter::drawLineForBoxSide(GraphicsContext& graphicsContext, const Document& document, const FloatRect& rect, BoxSide side, Color color, BorderStyle borderStyle, float adjacentWidth1, float adjacentWidth2, bool antialias)
{
    auto drawBorderRect = [&graphicsContext](const FloatRect& rect)
    {
        if (rect.isEmpty())
            return;
        graphicsContext.drawRect(rect);
    };

    auto drawLineFor = [&graphicsContext, &document, color, antialias](const FloatRect& rect, BoxSide side, BorderStyle borderStyle, const FloatSize& adjacent)
    {
        if (rect.isEmpty())
            return;
        drawLineForBoxSide(graphicsContext, document, rect, side, color, borderStyle, adjacent.width(), adjacent.height(), antialias);
    };

    float x1 = rect.x();
    float x2 = rect.maxX();
    float y1 = rect.y();
    float y2 = rect.maxY();
    float thickness;
    float length;
    if (side == BoxSide::Top || side == BoxSide::Bottom) {
        thickness = y2 - y1;
        length = x2 - x1;
    } else {
        thickness = x2 - x1;
        length = y2 - y1;
    }
    // FIXME: We really would like this check to be an ASSERT as we don't want to draw empty borders. However
    // nothing guarantees that the following recursive calls to drawLineForBoxSide will have non-null dimensions.
    if (!thickness || !length)
        return;

    float deviceScaleFactor = document.deviceScaleFactor();
    if (borderStyle == BorderStyle::Double && (thickness * deviceScaleFactor) < 3)
        borderStyle = BorderStyle::Solid;

    switch (borderStyle) {
    case BorderStyle::None:
    case BorderStyle::Hidden:
        return;
    case BorderStyle::Dotted:
    case BorderStyle::Dashed: {
        bool wasAntialiased = graphicsContext.shouldAntialias();
        StrokeStyle oldStrokeStyle = graphicsContext.strokeStyle();
        graphicsContext.setShouldAntialias(antialias);
        graphicsContext.setStrokeColor(color);
        graphicsContext.setStrokeThickness(thickness);
        graphicsContext.setStrokeStyle(borderStyle == BorderStyle::Dashed ? DashedStroke : DottedStroke);
        graphicsContext.drawLine(roundPointToDevicePixels(LayoutPoint(x1, y1), deviceScaleFactor), roundPointToDevicePixels(LayoutPoint(x2, y2), deviceScaleFactor));
        graphicsContext.setShouldAntialias(wasAntialiased);
        graphicsContext.setStrokeStyle(oldStrokeStyle);
        break;
    }
    case BorderStyle::Double: {
        float thirdOfThickness = ceilToDevicePixel(thickness / 3, deviceScaleFactor);
        ASSERT(thirdOfThickness);

        if (!adjacentWidth1 && !adjacentWidth2) {
            StrokeStyle oldStrokeStyle = graphicsContext.strokeStyle();
            graphicsContext.setStrokeStyle(NoStroke);
            graphicsContext.setFillColor(color);

            bool wasAntialiased = graphicsContext.shouldAntialias();
            graphicsContext.setShouldAntialias(antialias);

            switch (side) {
            case BoxSide::Top:
            case BoxSide::Bottom:
                drawBorderRect(snapRectToDevicePixels(LayoutRect(x1, y1, length, thirdOfThickness), deviceScaleFactor));
                drawBorderRect(snapRectToDevicePixels(LayoutRect(x1, y2 - thirdOfThickness, length, thirdOfThickness), deviceScaleFactor));
                break;
            case BoxSide::Left:
            case BoxSide::Right:
                drawBorderRect(snapRectToDevicePixels(LayoutRect(x1, y1, thirdOfThickness, length), deviceScaleFactor));
                drawBorderRect(snapRectToDevicePixels(LayoutRect(x2 - thirdOfThickness, y1, thirdOfThickness, length), deviceScaleFactor));
                break;
            }

            graphicsContext.setShouldAntialias(wasAntialiased);
            graphicsContext.setStrokeStyle(oldStrokeStyle);
        } else {
            float adjacent1BigThird = ceilToDevicePixel(adjacentWidth1 / 3, deviceScaleFactor);
            float adjacent2BigThird = ceilToDevicePixel(adjacentWidth2 / 3, deviceScaleFactor);

            float offset1 = floorToDevicePixel(fabs(adjacentWidth1) * 2 / 3, deviceScaleFactor);
            float offset2 = floorToDevicePixel(fabs(adjacentWidth2) * 2 / 3, deviceScaleFactor);

            float mitreOffset1 = adjacentWidth1 < 0 ? offset1 : 0;
            float mitreOffset2 = adjacentWidth1 > 0 ? offset1 : 0;
            float mitreOffset3 = adjacentWidth2 < 0 ? offset2 : 0;
            float mitreOffset4 = adjacentWidth2 > 0 ? offset2 : 0;

            FloatRect paintBorderRect;
            switch (side) {
            case BoxSide::Top:
                paintBorderRect = snapRectToDevicePixels(LayoutRect(x1 + mitreOffset1, y1, (x2 - mitreOffset3) - (x1 + mitreOffset1), thirdOfThickness), deviceScaleFactor);
                drawLineFor(paintBorderRect, side, BorderStyle::Solid, FloatSize(adjacent1BigThird, adjacent2BigThird));

                paintBorderRect = snapRectToDevicePixels(LayoutRect(x1 + mitreOffset2, y2 - thirdOfThickness, (x2 - mitreOffset4) - (x1 + mitreOffset2), thirdOfThickness), deviceScaleFactor);
                drawLineFor(paintBorderRect, side, BorderStyle::Solid, FloatSize(adjacent1BigThird, adjacent2BigThird));
                break;
            case BoxSide::Left:
                paintBorderRect = snapRectToDevicePixels(LayoutRect(x1, y1 + mitreOffset1, thirdOfThickness, (y2 - mitreOffset3) - (y1 + mitreOffset1)), deviceScaleFactor);
                drawLineFor(paintBorderRect, side, BorderStyle::Solid, FloatSize(adjacent1BigThird, adjacent2BigThird));

                paintBorderRect = snapRectToDevicePixels(LayoutRect(x2 - thirdOfThickness, y1 + mitreOffset2, thirdOfThickness, (y2 - mitreOffset4) - (y1 + mitreOffset2)), deviceScaleFactor);
                drawLineFor(paintBorderRect, side, BorderStyle::Solid, FloatSize(adjacent1BigThird, adjacent2BigThird));
                break;
            case BoxSide::Bottom:
                paintBorderRect = snapRectToDevicePixels(LayoutRect(x1 + mitreOffset2, y1, (x2 - mitreOffset4) - (x1 + mitreOffset2), thirdOfThickness), deviceScaleFactor);
                drawLineFor(paintBorderRect, side, BorderStyle::Solid, FloatSize(adjacent1BigThird, adjacent2BigThird));

                paintBorderRect = snapRectToDevicePixels(LayoutRect(x1 + mitreOffset1, y2 - thirdOfThickness, (x2 - mitreOffset3) - (x1 + mitreOffset1), thirdOfThickness), deviceScaleFactor);
                drawLineFor(paintBorderRect, side, BorderStyle::Solid, FloatSize(adjacent1BigThird, adjacent2BigThird));
                break;
            case BoxSide::Right:
                paintBorderRect = snapRectToDevicePixels(LayoutRect(x1, y1 + mitreOffset2, thirdOfThickness, (y2 - mitreOffset4) - (y1 + mitreOffset2)), deviceScaleFactor);
                drawLineFor(paintBorderRect, side, BorderStyle::Solid, FloatSize(adjacent1BigThird, adjacent2BigThird));

                paintBorderRect = snapRectToDevicePixels(LayoutRect(x2 - thirdOfThickness, y1 + mitreOffset1, thirdOfThickness, (y2 - mitreOffset3) - (y1 + mitreOffset1)), deviceScaleFactor);
                drawLineFor(paintBorderRect, side, BorderStyle::Solid, FloatSize(adjacent1BigThird, adjacent2BigThird));
                break;
            default:
                break;
            }
        }
        break;
    }
    case BorderStyle::Ridge:
    case BorderStyle::Groove: {
        BorderStyle s1;
        BorderStyle s2;
        if (borderStyle == BorderStyle::Groove) {
            s1 = BorderStyle::Inset;
            s2 = BorderStyle::Outset;
        } else {
            s1 = BorderStyle::Outset;
            s2 = BorderStyle::Inset;
        }

        float adjacent1BigHalf = ceilToDevicePixel(adjacentWidth1 / 2, deviceScaleFactor);
        float adjacent2BigHalf = ceilToDevicePixel(adjacentWidth2 / 2, deviceScaleFactor);

        float adjacent1SmallHalf = floorToDevicePixel(adjacentWidth1 / 2, deviceScaleFactor);
        float adjacent2SmallHalf = floorToDevicePixel(adjacentWidth2 / 2, deviceScaleFactor);

        float offset1 = 0;
        float offset2 = 0;
        float offset3 = 0;
        float offset4 = 0;

        if (((side == BoxSide::Top || side == BoxSide::Left) && adjacentWidth1 < 0) || ((side == BoxSide::Bottom || side == BoxSide::Right) && adjacentWidth1 > 0))
            offset1 = floorToDevicePixel(adjacentWidth1 / 2, deviceScaleFactor);

        if (((side == BoxSide::Top || side == BoxSide::Left) && adjacentWidth2 < 0) || ((side == BoxSide::Bottom || side == BoxSide::Right) && adjacentWidth2 > 0))
            offset2 = ceilToDevicePixel(adjacentWidth2 / 2, deviceScaleFactor);

        if (((side == BoxSide::Top || side == BoxSide::Left) && adjacentWidth1 > 0) || ((side == BoxSide::Bottom || side == BoxSide::Right) && adjacentWidth1 < 0))
            offset3 = floorToDevicePixel(fabs(adjacentWidth1) / 2, deviceScaleFactor);

        if (((side == BoxSide::Top || side == BoxSide::Left) && adjacentWidth2 > 0) || ((side == BoxSide::Bottom || side == BoxSide::Right) && adjacentWidth2 < 0))
            offset4 = ceilToDevicePixel(adjacentWidth2 / 2, deviceScaleFactor);

        float adjustedX = ceilToDevicePixel((x1 + x2) / 2, deviceScaleFactor);
        float adjustedY = ceilToDevicePixel((y1 + y2) / 2, deviceScaleFactor);
        // Quads can't use the default snapping rect functions.
        x1 = roundToDevicePixel(x1, deviceScaleFactor);
        x2 = roundToDevicePixel(x2, deviceScaleFactor);
        y1 = roundToDevicePixel(y1, deviceScaleFactor);
        y2 = roundToDevicePixel(y2, deviceScaleFactor);

        switch (side) {
        case BoxSide::Top:
            drawLineFor(FloatRect(FloatPoint(x1 + offset1, y1), FloatPoint(x2 - offset2, adjustedY)), side, s1, FloatSize(adjacent1BigHalf, adjacent2BigHalf));
            drawLineFor(FloatRect(FloatPoint(x1 + offset3, adjustedY), FloatPoint(x2 - offset4, y2)), side, s2, FloatSize(adjacent1SmallHalf, adjacent2SmallHalf));
            break;
        case BoxSide::Left:
            drawLineFor(FloatRect(FloatPoint(x1, y1 + offset1), FloatPoint(adjustedX, y2 - offset2)), side, s1, FloatSize(adjacent1BigHalf, adjacent2BigHalf));
            drawLineFor(FloatRect(FloatPoint(adjustedX, y1 + offset3), FloatPoint(x2, y2 - offset4)), side, s2, FloatSize(adjacent1SmallHalf, adjacent2SmallHalf));
            break;
        case BoxSide::Bottom:
            drawLineFor(FloatRect(FloatPoint(x1 + offset1, y1), FloatPoint(x2 - offset2, adjustedY)), side, s2, FloatSize(adjacent1BigHalf, adjacent2BigHalf));
            drawLineFor(FloatRect(FloatPoint(x1 + offset3, adjustedY), FloatPoint(x2 - offset4, y2)), side, s1, FloatSize(adjacent1SmallHalf, adjacent2SmallHalf));
            break;
        case BoxSide::Right:
            drawLineFor(FloatRect(FloatPoint(x1, y1 + offset1), FloatPoint(adjustedX, y2 - offset2)), side, s2, FloatSize(adjacent1BigHalf, adjacent2BigHalf));
            drawLineFor(FloatRect(FloatPoint(adjustedX, y1 + offset3), FloatPoint(x2, y2 - offset4)), side, s1, FloatSize(adjacent1SmallHalf, adjacent2SmallHalf));
            break;
        }
        break;
    }
    case BorderStyle::Inset:
    case BorderStyle::Outset:
        color = calculateBorderStyleColor(borderStyle, side, color);
        FALLTHROUGH;
    case BorderStyle::Solid: {
        StrokeStyle oldStrokeStyle = graphicsContext.strokeStyle();
        ASSERT(x2 >= x1);
        ASSERT(y2 >= y1);
        if (!adjacentWidth1 && !adjacentWidth2) {
            graphicsContext.setStrokeStyle(NoStroke);
            graphicsContext.setFillColor(color);
            bool wasAntialiased = graphicsContext.shouldAntialias();
            graphicsContext.setShouldAntialias(antialias);
            drawBorderRect(snapRectToDevicePixels(LayoutRect(x1, y1, x2 - x1, y2 - y1), deviceScaleFactor));
            graphicsContext.setShouldAntialias(wasAntialiased);
            graphicsContext.setStrokeStyle(oldStrokeStyle);
            return;
        }

        // FIXME: These roundings should be replaced by ASSERT(device pixel positioned) when all the callers have transitioned to device pixels.
        x1 = roundToDevicePixel(x1, deviceScaleFactor);
        y1 = roundToDevicePixel(y1, deviceScaleFactor);
        x2 = roundToDevicePixel(x2, deviceScaleFactor);
        y2 = roundToDevicePixel(y2, deviceScaleFactor);

        Vector<FloatPoint> quad;
        switch (side) {
        case BoxSide::Top:
            quad = {
                { x1 + std::max<float>(-adjacentWidth1, 0), y1 },
                { x1 + std::max<float>(adjacentWidth1, 0), y2 },
                { x2 - std::max<float>(adjacentWidth2, 0), y2 },
                { x2 - std::max<float>(-adjacentWidth2, 0), y1 }
            };
            break;
        case BoxSide::Bottom:
            quad = {
                { x1 + std::max<float>(adjacentWidth1, 0), y1 },
                { x1 + std::max<float>(-adjacentWidth1, 0), y2 },
                { x2 - std::max<float>(-adjacentWidth2, 0), y2 },
                { x2 - std::max<float>(adjacentWidth2, 0), y1 }
            };
            break;
        case BoxSide::Left:
            quad = {
                { x1, y1 + std::max<float>(-adjacentWidth1, 0) },
                { x1, y2 - std::max<float>(-adjacentWidth2, 0) },
                { x2, y2 - std::max<float>(adjacentWidth2, 0) },
                { x2, y1 + std::max<float>(adjacentWidth1, 0) }
            };
            break;
        case BoxSide::Right:
            quad = {
                { x1, y1 + std::max<float>(adjacentWidth1, 0) },
                { x1, y2 - std::max<float>(adjacentWidth2, 0) },
                { x2, y2 - std::max<float>(-adjacentWidth2, 0) },
                { x2, y1 + std::max<float>(-adjacentWidth1, 0) }
            };
            break;
        }

        graphicsContext.setStrokeStyle(NoStroke);
        graphicsContext.setFillColor(color);
        bool wasAntialiased = graphicsContext.shouldAntialias();
        graphicsContext.setShouldAntialias(antialias);
        graphicsContext.fillPath(Path::polygonPathFromPoints(quad));
        graphicsContext.setShouldAntialias(wasAntialiased);

        graphicsContext.setStrokeStyle(oldStrokeStyle);
        break;
    }
    }
}

LayoutRect BorderPainter::borderInnerRectAdjustedForBleedAvoidance(const LayoutRect& rect, BackgroundBleedAvoidance bleedAvoidance) const
{
    if (bleedAvoidance != BackgroundBleedBackgroundOverBorder)
        return rect;

    // We shrink the rectangle by one device pixel on each side to make it fully overlap the anti-aliased background border
    return shrinkRectByOneDevicePixel(m_paintInfo.context(), rect, document().deviceScaleFactor());
}

bool BorderPainter::shouldAntialiasLines(GraphicsContext& context)
{
    // FIXME: We may want to not antialias when scaled by an integral value,
    // and we may want to antialias when translated by a non-integral value.
    return !context.getCTM().isIdentityOrTranslationOrFlipped();
}

Color BorderPainter::calculateBorderStyleColor(const BorderStyle& style, const BoxSide& side, const Color& color)
{
    ASSERT(style == BorderStyle::Inset || style == BorderStyle::Outset);

    // This values were derived empirically.
    constexpr float baseDarkColorLuminance { 0.014443844f }; // Luminance of SRGBA<uint8_t> { 32, 32, 32 }
    constexpr float baseLightColorLuminance { 0.83077f }; // Luminance of SRGBA<uint8_t> { 235, 235, 235 }

    enum Operation { Darken, Lighten };

    Operation operation = (side == BoxSide::Top || side == BoxSide::Left) == (style == BorderStyle::Inset) ? Darken : Lighten;

    // Here we will darken the border decoration color when needed. This will yield a similar behavior as in FF.
    if (operation == Darken) {
        if (color.luminance() > baseDarkColorLuminance)
            return color.darkened();
    } else {
        if (color.luminance() < baseLightColorLuminance)
            return color.lightened();
    }
    return color;
}

const Document& BorderPainter::document() const
{
    return m_renderer.document();
}

}<|MERGE_RESOLUTION|>--- conflicted
+++ resolved
@@ -33,12 +33,9 @@
 #include "GraphicsContext.h"
 #include "NinePieceImage.h"
 #include "PaintInfo.h"
-<<<<<<< HEAD
-=======
 #include "PathUtilities.h"
 #include "RenderBox.h"
 #include "RenderTheme.h"
->>>>>>> 15a3cd17
 
 namespace WebCore {
 
@@ -168,7 +165,7 @@
     if (haveAllSolidEdges && outerBorder.isRounded() && allCornersClippedOut(outerBorder, m_paintInfo.rect))
         outerBorder.setRadii(RoundedRect::Radii());
 
-    auto sides = Sides {
+    paintSides({
         outerBorder,
         innerBorder,
         unadjustedInnerBorder,
@@ -180,10 +177,63 @@
         includeLogicalRightEdge,
         appliedClipAlready,
         style.isHorizontalWritingMode()
+    });
+}
+
+void BorderPainter::paintOutline(const LayoutRect& paintRect)
+{
+    auto& styleToUse = m_renderer.style();
+    auto outlineWidth = floorToDevicePixel(styleToUse.outlineWidth(), document().deviceScaleFactor());
+    auto outlineOffset = floorToDevicePixel(styleToUse.outlineOffset(), document().deviceScaleFactor());
+
+    // Only paint the focus ring by hand if the theme isn't able to draw it.
+    if (styleToUse.outlineStyleIsAuto() == OutlineIsAuto::On && !m_renderer.theme().supportsFocusRing(styleToUse)) {
+        Vector<LayoutRect> focusRingRects;
+        LayoutRect paintRectToUse { paintRect };
+        if (is<RenderBox>(m_renderer))
+            paintRectToUse = m_renderer.theme().adjustedPaintRect(downcast<RenderBox>(m_renderer), paintRectToUse);
+        m_renderer.addFocusRingRects(focusRingRects, paintRectToUse.location(), m_paintInfo.paintContainer);
+        m_renderer.paintFocusRing(m_paintInfo, styleToUse, focusRingRects);
+    }
+
+    if (m_renderer.hasOutlineAnnotation() && styleToUse.outlineStyleIsAuto() == OutlineIsAuto::Off && !m_renderer.theme().supportsFocusRing(styleToUse))
+        m_renderer.addPDFURLRect(m_paintInfo, paintRect.location());
+
+    if (styleToUse.outlineStyleIsAuto() == OutlineIsAuto::On || styleToUse.outlineStyle() == BorderStyle::None)
+        return;
+
+    // FIXME: This prevents outlines from painting inside the object. See bug 12042
+    auto outer = paintRect;
+    outer.inflate(outlineOffset + outlineWidth);
+    if (outer.isEmpty())
+        return;
+
+    auto isHorizontal = styleToUse.isHorizontalWritingMode();
+    auto hasBorderRadius = styleToUse.hasBorderRadius();
+    auto includeLogicalLeftEdge = true;
+    auto includeLogicalRightEdge = true;
+    auto roundedBorderRectFor = [&] (auto& borderRect, auto borderOffset) {
+        auto adjustedRadius = [&] (auto& radius, auto offset) {
+            auto widthValue = radius.width.isAuto() ? 0 : intValueForLength(radius.width, paintRect.width());
+            auto heightValue = radius.height.isAuto() ? 0 : intValueForLength(radius.height, paintRect.height());
+            if (!widthValue && !heightValue)
+                return LengthSize { { 0, LengthType::Fixed }, { 0, LengthType::Fixed } };
+            if (!widthValue)
+                return LengthSize { { 0, LengthType::Fixed }, { heightValue + offset, LengthType::Fixed } };
+            return LengthSize { { widthValue + offset, LengthType::Fixed }, { heightValue + offset, LengthType::Fixed } };
+        };
+
+        auto borderRadii = std::optional<BorderData::Radii> { };
+        if (hasBorderRadius) {
+            borderRadii = BorderData::Radii {
+                adjustedRadius(styleToUse.borderTopLeftRadius(), borderOffset),
+                adjustedRadius(styleToUse.borderTopRightRadius(), borderOffset),
+                adjustedRadius(styleToUse.borderBottomLeftRadius(), borderOffset),
+                adjustedRadius(styleToUse.borderBottomRightRadius(), borderOffset)
+            };
+        }
+        return RenderStyle::getRoundedInnerBorderFor(borderRect, { }, { }, { }, { }, borderRadii, isHorizontal, includeLogicalLeftEdge, includeLogicalRightEdge);
     };
-<<<<<<< HEAD
-    paintSides(sides);
-=======
     auto innerRectForOutline = paintRect;
     innerRectForOutline.inflate(outlineOffset);
     auto innerBorder = roundedBorderRectFor(innerRectForOutline, LayoutUnit { outlineOffset });
@@ -254,7 +304,6 @@
 
     if (useTransparencyLayer)
         graphicsContext.endTransparencyLayer();
->>>>>>> 15a3cd17
 }
 
 void BorderPainter::paintSides(const Sides& sides)

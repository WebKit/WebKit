/*
 * Copyright (C) 2018-2022 Apple Inc. All rights reserved.
 *
 * Redistribution and use in source and binary forms, with or without
 * modification, are permitted provided that the following conditions
 * are met:
 * 1. Redistributions of source code must retain the above copyright
 *    notice, this list of conditions and the following disclaimer.
 * 2. Redistributions in binary form must reproduce the above copyright
 *    notice, this list of conditions and the following disclaimer in the
 *    documentation and/or other materials provided with the distribution.
 *
 * THIS SOFTWARE IS PROVIDED BY APPLE INC. AND ITS CONTRIBUTORS ``AS IS''
 * AND ANY EXPRESS OR IMPLIED WARRANTIES, INCLUDING, BUT NOT LIMITED TO,
 * THE IMPLIED WARRANTIES OF MERCHANTABILITY AND FITNESS FOR A PARTICULAR
 * PURPOSE ARE DISCLAIMED. IN NO EVENT SHALL APPLE INC. OR ITS CONTRIBUTORS
 * BE LIABLE FOR ANY DIRECT, INDIRECT, INCIDENTAL, SPECIAL, EXEMPLARY, OR
 * CONSEQUENTIAL DAMAGES (INCLUDING, BUT NOT LIMITED TO, PROCUREMENT OF
 * SUBSTITUTE GOODS OR SERVICES; LOSS OF USE, DATA, OR PROFITS; OR BUSINESS
 * INTERRUPTION) HOWEVER CAUSED AND ON ANY THEORY OF LIABILITY, WHETHER IN
 * CONTRACT, STRICT LIABILITY, OR TORT (INCLUDING NEGLIGENCE OR OTHERWISE)
 * ARISING IN ANY WAY OUT OF THE USE OF THIS SOFTWARE, EVEN IF ADVISED OF
 * THE POSSIBILITY OF SUCH DAMAGE.
 */

#include "config.h"
#include "Quirks.h"

#include "AllowedFonts.h"
#include "Attr.h"
#include "DOMTokenList.h"
#include "DeprecatedGlobalSettings.h"
#include "Document.h"
#include "DocumentLoader.h"
#include "DocumentStorageAccess.h"
#include "ElementInlines.h"
#include "EventNames.h"
#include "FrameLoader.h"
#include "HTMLBodyElement.h"
#include "HTMLCollection.h"
#include "HTMLDivElement.h"
#include "HTMLMetaElement.h"
#include "HTMLObjectElement.h"
#include "HTMLVideoElement.h"
#include "JSEventListener.h"
#include "LayoutUnit.h"
#include "LocalDOMWindow.h"
#include "NamedNodeMap.h"
#include "NetworkStorageSession.h"
#include "PlatformMouseEvent.h"
#include "RegistrableDomain.h"
#include "ResourceLoadObserver.h"
#include "RuntimeApplicationChecks.h"
#include "SVGElementTypeHelpers.h"
#include "SVGPathElement.h"
#include "SVGSVGElement.h"
#include "ScriptController.h"
#include "ScriptSourceCode.h"
#include "Settings.h"
#include "SpaceSplitString.h"
#include "UserAgent.h"
#include "UserContentTypes.h"
#include "UserScript.h"
#include "UserScriptTypes.h"

#if PLATFORM(COCOA)
#include <wtf/cocoa/RuntimeApplicationChecksCocoa.h>
#endif

namespace WebCore {

static inline OptionSet<AutoplayQuirk> allowedAutoplayQuirks(Document& document)
{
    auto* loader = document.loader();
    if (!loader)
        return { };

    return loader->allowedAutoplayQuirks();
}

#if PLATFORM(IOS_FAMILY)
static inline bool isYahooMail(Document& document)
{
    auto host = document.topDocument().url().host();
    return startsWithLettersIgnoringASCIICase(host, "mail."_s) && topPrivatelyControlledDomain(host.toString()).startsWith("yahoo."_s);
}
#endif

Quirks::Quirks(Document& document)
    : m_document(document)
{
}

Quirks::~Quirks() = default;

inline bool Quirks::needsQuirks() const
{
    return m_document && m_document->settings().needsSiteSpecificQuirks();
}

bool Quirks::shouldIgnoreInvalidSignal() const
{
    return needsQuirks();
}

// ceac.state.gov https://bugs.webkit.org/show_bug.cgi?id=193478
bool Quirks::needsFormControlToBeMouseFocusable() const
{
#if PLATFORM(MAC)
    if (!needsQuirks())
        return false;

    auto host = m_document->url().host();
    return equalLettersIgnoringASCIICase(host, "ceac.state.gov"_s) || host.endsWithIgnoringASCIICase(".ceac.state.gov"_s);
#else
    return false;
#endif
}

bool Quirks::needsAutoplayPlayPauseEvents() const
{
    if (!needsQuirks())
        return false;

    if (allowedAutoplayQuirks(*m_document).contains(AutoplayQuirk::SynthesizedPauseEvents))
        return true;

    return allowedAutoplayQuirks(m_document->topDocument()).contains(AutoplayQuirk::SynthesizedPauseEvents);
}

// netflix.com https://bugs.webkit.org/show_bug.cgi?id=173030
bool Quirks::needsSeekingSupportDisabled() const
{
    if (!needsQuirks())
        return false;

    auto host = m_document->topDocument().url().host();
    return equalLettersIgnoringASCIICase(host, "netflix.com"_s) || host.endsWithIgnoringASCIICase(".netflix.com"_s);
}

// netflix.com https://bugs.webkit.org/show_bug.cgi?id=193301
bool Quirks::needsPerDocumentAutoplayBehavior() const
{
#if PLATFORM(MAC)
    ASSERT(m_document == &m_document->topDocument());
    return needsQuirks() && allowedAutoplayQuirks(*m_document).contains(AutoplayQuirk::PerDocumentAutoplayBehavior);
#else
    if (!needsQuirks())
        return false;

    auto host = m_document->topDocument().url().host();
    return equalLettersIgnoringASCIICase(host, "netflix.com"_s) || host.endsWithIgnoringASCIICase(".netflix.com"_s);
#endif
}

// bing.com https://bugs.webkit.org/show_bug.cgi?id=213118
// zoom.com https://bugs.webkit.org/show_bug.cgi?id=223180
bool Quirks::shouldAutoplayWebAudioForArbitraryUserGesture() const
{
    if (!needsQuirks())
        return false;

    auto host = m_document->topDocument().url().host();
    return equalLettersIgnoringASCIICase(host, "www.bing.com"_s) || host.endsWithIgnoringASCIICase(".zoom.us"_s);
}

// hulu.com starz.com https://bugs.webkit.org/show_bug.cgi?id=190051
// youtube.com https://bugs.webkit.org/show_bug.cgi?id=195598
bool Quirks::hasBrokenEncryptedMediaAPISupportQuirk() const
{
#if ENABLE(THUNDER)
    return false;
#else

    if (!needsQuirks())
        return false;

    if (m_hasBrokenEncryptedMediaAPISupportQuirk)
        return m_hasBrokenEncryptedMediaAPISupportQuirk.value();

    auto domain = RegistrableDomain(m_document->url()).string();
    m_hasBrokenEncryptedMediaAPISupportQuirk = domain == "starz.com"_s || domain == "youtube.com"_s || domain == "hulu.com"_s;

    return m_hasBrokenEncryptedMediaAPISupportQuirk.value();
#endif
}

bool Quirks::shouldDisableContentChangeObserver() const
{
    if (!needsQuirks())
        return false;
    
    auto& topDocument = m_document->topDocument();
    
    auto host = topDocument.url().host();
    auto isYouTube = host.endsWith(".youtube.com"_s) || host == "youtube.com"_s;
    
    if (isYouTube && (topDocument.url().path().startsWithIgnoringASCIICase("/results"_s) || topDocument.url().path().startsWithIgnoringASCIICase("/watch"_s)))
        return true;

    return false;
}

// youtube.com https://bugs.webkit.org/show_bug.cgi?id=200609
bool Quirks::shouldDisableContentChangeObserverTouchEventAdjustment() const
{
    if (!needsQuirks())
        return false;

    auto& topDocument = m_document->topDocument();
    auto* topDocumentLoader = topDocument.loader();
    if (!topDocumentLoader || !topDocumentLoader->allowContentChangeObserverQuirk())
        return false;

    auto host = m_document->topDocument().url().host();
    return host.endsWith(".youtube.com"_s) || host == "youtube.com"_s;
}

// covid.cdc.gov https://bugs.webkit.org/show_bug.cgi?id=223620
bool Quirks::shouldTooltipPreventFromProceedingWithClick(const Element& element) const
{
    if (!needsQuirks())
        return false;

    if (!equalLettersIgnoringASCIICase(m_document->topDocument().url().host(), "covid.cdc.gov"_s))
        return false;
    return element.hasClass() && element.classNames().contains("tooltip"_s);
}

// google.com https://bugs.webkit.org/show_bug.cgi?id=223700
// FIXME: Remove after the site is fixed, <rdar://problem/75792913>
bool Quirks::shouldHideSearchFieldResultsButton() const
{
#if ENABLE(IOS_FORM_CONTROL_REFRESH)
    if (!needsQuirks())
        return false;

    if (topPrivatelyControlledDomain(m_document->topDocument().url().host().toString()).startsWith("google."_s))
        return true;
#endif
    return false;
}

// icourse163.org https://bugs.webkit.org/show_bug.cgi?id=210510
// FIXME: https://bugs.webkit.org/show_bug.cgi?id=210527
bool Quirks::needsMillisecondResolutionForHighResTimeStamp() const
{
    if (!needsQuirks())
        return false;
    auto host = m_document->url().host();
    return equalLettersIgnoringASCIICase(host, "www.icourse163.org"_s);
}

// docs.google.com https://bugs.webkit.org/show_bug.cgi?id=161984
bool Quirks::isTouchBarUpdateSupressedForHiddenContentEditable() const
{
#if PLATFORM(MAC)
    if (!needsQuirks())
        return false;

    auto host = m_document->topDocument().url().host();
    return equalLettersIgnoringASCIICase(host, "docs.google.com"_s);
#else
    return false;
#endif
}

// icloud.com rdar://26013388
// twitter.com rdar://28036205
// trix-editor.org rdar://28242210
// onedrive.live.com rdar://26013388
// added in https://bugs.webkit.org/show_bug.cgi?id=161996
bool Quirks::isNeverRichlyEditableForTouchBar() const
{
#if PLATFORM(MAC)
    if (!needsQuirks())
        return false;

    auto& url = m_document->topDocument().url();
    auto host = url.host();

    if (equalLettersIgnoringASCIICase(host, "twitter.com"_s))
        return true;

    if (equalLettersIgnoringASCIICase(host, "onedrive.live.com"_s))
        return true;

    if (equalLettersIgnoringASCIICase(host, "trix-editor.org"_s))
        return true;

    if (equalLettersIgnoringASCIICase(host, "www.icloud.com"_s)) {
        auto path = url.path();
        if (path.contains("notes"_s) || url.fragmentIdentifier().contains("notes"_s))
            return true;
    }
#endif

    return false;
}

// docs.google.com rdar://49864669
static bool shouldSuppressAutocorrectionAndAutocapitalizationInHiddenEditableAreasForHost(StringView host)
{
#if PLATFORM(IOS_FAMILY)
    return equalLettersIgnoringASCIICase(host, "docs.google.com"_s);
#else
    UNUSED_PARAM(host);
    return false;
#endif
}

// weebly.com rdar://48003980
// medium.com rdar://50457837
bool Quirks::shouldDispatchSyntheticMouseEventsWhenModifyingSelection() const
{
    if (m_document->settings().shouldDispatchSyntheticMouseEventsWhenModifyingSelection())
        return true;

    if (!needsQuirks())
        return false;

    auto host = m_document->topDocument().url().host();
    if (equalLettersIgnoringASCIICase(host, "medium.com"_s) || host.endsWithIgnoringASCIICase(".medium.com"_s))
        return true;

    if (equalLettersIgnoringASCIICase(host, "weebly.com"_s) || host.endsWithIgnoringASCIICase(".weebly.com"_s))
        return true;

    return false;
}

// www.youtube.com rdar://52361019
bool Quirks::needsYouTubeMouseOutQuirk() const
{
#if PLATFORM(IOS_FAMILY)
    if (m_document->settings().shouldDispatchSyntheticMouseOutAfterSyntheticClick())
        return true;

    if (!needsQuirks())
        return false;

    return equalLettersIgnoringASCIICase(m_document->url().host(), "www.youtube.com"_s);
#else
    return false;
#endif
}

// mail.google.com https://bugs.webkit.org/show_bug.cgi?id=200605
bool Quirks::shouldAvoidUsingIOS13ForGmail() const
{
#if PLATFORM(IOS_FAMILY)
    if (!needsQuirks())
        return false;

    auto& url = m_document->topDocument().url();
    return equalLettersIgnoringASCIICase(url.host(), "mail.google.com"_s);
#else
    return false;
#endif
}

// rdar://49864669
bool Quirks::shouldSuppressAutocorrectionAndAutocapitalizationInHiddenEditableAreas() const
{
    if (!needsQuirks())
        return false;

    return shouldSuppressAutocorrectionAndAutocapitalizationInHiddenEditableAreasForHost(m_document->topDocument().url().host());
}

#if ENABLE(TOUCH_EVENTS)
bool Quirks::isAmazon() const
{
    return topPrivatelyControlledDomain(m_document->topDocument().url().host().toString()).startsWith("amazon."_s);
}

bool Quirks::isGoogleMaps() const
{
    auto& url = m_document->topDocument().url();
    return topPrivatelyControlledDomain(url.host().toString()).startsWith("google."_s) && startsWithLettersIgnoringASCIICase(url.path(), "/maps/"_s);
}

// rdar://49124313
// desmos.com rdar://47068176
// msn.com rdar://49403260
// flipkart.com rdar://49648520
// iqiyi.com rdar://53235709
// soundcloud.com rdar://52915981
// naver.com rdar://48068610
// mybinder.org rdar://51770057
// nba.com rdar://58804360
bool Quirks::shouldDispatchSimulatedMouseEvents(const EventTarget* target) const
{
    if (m_document->settings().mouseEventsSimulationEnabled())
        return true;

    if (!needsQuirks())
        return false;

    auto doShouldDispatchChecks = [this] () -> ShouldDispatchSimulatedMouseEvents {
        auto* loader = m_document->loader();
        if (!loader || loader->simulatedMouseEventsDispatchPolicy() != SimulatedMouseEventsDispatchPolicy::Allow)
            return ShouldDispatchSimulatedMouseEvents::No;

        if (isAmazon())
            return ShouldDispatchSimulatedMouseEvents::Yes;
        if (isGoogleMaps())
            return ShouldDispatchSimulatedMouseEvents::Yes;

        auto& url = m_document->topDocument().url();
        auto host = url.host().convertToASCIILowercase();

        if (host == "wix.com"_s || host.endsWith(".wix.com"_s)) {
            // Disable simulated mouse dispatching for template selection.
            return startsWithLettersIgnoringASCIICase(url.path(), "/website/templates/"_s) ? ShouldDispatchSimulatedMouseEvents::No : ShouldDispatchSimulatedMouseEvents::Yes;
        }

        if (host == "trello.com"_s || host.endsWith(".trello.com"_s))
            return ShouldDispatchSimulatedMouseEvents::Yes;
        if (host == "airtable.com"_s || host.endsWith(".airtable.com"_s))
            return ShouldDispatchSimulatedMouseEvents::Yes;
        if (host == "msn.com"_s || host.endsWith(".msn.com"_s))
            return ShouldDispatchSimulatedMouseEvents::Yes;
        if (host == "flipkart.com"_s || host.endsWith(".flipkart.com"_s))
            return ShouldDispatchSimulatedMouseEvents::Yes;
        if (host == "iqiyi.com"_s || host.endsWith(".iqiyi.com"_s))
            return ShouldDispatchSimulatedMouseEvents::Yes;
        if (host == "trailers.apple.com"_s)
            return ShouldDispatchSimulatedMouseEvents::Yes;
        if (host == "soundcloud.com"_s)
            return ShouldDispatchSimulatedMouseEvents::Yes;
        if (host == "naver.com"_s)
            return ShouldDispatchSimulatedMouseEvents::Yes;
        if (host == "nba.com"_s || host.endsWith(".nba.com"_s))
            return ShouldDispatchSimulatedMouseEvents::Yes;
        if (host.endsWith(".naver.com"_s)) {
            // Disable the quirk for tv.naver.com subdomain to be able to simulate hover on videos.
            if (host == "tv.naver.com"_s)
                return ShouldDispatchSimulatedMouseEvents::No;
            // Disable the quirk for mail.naver.com subdomain to be able to tap on mail subjects.
            if (host == "mail.naver.com"_s)
                return ShouldDispatchSimulatedMouseEvents::No;
            // Disable the quirk on the mobile site.
            // FIXME: Maybe this quirk should be disabled for "m." subdomains on all sites? These are generally mobile sites that don't need mouse events.
            if (host == "m.naver.com"_s)
                return ShouldDispatchSimulatedMouseEvents::No;
            return ShouldDispatchSimulatedMouseEvents::Yes;
        }
        if (host == "mybinder.org"_s || host.endsWith(".mybinder.org"_s))
            return ShouldDispatchSimulatedMouseEvents::DependingOnTargetFor_mybinder_org;
        return ShouldDispatchSimulatedMouseEvents::No;
    };

    if (m_shouldDispatchSimulatedMouseEventsQuirk == ShouldDispatchSimulatedMouseEvents::Unknown)
        m_shouldDispatchSimulatedMouseEventsQuirk = doShouldDispatchChecks();

    switch (m_shouldDispatchSimulatedMouseEventsQuirk) {
    case ShouldDispatchSimulatedMouseEvents::Unknown:
        ASSERT_NOT_REACHED();
        return false;

    case ShouldDispatchSimulatedMouseEvents::No:
        return false;

    case ShouldDispatchSimulatedMouseEvents::DependingOnTargetFor_mybinder_org:
        if (is<Node>(target)) {
            for (const auto* node = downcast<Node>(target); node; node = node->parentNode()) {
                if (is<Element>(node) && const_cast<Element&>(downcast<Element>(*node)).classList().contains("lm-DockPanel-tabBar"_s))
                    return true;
            }
        }
        return false;

    case ShouldDispatchSimulatedMouseEvents::Yes:
        return true;
    }

    ASSERT_NOT_REACHED();
    return false;
}

// amazon.com rdar://49124529
// soundcloud.com rdar://52915981
bool Quirks::shouldDispatchedSimulatedMouseEventsAssumeDefaultPrevented(EventTarget* target) const
{
    if (!needsQuirks() || !shouldDispatchSimulatedMouseEvents(target))
        return false;

    if (isAmazon() && is<Element>(target)) {
        // When panning on an Amazon product image, we're either touching on the #magnifierLens element
        // or its previous sibling.
        auto& element = downcast<Element>(*target);
        if (element.getIdAttribute() == "magnifierLens"_s)
            return true;
        if (auto* sibling = element.nextElementSibling())
            return sibling->getIdAttribute() == "magnifierLens"_s;
    }

    if (equalLettersIgnoringASCIICase(m_document->topDocument().url().host(), "soundcloud.com"_s) && is<Element>(target))
        return downcast<Element>(*target).classList().contains("sceneLayer"_s);

    return false;
}

// maps.google.com https://bugs.webkit.org/show_bug.cgi?id=199904
// desmos.com rdar://50925173
// airtable.com rdar://51557377
std::optional<Event::IsCancelable> Quirks::simulatedMouseEventTypeForTarget(EventTarget* target) const
{
    if (!shouldDispatchSimulatedMouseEvents(target))
        return { };

    // On Google Maps, we want to limit simulated mouse events to dragging the little man that allows entering into Street View.
    if (isGoogleMaps()) {
        if (is<Element>(target) && downcast<Element>(target)->getAttribute(HTMLNames::classAttr) == "widget-expand-button-pegman-icon"_s)
            return Event::IsCancelable::Yes;
        return { };
    }

    auto host = m_document->topDocument().url().host();
    if (equalLettersIgnoringASCIICase(host, "desmos.com"_s) || host.endsWithIgnoringASCIICase(".desmos.com"_s))
        return Event::IsCancelable::No;

    if (equalLettersIgnoringASCIICase(host, "airtable.com"_s) || host.endsWithIgnoringASCIICase(".airtable.com"_s)) {
        // We want to limit simulated mouse events to elements under <div id="paneContainer"> to allow for column re-ordering and multiple cell selection.
        if (is<Node>(target)) {
            auto* node = downcast<Node>(target);
            if (auto* paneContainer = node->treeScope().getElementById(AtomString("paneContainer"_s))) {
                if (paneContainer->contains(node))
                    return Event::IsCancelable::Yes;
            }
        }
        return { };
    }

    return Event::IsCancelable::Yes;
}

// youtube.com rdar://53415195
bool Quirks::shouldMakeTouchEventNonCancelableForTarget(EventTarget* target) const
{
    if (!needsQuirks())
        return false;

    auto host = m_document->topDocument().url().host();

    if (equalLettersIgnoringASCIICase(host, "www.youtube.com"_s)) {
        if (is<Element>(target)) {
            unsigned depth = 3;
            for (auto* element = downcast<Element>(target); element && depth; element = element->parentElement(), --depth) {
                if (element->localName() == "paper-item"_s && element->classList().contains("yt-dropdown-menu"_s))
                    return true;
            }
        }
    }

    return false;
}

// shutterstock.com rdar://58844166
bool Quirks::shouldPreventPointerMediaQueryFromEvaluatingToCoarse() const
{
    if (!needsQuirks())
        return false;

    auto host = m_document->topDocument().url().host();
    return equalLettersIgnoringASCIICase(host, "shutterstock.com"_s) || host.endsWithIgnoringASCIICase(".shutterstock.com"_s);
}

// sites.google.com rdar://58653069
bool Quirks::shouldPreventDispatchOfTouchEvent(const AtomString& touchEventType, EventTarget* target) const
{
    if (!needsQuirks())
        return false;

    if (is<Element>(target) && touchEventType == eventNames().touchendEvent && equalLettersIgnoringASCIICase(m_document->topDocument().url().host(), "sites.google.com"_s)) {
        auto& classList = downcast<Element>(*target).classList();
        return classList.contains("DPvwYc"_s) && classList.contains("sm8sCf"_s);
    }

    return false;
}

#endif

#if ENABLE(IOS_TOUCH_EVENTS)
// mail.yahoo.com rdar://59824469
bool Quirks::shouldSynthesizeTouchEvents() const
{
    if (!needsQuirks())
        return false;

    if (!m_shouldSynthesizeTouchEventsQuirk)
        m_shouldSynthesizeTouchEventsQuirk = isYahooMail(*m_document);
    return m_shouldSynthesizeTouchEventsQuirk.value();
}
#endif

// live.com rdar://52116170
// sharepoint.com rdar://52116170
// twitter.com rdar://59016252
// maps.google.com https://bugs.webkit.org/show_bug.cgi?id=214945
bool Quirks::shouldAvoidResizingWhenInputViewBoundsChange() const
{
    if (!needsQuirks())
        return false;

    auto& url = m_document->topDocument().url();
    auto host = url.host();

    if (equalLettersIgnoringASCIICase(host, "live.com"_s) || host.endsWithIgnoringASCIICase(".live.com"_s))
        return true;

    if (equalLettersIgnoringASCIICase(host, "twitter.com"_s) || host.endsWithIgnoringASCIICase(".twitter.com"_s))
        return true;

    if ((equalLettersIgnoringASCIICase(host, "google.com"_s) || host.endsWithIgnoringASCIICase(".google.com"_s)) && url.path().startsWithIgnoringASCIICase("/maps/"_s))
        return true;

    if (host.endsWithIgnoringASCIICase(".sharepoint.com"_s))
        return true;

    return false;
}

// mailchimp.com rdar://47868965
bool Quirks::shouldDisablePointerEventsQuirk() const
{
#if PLATFORM(IOS_FAMILY)
    if (!needsQuirks())
        return false;

    auto& url = m_document->topDocument().url();
    auto host = url.host();
    if (equalLettersIgnoringASCIICase(host, "mailchimp.com"_s) || host.endsWithIgnoringASCIICase(".mailchimp.com"_s))
        return true;
#endif
    return false;
}

// docs.google.com https://bugs.webkit.org/show_bug.cgi?id=199587
bool Quirks::needsDeferKeyDownAndKeyPressTimersUntilNextEditingCommand() const
{
#if PLATFORM(IOS_FAMILY)
    if (m_document->settings().needsDeferKeyDownAndKeyPressTimersUntilNextEditingCommandQuirk())
        return true;

    if (!needsQuirks())
        return false;

    auto& url = m_document->topDocument().url();
    return equalLettersIgnoringASCIICase(url.host(), "docs.google.com"_s) && startsWithLettersIgnoringASCIICase(url.path(), "/spreadsheets/"_s);
#else
    return false;
#endif
}

// FIXME: Remove after the site is fixed, <rdar://problem/50374200>
// mail.google.com rdar://49403416
bool Quirks::needsGMailOverflowScrollQuirk() const
{
#if PLATFORM(IOS_FAMILY)
    if (!needsQuirks())
        return false;

    if (!m_needsGMailOverflowScrollQuirk)
        m_needsGMailOverflowScrollQuirk = equalLettersIgnoringASCIICase(m_document->url().host(), "mail.google.com"_s);

    return *m_needsGMailOverflowScrollQuirk;
#else
    return false;
#endif
}

// FIXME: Remove after the site is fixed, <rdar://problem/50374311>
// youtube.com rdar://49582231
bool Quirks::needsYouTubeOverflowScrollQuirk() const
{
#if PLATFORM(IOS_FAMILY)
    if (!needsQuirks())
        return false;

    if (!m_needsYouTubeOverflowScrollQuirk)
        m_needsYouTubeOverflowScrollQuirk = equalLettersIgnoringASCIICase(m_document->url().host(), "www.youtube.com"_s);

    return *m_needsYouTubeOverflowScrollQuirk;
#else
    return false;
#endif
}

// gizmodo.com rdar://102227302
bool Quirks::needsFullscreenDisplayNoneQuirk() const
{
#if PLATFORM(IOS_FAMILY)
    if (!needsQuirks())
        return false;

    if (!m_needsFullscreenDisplayNoneQuirk) {
        auto host = m_document->topDocument().url().host();
        m_needsFullscreenDisplayNoneQuirk = equalLettersIgnoringASCIICase(host, "gizmodo.com"_s) || host.endsWithIgnoringASCIICase(".gizmodo.com"_s);
    }

    return *m_needsFullscreenDisplayNoneQuirk;
#else
    return false;
#endif
}

// FIXME: weChat <rdar://problem/74377902>
bool Quirks::needsWeChatScrollingQuirk() const
{
#if PLATFORM(IOS)
    return needsQuirks() && !linkedOnOrAfterSDKWithBehavior(SDKAlignedBehavior::NoWeChatScrollingQuirk) && IOSApplication::isWechat();
#else
    return false;
#endif
}

// Kugou Music rdar://74602294
bool Quirks::shouldOmitHTMLDocumentSupportedPropertyNames()
{
#if PLATFORM(COCOA)
    static bool shouldOmitHTMLDocumentSupportedPropertyNames = !linkedOnOrAfterSDKWithBehavior(SDKAlignedBehavior::HTMLDocumentSupportedPropertyNames);
    return shouldOmitHTMLDocumentSupportedPropertyNames;
#else
    return false;
#endif
}

bool Quirks::shouldSilenceWindowResizeEvents() const
{
#if PLATFORM(IOS)
    if (!needsQuirks())
        return false;

    // We silence window resize events during the 'homing out' snapshot sequence when on nytimes.com
    // to address <rdar://problem/59763843>, and on twitter.com to address <rdar://problem/58804852> &
    // <rdar://problem/61731801>.
    auto* page = m_document->page();
    if (!page || !page->isTakingSnapshotsForApplicationSuspension())
        return false;

    auto host = m_document->topDocument().url().host();
    return equalLettersIgnoringASCIICase(host, "nytimes.com"_s) || host.endsWithIgnoringASCIICase(".nytimes.com"_s)
        || equalLettersIgnoringASCIICase(host, "twitter.com"_s) || host.endsWithIgnoringASCIICase(".twitter.com"_s);
#else
    return false;
#endif
}

bool Quirks::shouldSilenceMediaQueryListChangeEvents() const
{
#if PLATFORM(IOS)
    if (!needsQuirks())
        return false;

    // We silence MediaQueryList's change events during the 'homing out' snapshot sequence when on twitter.com
    // to address <rdar://problem/58804852> & <rdar://problem/61731801>.
    auto* page = m_document->page();
    if (!page || !page->isTakingSnapshotsForApplicationSuspension())
        return false;

    auto host = m_document->topDocument().url().host();
    return equalLettersIgnoringASCIICase(host, "twitter.com"_s) || host.endsWithIgnoringASCIICase(".twitter.com"_s);
#else
    return false;
#endif
}

// zillow.com rdar://53103732
bool Quirks::shouldAvoidScrollingWhenFocusedContentIsVisible() const
{
    if (!needsQuirks())
        return false;

    return equalLettersIgnoringASCIICase(m_document->url().host(), "www.zillow.com"_s);
}

// att.com rdar://55185021
bool Quirks::shouldUseLegacySelectPopoverDismissalBehaviorInDataActivation() const
{
    if (!needsQuirks())
        return false;

    auto host = m_document->url().host();
    return equalLettersIgnoringASCIICase(host, "att.com"_s) || host.endsWithIgnoringASCIICase(".att.com"_s);
}

// ralphlauren.com rdar://55629493
bool Quirks::shouldIgnoreAriaForFastPathContentObservationCheck() const
{
#if PLATFORM(IOS_FAMILY)
    if (!needsQuirks())
        return false;

    auto host = m_document->url().host();
    return equalLettersIgnoringASCIICase(host, "www.ralphlauren.com"_s);
#endif
    return false;
}

// docs.google.com https://bugs.webkit.org/show_bug.cgi?id=199933
bool Quirks::shouldOpenAsAboutBlank(const String& stringToOpen) const
{
#if PLATFORM(IOS_FAMILY)
    if (!needsQuirks())
        return false;

    auto openerURL = m_document->url();
    if (!equalLettersIgnoringASCIICase(openerURL.host(), "docs.google.com"_s))
        return false;

    if (!m_document->frame() || !m_document->frame()->loader().userAgent(openerURL).contains("Macintosh"_s))
        return false;

    URL urlToOpen { URL { }, stringToOpen };
    if (!urlToOpen.protocolIsAbout())
        return false;

    return !equalLettersIgnoringASCIICase(urlToOpen.host(), "blank"_s) && !equalLettersIgnoringASCIICase(urlToOpen.host(), "srcdoc"_s);
#else
    UNUSED_PARAM(stringToOpen);
    return false;
#endif
}

// vimeo.com rdar://55759025
bool Quirks::needsPreloadAutoQuirk() const
{
#if PLATFORM(IOS_FAMILY)
    if (!needsQuirks())
        return false;

    if (m_needsPreloadAutoQuirk)
        return m_needsPreloadAutoQuirk.value();

    auto domain = RegistrableDomain(m_document->url()).string();
    m_needsPreloadAutoQuirk = domain == "vimeo.com"_s;

    return m_needsPreloadAutoQuirk.value();
#else
    return false;
#endif
}

// vimeo.com rdar://56996057
// docs.google.com rdar://59893415
bool Quirks::shouldBypassBackForwardCache() const
{
    if (!needsQuirks())
        return false;

    auto topURL = m_document->topDocument().url();
    auto host = topURL.host();

    // Vimeo.com used to bypass the back/forward cache by serving "Cache-Control: no-store" over HTTPS.
    // We started caching such content in r250437 but the vimeo.com content unfortunately is not currently compatible
    // because it changes the opacity of its body to 0 when navigating away and fails to restore the original opacity
    // when coming back from the back/forward cache (e.g. in 'pageshow' event handler). See <rdar://problem/56996057>.
    if (topURL.protocolIs("https"_s) && equalLettersIgnoringASCIICase(host, "vimeo.com"_s)) {
        if (auto* documentLoader = m_document->frame() ? m_document->frame()->loader().documentLoader() : nullptr)
            return documentLoader->response().cacheControlContainsNoStore();
    }

    // Google Docs used to bypass the back/forward cache by serving "Cache-Control: no-store" over HTTPS.
    // We started caching such content in r250437 but the Google Docs index page unfortunately is not currently compatible
    // because it puts an overlay (with class "docs-homescreen-freeze-el-full") over the page when navigating away and fails
    // to remove it when coming back from the back/forward cache (e.g. in 'pageshow' event handler). See <rdar://problem/57670064>.
    // Note that this does not check for docs.google.com host because of hosted G Suite apps.
    static MainThreadNeverDestroyed<const AtomString> googleDocsOverlayDivClass("docs-homescreen-freeze-el-full"_s);
    auto* firstChildInBody = m_document->body() ? m_document->body()->firstChild() : nullptr;
    if (is<HTMLDivElement>(firstChildInBody)) {
        auto& div = downcast<HTMLDivElement>(*firstChildInBody);
        if (div.hasClass() && div.classNames().contains(googleDocsOverlayDivClass))
            return true;
    }

    return false;
}

// bungalow.com rdar://61658940
bool Quirks::shouldBypassAsyncScriptDeferring() const
{
    if (!needsQuirks())
        return false;

    if (!m_shouldBypassAsyncScriptDeferring) {
        auto domain = RegistrableDomain { m_document->topDocument().url() };
        // Deferring 'mapbox-gl.js' script on bungalow.com causes the script to get in a bad state (rdar://problem/61658940).
        m_shouldBypassAsyncScriptDeferring = (domain == "bungalow.com"_s);
    }
    return *m_shouldBypassAsyncScriptDeferring;
}

// smoothscroll JS library rdar://52712513
bool Quirks::shouldMakeEventListenerPassive(const EventTarget& eventTarget, const AtomString& eventType, const EventListener& eventListener)
{
    auto eventTargetIsRoot = [](const EventTarget& eventTarget) {
        if (is<LocalDOMWindow>(eventTarget))
            return true;

        if (is<Node>(eventTarget)) {
            auto& node = downcast<Node>(eventTarget);
            return is<Document>(node) || node.document().documentElement() == &node || node.document().body() == &node;
        }
        return false;
    };

    auto documentFromEventTarget = [](const EventTarget& eventTarget) -> Document* {
        return downcast<Document>(eventTarget.scriptExecutionContext());
    };

    if (eventNames().isTouchScrollBlockingEventType(eventType)) {
        if (eventTargetIsRoot(eventTarget)) {
            if (auto* document = documentFromEventTarget(eventTarget))
                return document->settings().passiveTouchListenersAsDefaultOnDocument();
        }
        return false;
    }

    if (eventNames().isWheelEventType(eventType)) {
        if (eventTargetIsRoot(eventTarget)) {
            if (auto* document = documentFromEventTarget(eventTarget))
                return document->settings().passiveWheelListenersAsDefaultOnDocument();
        }
        return false;
    }

    if (eventType == eventNames().mousewheelEvent) {
        if (!is<JSEventListener>(eventListener))
            return false;

        // For SmoothScroll.js
        // Matches Blink intervention in https://chromium.googlesource.com/chromium/src/+/b6b13c9cfe64d52a4168d9d8d1ad9bb8f0b46a2a%5E%21/
        if (is<LocalDOMWindow>(eventTarget)) {
            auto* document = downcast<LocalDOMWindow>(eventTarget).document();
            if (!document || !document->quirks().needsQuirks())
                return false;

            auto& jsEventListener = downcast<JSEventListener>(eventListener);
            if (jsEventListener.functionName() == "ssc_wheel"_s)
                return true;
        }

        return false;
    }

    return false;
}

#if ENABLE(MEDIA_STREAM)
// warbyparker.com rdar://72839707
// baidu.com rdar://56421276
bool Quirks::shouldEnableLegacyGetUserMediaQuirk() const
{
    if (!needsQuirks())
        return false;

    if (!m_shouldEnableLegacyGetUserMediaQuirk) {
        auto host = m_document->securityOrigin().host();
        m_shouldEnableLegacyGetUserMediaQuirk = host == "www.baidu.com"_s || host == "www.warbyparker.com"_s;
    }
    return m_shouldEnableLegacyGetUserMediaQuirk.value();
}
#endif

// nfl.com rdar://58807210
bool Quirks::shouldDisableElementFullscreenQuirk() const
{
#if PLATFORM(IOS_FAMILY)
    if (!needsQuirks())
        return false;

    if (m_shouldDisableElementFullscreenQuirk)
        return m_shouldDisableElementFullscreenQuirk.value();

    auto domain = m_document->securityOrigin().domain().convertToASCIILowercase();

    m_shouldDisableElementFullscreenQuirk = domain == "nfl.com"_s || domain.endsWith(".nfl.com"_s);

    return m_shouldDisableElementFullscreenQuirk.value();
#else
    return false;
#endif
}

// hulu.com rdar://55041979
bool Quirks::needsCanPlayAfterSeekedQuirk() const
{
    if (!needsQuirks())
        return false;

    if (m_needsCanPlayAfterSeekedQuirk)
        return *m_needsCanPlayAfterSeekedQuirk;

    auto domain = m_document->securityOrigin().domain().convertToASCIILowercase();

    m_needsCanPlayAfterSeekedQuirk = domain == "hulu.com"_s || domain.endsWith(".hulu.com"_s);

    return m_needsCanPlayAfterSeekedQuirk.value();
}

// wikipedia.org rdar://54856323 
bool Quirks::shouldLayOutAtMinimumWindowWidthWhenIgnoringScalingConstraints() const
{
    if (!needsQuirks())
        return false;

    // FIXME: We should consider replacing this with a heuristic to determine whether
    // or not the edges of the page mostly lack content after shrinking to fit.
    return m_document->url().host().endsWithIgnoringASCIICase(".wikipedia.org"_s);
}

// shutterstock.com rdar://58843932
bool Quirks::shouldIgnoreContentObservationForSyntheticClick(bool isFirstSyntheticClickOnPage) const
{
    if (!needsQuirks())
        return false;

    auto host = m_document->url().host();
    return isFirstSyntheticClickOnPage && (equalLettersIgnoringASCIICase(host, "shutterstock.com"_s) || host.endsWithIgnoringASCIICase(".shutterstock.com"_s));
}

// mail.yahoo.com rdar://63511613
bool Quirks::shouldAvoidPastingImagesAsWebContent() const
{
    if (!needsQuirks())
        return false;

#if PLATFORM(IOS_FAMILY)
    if (!m_shouldAvoidPastingImagesAsWebContent)
        m_shouldAvoidPastingImagesAsWebContent = isYahooMail(*m_document);
    return *m_shouldAvoidPastingImagesAsWebContent;
#else
    return false;
#endif
}

<<<<<<< HEAD
#if ENABLE(INTELLIGENT_TRACKING_PREVENTION)
=======
#if ENABLE(TRACKING_PREVENTION)
// kinja.com and related sites rdar://60601895
>>>>>>> f3a4982b
static bool isKinjaLoginAvatarElement(const Element& element)
{
    // The click event handler has been found to trigger on a div or
    // span with these class names, or the svg, or the svg's path.
    if (element.hasClass()) {
        auto& classNames = element.classNames();
        if (classNames.contains("js_switch-to-burner-login"_s)
            || classNames.contains("js_header-userbutton"_s)
            || classNames.contains("sc-1il3uru-3"_s) || classNames.contains("cIhKfd"_s)
            || classNames.contains("iyvn34-0"_s) || classNames.contains("bYIjtl"_s))
            return true;
    }

    const Element* svgElement = nullptr;
    if (is<SVGSVGElement>(element))
        svgElement = &element;
    else if (is<SVGPathElement>(element) && is<SVGSVGElement>(element.parentElement()))
        svgElement = element.parentElement();

    if (svgElement && svgElement->hasAttributes()) {
        auto ariaLabelAttr = svgElement->attributes().getNamedItem("aria-label"_s);
        if (ariaLabelAttr && ariaLabelAttr->value() == "UserFilled icon"_s)
            return true;
    }

    return false;
}

// teams.microsoft.com https://bugs.webkit.org/show_bug.cgi?id=219505
bool Quirks::isMicrosoftTeamsRedirectURL(const URL& url)
{
    return url.host() == "teams.microsoft.com"_s && url.query().toString().contains("Retried+3+times+without+success"_s);
}

// microsoft.com rdar://72453487
static bool isStorageAccessQuirkDomainAndElement(const URL& url, const Element& element)
{
    // Microsoft Teams login case.
    // FIXME(218779): Remove this quirk once microsoft.com completes their login flow redesign.
    if (url.host() == "www.microsoft.com"_s) {
        return element.hasClass()
        && (element.classNames().contains("glyph_signIn_circle"_s)
        || element.classNames().contains("mectrl_headertext"_s)
        || element.classNames().contains("mectrl_header"_s));
    }
    // Skype case.
    // FIXME(220105): Remove this quirk once Skype under outlook.live.com completes their login flow redesign.
    if (url.host() == "outlook.live.com"_s) {
        return element.hasClass()
        && (element.classNames().contains("_3ioEp2RGR5vb0gqRDsaFPa"_s)
        || element.classNames().contains("_2Am2jvTaBz17UJ8XnfxFOy"_s));
    }
    // Sony Network Entertainment login case.
    // FIXME(218760): Remove this quirk once playstation.com completes their login flow redesign.
    if (url.host() == "www.playstation.com"_s || url.host() == "my.playstation.com"_s) {
        return element.hasClass()
        && (element.classNames().contains("web-toolbar__signin-button"_s)
        || element.classNames().contains("web-toolbar__signin-button-label"_s)
        || element.classNames().contains("sb-signin-button"_s));
    }

    return false;
}

// playstation.com - rdar://72062985
bool Quirks::hasStorageAccessForAllLoginDomains(const HashSet<RegistrableDomain>& loginDomains, const RegistrableDomain& topFrameDomain)
{
    for (auto& loginDomain : loginDomains) {
        if (!ResourceLoadObserver::shared().hasCrossPageStorageAccess(loginDomain, topFrameDomain))
            return false;
    }
    return true;
}

const String& Quirks::BBCRadioPlayerURLString()
{
    static NeverDestroyed<String> BBCRadioPlayerURLString = "https://www.bbc.co.uk/sounds/player/bbc_world_service"_s;
    return BBCRadioPlayerURLString;
}

const String& Quirks::staticRadioPlayerURLString()
{
    static NeverDestroyed<String> staticRadioPlayerURLString = "https://static.radioplayer.co.uk/"_s;
    return staticRadioPlayerURLString;
}

static bool isBBCDomain(const RegistrableDomain& domain)
{
    static NeverDestroyed<RegistrableDomain> BBCDomain = RegistrableDomain(URL { Quirks::BBCRadioPlayerURLString() });
    return domain == BBCDomain;
}

static bool isBBCPopUpPlayerElement(const Element& element)
{
    auto* parentElement = element.parentElement();
    if (!element.parentElement() || !element.parentElement()->hasClass() || !parentElement->parentElement() || !parentElement->parentElement()->hasClass())
        return false;

    return element.parentElement()->classNames().contains("p_audioButton_buttonInner"_s) && parentElement->parentElement()->classNames().contains("hidden"_s);
}

Quirks::StorageAccessResult Quirks::requestStorageAccessAndHandleClick(CompletionHandler<void(ShouldDispatchClick)>&& completionHandler) const
{
    auto firstPartyDomain = RegistrableDomain(m_document->topDocument().url());
    auto domainsInNeedOfStorageAccess = NetworkStorageSession::subResourceDomainsInNeedOfStorageAccessForFirstParty(firstPartyDomain);
    if (!domainsInNeedOfStorageAccess || domainsInNeedOfStorageAccess.value().isEmpty()) {
        completionHandler(ShouldDispatchClick::No);
        return Quirks::StorageAccessResult::ShouldNotCancelEvent;
    }

    if (hasStorageAccessForAllLoginDomains(*domainsInNeedOfStorageAccess, firstPartyDomain)) {
        completionHandler(ShouldDispatchClick::No);
        return Quirks::StorageAccessResult::ShouldNotCancelEvent;
    }

    auto domainInNeedOfStorageAccess = RegistrableDomain(*domainsInNeedOfStorageAccess.value().begin().get());

    if (!m_document) {
        completionHandler(ShouldDispatchClick::No);
        return Quirks::StorageAccessResult::ShouldNotCancelEvent;
    }

    DocumentStorageAccess::requestStorageAccessForNonDocumentQuirk(*m_document, WTFMove(domainInNeedOfStorageAccess), [firstPartyDomain, domainInNeedOfStorageAccess, completionHandler = WTFMove(completionHandler)](StorageAccessWasGranted storageAccessGranted) mutable {
        if (storageAccessGranted == StorageAccessWasGranted::No) {
            completionHandler(ShouldDispatchClick::Yes);
            return;
        }

        ResourceLoadObserver::shared().setDomainsWithCrossPageStorageAccess({{ firstPartyDomain, domainInNeedOfStorageAccess }}, [completionHandler = WTFMove(completionHandler)] () mutable {
            completionHandler(ShouldDispatchClick::Yes);
        });
    });
    return Quirks::StorageAccessResult::ShouldCancelEvent;
}
#endif

// rdar://64549429
Quirks::StorageAccessResult Quirks::triggerOptionalStorageAccessQuirk(Element& element, const PlatformMouseEvent& platformEvent, const AtomString& eventType, int detail, Element* relatedTarget, bool isParentProcessAFullWebBrowser, IsSyntheticClick isSyntheticClick) const
{
    if (!DeprecatedGlobalSettings::trackingPreventionEnabled() || !isParentProcessAFullWebBrowser)
        return Quirks::StorageAccessResult::ShouldNotCancelEvent;

#if ENABLE(INTELLIGENT_TRACKING_PREVENTION)
    if (!needsQuirks())
        return Quirks::StorageAccessResult::ShouldNotCancelEvent;

    RegistrableDomain domain { m_document->url() };

    static NeverDestroyed<HashSet<RegistrableDomain>> kinjaQuirks = [] {
        HashSet<RegistrableDomain> set;
        set.add(RegistrableDomain::uncheckedCreateFromRegistrableDomainString("avclub.com"_s));
        set.add(RegistrableDomain::uncheckedCreateFromRegistrableDomainString("gizmodo.com"_s));
        set.add(RegistrableDomain::uncheckedCreateFromRegistrableDomainString("deadspin.com"_s));
        set.add(RegistrableDomain::uncheckedCreateFromRegistrableDomainString("jalopnik.com"_s));
        set.add(RegistrableDomain::uncheckedCreateFromRegistrableDomainString("jezebel.com"_s));
        set.add(RegistrableDomain::uncheckedCreateFromRegistrableDomainString("kotaku.com"_s));
        set.add(RegistrableDomain::uncheckedCreateFromRegistrableDomainString("lifehacker.com"_s));
        set.add(RegistrableDomain::uncheckedCreateFromRegistrableDomainString("theroot.com"_s));
        set.add(RegistrableDomain::uncheckedCreateFromRegistrableDomainString("thetakeout.com"_s));
        set.add(RegistrableDomain::uncheckedCreateFromRegistrableDomainString("theonion.com"_s));
        set.add(RegistrableDomain::uncheckedCreateFromRegistrableDomainString("theinventory.com"_s));
        return set;
    }();
    static NeverDestroyed kinjaURL = URL { "https://kinja.com"_str };
    static NeverDestroyed<RegistrableDomain> kinjaDomain { kinjaURL };

    static NeverDestroyed<RegistrableDomain> youTubeDomain = RegistrableDomain::uncheckedCreateFromRegistrableDomainString("youtube.com"_s);
    
    static NeverDestroyed<String> loginPopupWindowFeatureString = "toolbar=no,location=yes,directories=no,status=no,menubar=no,scrollbars=yes,resizable=yes,copyhistory=no,width=599,height=600,top=420,left=980.5"_s;

    static NeverDestroyed<UserScript> kinjaLoginUserScript { "function triggerLoginForm() { let elements = document.getElementsByClassName('js_header-userbutton'); if (elements && elements[0]) { elements[0].click(); clearInterval(interval); } } let interval = setInterval(triggerLoginForm, 200);"_s, URL(aboutBlankURL()), Vector<String>(), Vector<String>(), UserScriptInjectionTime::DocumentEnd, UserContentInjectedFrames::InjectInTopFrameOnly, WaitForNotificationBeforeInjecting::Yes };

    if (eventType == eventNames().clickEvent) {
        if (!m_document)
            return Quirks::StorageAccessResult::ShouldNotCancelEvent;

        // Embedded YouTube case.
        if (element.hasClass() && domain == youTubeDomain && !m_document->isTopDocument() && ResourceLoadObserver::shared().hasHadUserInteraction(youTubeDomain)) {
            auto& classNames = element.classNames();
            if (classNames.contains("ytp-watch-later-icon"_s) || classNames.contains("ytp-watch-later-icon"_s)) {
                if (ResourceLoadObserver::shared().hasHadUserInteraction(youTubeDomain)) {
                    DocumentStorageAccess::requestStorageAccessForDocumentQuirk(*m_document, [](StorageAccessWasGranted) { });
                    return Quirks::StorageAccessResult::ShouldNotCancelEvent;
                }
            }
            return Quirks::StorageAccessResult::ShouldNotCancelEvent;
        }

        // Kinja login case.
        if (kinjaQuirks.get().contains(domain) && isKinjaLoginAvatarElement(element)) {
            if (ResourceLoadObserver::shared().hasHadUserInteraction(kinjaDomain)) {
                DocumentStorageAccess::requestStorageAccessForNonDocumentQuirk(*m_document, kinjaDomain.get().isolatedCopy(), [](StorageAccessWasGranted) { });
                return Quirks::StorageAccessResult::ShouldNotCancelEvent;
            }

            auto* domWindow = m_document->domWindow();
            if (!domWindow)
                return Quirks::StorageAccessResult::ShouldNotCancelEvent;

            ExceptionOr<RefPtr<WindowProxy>> proxyOrException =  domWindow->open(*domWindow, *domWindow, kinjaURL->string(), emptyAtom(), loginPopupWindowFeatureString);
            if (proxyOrException.hasException())
                return Quirks::StorageAccessResult::ShouldNotCancelEvent;
            auto proxy = proxyOrException.releaseReturnValue();

            auto* abstractFrame = proxy->frame();
            if (abstractFrame && is<LocalFrame>(*abstractFrame)) {
                auto& frame = downcast<LocalFrame>(*abstractFrame);
                auto world = ScriptController::createWorld("kinjaComQuirkWorld"_s, ScriptController::WorldType::User);
                frame.addUserScriptAwaitingNotification(world.get(), kinjaLoginUserScript);
                return Quirks::StorageAccessResult::ShouldCancelEvent;
            }
        }

        // If the click is synthetic, the user has already gone through the storage access flow and we should not request again.
        if (isStorageAccessQuirkDomainAndElement(m_document->url(), element) && isSyntheticClick == IsSyntheticClick::No) {
            return requestStorageAccessAndHandleClick([element = WeakPtr { element }, platformEvent, eventType, detail, relatedTarget] (ShouldDispatchClick shouldDispatchClick) mutable {
                RefPtr protectedElement { element.get() };
                if (!protectedElement)
                    return;

                if (shouldDispatchClick == ShouldDispatchClick::Yes)
                    protectedElement->dispatchMouseEvent(platformEvent, eventType, detail, relatedTarget, IsSyntheticClick::Yes);
            });
        }

        static NeverDestroyed<String> BBCRadioPlayerPopUpWindowFeatureString = "featurestring width=400,height=730"_s;
        static NeverDestroyed<UserScript> BBCUserScript { "function triggerRedirect() { document.location.href = \"https://www.bbc.co.uk/sounds/player/bbc_world_service\"; } window.addEventListener('load', function () { triggerRedirect(); })"_s, URL(aboutBlankURL()), Vector<String>(), Vector<String>(), UserScriptInjectionTime::DocumentEnd, UserContentInjectedFrames::InjectInTopFrameOnly, WaitForNotificationBeforeInjecting::Yes };

        // BBC RadioPlayer case rdar://60319532
        if (isBBCDomain(domain) && isBBCPopUpPlayerElement(element)) {
            return requestStorageAccessAndHandleClick([document = m_document] (ShouldDispatchClick shouldDispatchClick) mutable {
                if (!document || shouldDispatchClick == ShouldDispatchClick::No)
                    return;

                auto domWindow = document->domWindow();
                if (domWindow) {
                    ExceptionOr<RefPtr<WindowProxy>> proxyOrException = domWindow->open(*domWindow, *domWindow, staticRadioPlayerURLString(), emptyAtom(), BBCRadioPlayerPopUpWindowFeatureString);
                    if (proxyOrException.hasException())
                        return;
                    auto proxy = proxyOrException.releaseReturnValue();
                    auto* abstractFrame = proxy->frame();
                    if (is<LocalFrame>(abstractFrame)) {
                        auto* frame = downcast<LocalFrame>(abstractFrame);
                        auto world = ScriptController::createWorld("bbcRadioPlayerWorld"_s, ScriptController::WorldType::User);
                        frame->addUserScriptAwaitingNotification(world.get(), BBCUserScript);
                        return;
                    }
                }
            });
        }
    }
#else
    UNUSED_PARAM(element);
    UNUSED_PARAM(platformEvent);
    UNUSED_PARAM(eventType);
    UNUSED_PARAM(detail);
    UNUSED_PARAM(relatedTarget);
#endif
    return Quirks::StorageAccessResult::ShouldNotCancelEvent;
}

// youtube.com rdar://66242343
bool Quirks::needsVP9FullRangeFlagQuirk() const
{
    if (!needsQuirks())
        return false;

    if (!m_needsVP9FullRangeFlagQuirk)
        m_needsVP9FullRangeFlagQuirk = equalLettersIgnoringASCIICase(m_document->url().host(), "www.youtube.com"_s);

    return *m_needsVP9FullRangeFlagQuirk;
}

// youtube.com rdar://66242343
bool Quirks::needsHDRPixelDepthQuirk() const
{
    if (!needsQuirks())
        return false;

    if (!m_needsHDRPixelDepthQuirk)
        m_needsHDRPixelDepthQuirk = equalLettersIgnoringASCIICase(m_document->url().host(), "www.youtube.com"_s);

    return *m_needsHDRPixelDepthQuirk;
}

bool Quirks::requiresUserGestureToPauseInPictureInPicture() const
{
#if ENABLE(VIDEO_PRESENTATION_MODE)
    // Facebook, Twitter, and Reddit will naively pause a <video> element that has scrolled out of the viewport,
    // regardless of whether that element is currently in PiP mode.
    // We should remove the quirk once <rdar://problem/67273166>, <rdar://problem/73369869>, and <rdar://problem/80645747> have been fixed.
    if (!needsQuirks())
        return false;

    if (!m_requiresUserGestureToPauseInPictureInPicture) {
        auto domain = RegistrableDomain(m_document->topDocument().url()).string();
        m_requiresUserGestureToPauseInPictureInPicture = domain == "facebook.com"_s || domain == "twitter.com"_s || domain == "reddit.com"_s;
    }

    return *m_requiresUserGestureToPauseInPictureInPicture;
#else
    return false;
#endif
}

bool Quirks::requiresUserGestureToLoadInPictureInPicture() const
{
#if ENABLE(VIDEO_PRESENTATION_MODE)
    // Twitter will remove the "src" attribute of a <video> element that has scrolled out of the viewport and
    // load the <video> element with an empty "src" regardless of whether that element is currently in PiP mode.
    // We should remove the quirk once <rdar://problem/73369869> has been fixed.
    if (!needsQuirks())
        return false;

    if (!m_requiresUserGestureToLoadInPictureInPicture) {
        auto domain = RegistrableDomain(m_document->topDocument().url());
        m_requiresUserGestureToLoadInPictureInPicture = domain.string() == "twitter.com"_s;
    }

    return *m_requiresUserGestureToLoadInPictureInPicture;
#else
    return false;
#endif
}

bool Quirks::blocksReturnToFullscreenFromPictureInPictureQuirk() const
{
#if ENABLE(FULLSCREEN_API) && ENABLE(VIDEO_PRESENTATION_MODE)
    // Some sites (e.g., vimeo.com) do not set element's styles properly when a video
    // returns to fullscreen from picture-in-picture. This quirk disables the "return to fullscreen
    // from picture-in-picture" feature for those sites. We should remove the quirk once
    // rdar://problem/73167931 has been fixed.
    if (!needsQuirks())
        return false;

    if (!m_blocksReturnToFullscreenFromPictureInPictureQuirk) {
        auto domain = RegistrableDomain { m_document->topDocument().url() };
        m_blocksReturnToFullscreenFromPictureInPictureQuirk = domain == "vimeo.com"_s;
    }

    return *m_blocksReturnToFullscreenFromPictureInPictureQuirk;
#else
    return false;
#endif
}

bool Quirks::shouldDisableEndFullscreenEventWhenEnteringPictureInPictureFromFullscreenQuirk() const
{
#if ENABLE(VIDEO_PRESENTATION_MODE)
    // This quirk disables the "webkitendfullscreen" event when a video enters picture-in-picture
    // from fullscreen for the sites which cannot handle the event properly in that case.
    // We should remove the quirk once <rdar://problem/73261957> and <rdar://problem/90393832> have been fixed.
    if (!needsQuirks())
        return false;

    if (!m_shouldDisableEndFullscreenEventWhenEnteringPictureInPictureFromFullscreenQuirk) {
        auto host = m_document->topDocument().url().host();
        auto domain = RegistrableDomain(m_document->topDocument().url());

        m_shouldDisableEndFullscreenEventWhenEnteringPictureInPictureFromFullscreenQuirk = equalLettersIgnoringASCIICase(host, "trailers.apple.com"_s) || domain == "espn.com"_s || domain == "vimeo.com"_s;
    }

    return *m_shouldDisableEndFullscreenEventWhenEnteringPictureInPictureFromFullscreenQuirk;
#else
    return false;
#endif
}

// teams.live.com rdar://88678598
// teams.microsoft.com rdar://90434296
bool Quirks::shouldAllowNavigationToCustomProtocolWithoutUserGesture(StringView protocol, const SecurityOriginData& requesterOrigin)
{
    return protocol == "msteams"_s && (requesterOrigin.host() == "teams.live.com"_s || requesterOrigin.host() == "teams.microsoft.com"_s);
}

#if ENABLE(IMAGE_ANALYSIS)
// google.com rdar://76500331
// youtube.com https://bugs.webkit.org/show_bug.cgi?id=233670
bool Quirks::needsToForceUserSelectAndUserDragWhenInstallingImageOverlay() const
{
    if (!needsQuirks())
        return false;

    auto& url = m_document->topDocument().url();
    if (topPrivatelyControlledDomain(url.host().toString()).startsWith("google."_s) && url.path() == "/search"_s)
        return true;

    auto host = url.host();
    if (equalLettersIgnoringASCIICase(host, "youtube.com"_s) || host.endsWithIgnoringASCIICase(".youtube.com"_s))
        return true;

    return false;
}

#endif // ENABLE(IMAGE_ANALYSIS)

#if PLATFORM(IOS)
bool Quirks::allowLayeredFullscreenVideos() const
{
    if (!needsQuirks())
        return false;
    
    if (!m_allowLayeredFullscreenVideos) {
        auto domain = RegistrableDomain(m_document->topDocument().url());
        
        m_allowLayeredFullscreenVideos = domain == "espn.com"_s;
    }
    
    return *m_allowLayeredFullscreenVideos;
}
#endif

// mail.google.com rdar://97351877
bool Quirks::shouldEnableApplicationCacheQuirk() const
{
    bool shouldEnableBySetting = m_document && m_document->settings().offlineWebApplicationCacheEnabled();
#if PLATFORM(IOS_FAMILY)
    if (!needsQuirks())
        return shouldEnableBySetting;

    if (!m_shouldEnableApplicationCacheQuirk) {
        auto domain = m_document->securityOrigin().domain().convertToASCIILowercase();
        if (domain.endsWith("mail.google.com"_s))
            m_shouldEnableApplicationCacheQuirk = true;
        else
            m_shouldEnableApplicationCacheQuirk = shouldEnableBySetting;
    }

    return m_shouldEnableApplicationCacheQuirk.value();
#else
    return shouldEnableBySetting;
#endif
}

// play.hbomax.com https://bugs.webkit.org/show_bug.cgi?id=244737
bool Quirks::shouldEnableFontLoadingAPIQuirk() const
{
    if (!needsQuirks() || m_document->settings().downloadableBinaryFontAllowedTypes() == DownloadableBinaryFontAllowedTypes::Any)
        return false;

    if (!m_shouldEnableFontLoadingAPIQuirk)
        m_shouldEnableFontLoadingAPIQuirk = equalLettersIgnoringASCIICase(m_document->url().host(), "play.hbomax.com"_s);

    return m_shouldEnableFontLoadingAPIQuirk.value();
}

// hulu.com rdar://100199996
bool Quirks::needsVideoShouldMaintainAspectRatioQuirk() const
{
    if (!needsQuirks())
        return false;

    if (m_needsVideoShouldMaintainAspectRatioQuirk)
        return m_needsVideoShouldMaintainAspectRatioQuirk.value();

    auto domain = RegistrableDomain(m_document->url()).string();
    m_needsVideoShouldMaintainAspectRatioQuirk = domain == "hulu.com"_s;

    return m_needsVideoShouldMaintainAspectRatioQuirk.value();
}

bool Quirks::shouldExposeShowModalDialog() const
{
    if (!needsQuirks())
        return false;
    if (!m_shouldExposeShowModalDialog) {
        auto domain = RegistrableDomain(m_document->url()).string();
        // Marcus: <rdar://101086391>.
        // Pandora: <rdar://100243111>.
        // Soundcloud: <rdar://102913500>.
        m_shouldExposeShowModalDialog = domain == "pandora.com"_s || domain == "marcus.com"_s || domain == "soundcloud.com"_s;
    }
    return *m_shouldExposeShowModalDialog;
}

// marcus.com rdar://102959860
bool Quirks::shouldNavigatorPluginsBeEmpty() const
{
#if PLATFORM(IOS_FAMILY)
    if (!needsQuirks())
        return false;
    if (!m_shouldNavigatorPluginsBeEmpty) {
        auto domain = RegistrableDomain(m_document->url()).string();
        // Marcus login issue: <rdar://103011164>.
        m_shouldNavigatorPluginsBeEmpty = domain == "marcus.com"_s;
    }
    return *m_shouldNavigatorPluginsBeEmpty;
#else
    return false;
#endif
}

// Fix for the UNIQLO app (rdar://104519846).
bool Quirks::shouldDisableLazyIframeLoadingQuirk() const
{
    if (!needsQuirks())
        return false;

    if (!m_shouldDisableLazyIframeLoadingQuirk) {
#if PLATFORM(IOS_FAMILY)
        m_shouldDisableLazyIframeLoadingQuirk = !linkedOnOrAfterSDKWithBehavior(SDKAlignedBehavior::NoUNIQLOLazyIframeLoadingQuirk) && IOSApplication::isUNIQLOApp();
#else
        m_shouldDisableLazyIframeLoadingQuirk = false;
#endif
    }
    return *m_shouldDisableLazyIframeLoadingQuirk;
}

bool Quirks::shouldDisableLazyImageLoadingQuirk() const
{
    // Images are displaying as fully grey when loaded lazily in significant percentage of page loads.
    // This issue is not observed when lazy image loading is disabled, and has been fixed in future Gatsby versions.
    // This quirk is only applied to IKEA.com when "<meta name="generator" content="Gatsby 4.24.1" />" is present.
    // This quirk can be removed once the gatsby version has been upgraded.
    // Further discussion can be found here https://github.com/webcompat/web-bugs/issues/113635.

    if (!needsQuirks())
        return false;

    if (m_shouldDisableLazyImageLoadingQuirk)
        return m_shouldDisableLazyImageLoadingQuirk.value();

    m_shouldDisableLazyImageLoadingQuirk = false;

    if (RegistrableDomain(m_document->url()).string() != "ikea.com"_s)
        return false;

    auto* metaElement = m_document->getElementsByTagName("meta"_s)->namedItem("generator"_s);
    
    if (metaElement && metaElement->getAttribute("content"_s) == "Gatsby 4.24.1"_s)
        m_shouldDisableLazyImageLoadingQuirk = true;

    return m_shouldDisableLazyImageLoadingQuirk.value();
}

// Breaks express checkout on victoriassecret.com (rdar://104818312).
bool Quirks::shouldDisableFetchMetadata() const
{
    if (!needsQuirks())
        return false;

    auto host = m_document->topDocument().url().host();
    return equalLettersIgnoringASCIICase(host, "victoriassecret.com"_s) || host.endsWithIgnoringASCIICase(".victoriassecret.com"_s);
}

}<|MERGE_RESOLUTION|>--- conflicted
+++ resolved
@@ -1037,12 +1037,8 @@
 #endif
 }
 
-<<<<<<< HEAD
-#if ENABLE(INTELLIGENT_TRACKING_PREVENTION)
-=======
 #if ENABLE(TRACKING_PREVENTION)
 // kinja.com and related sites rdar://60601895
->>>>>>> f3a4982b
 static bool isKinjaLoginAvatarElement(const Element& element)
 {
     // The click event handler has been found to trigger on a div or
@@ -1185,7 +1181,7 @@
     if (!DeprecatedGlobalSettings::trackingPreventionEnabled() || !isParentProcessAFullWebBrowser)
         return Quirks::StorageAccessResult::ShouldNotCancelEvent;
 
-#if ENABLE(INTELLIGENT_TRACKING_PREVENTION)
+#if ENABLE(TRACKING_PREVENTION)
     if (!needsQuirks())
         return Quirks::StorageAccessResult::ShouldNotCancelEvent;
 

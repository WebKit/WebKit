/*
 * Copyright (C) 2022 Apple Inc. All rights reserved.
 *
 * Redistribution and use in source and binary forms, with or without
 * modification, are permitted provided that the following conditions
 * are met:
 * 1. Redistributions of source code must retain the above copyright
 *    notice, this list of conditions and the following disclaimer.
 * 2. Redistributions in binary form must reproduce the above copyright
 *    notice, this list of conditions and the following disclaimer in the
 *    documentation and/or other materials provided with the distribution.
 *
 * THIS SOFTWARE IS PROVIDED BY APPLE INC. AND ITS CONTRIBUTORS ``AS IS''
 * AND ANY EXPRESS OR IMPLIED WARRANTIES, INCLUDING, BUT NOT LIMITED TO,
 * THE IMPLIED WARRANTIES OF MERCHANTABILITY AND FITNESS FOR A PARTICULAR
 * PURPOSE ARE DISCLAIMED. IN NO EVENT SHALL APPLE INC. OR ITS CONTRIBUTORS
 * BE LIABLE FOR ANY DIRECT, INDIRECT, INCIDENTAL, SPECIAL, EXEMPLARY, OR
 * CONSEQUENTIAL DAMAGES (INCLUDING, BUT NOT LIMITED TO, PROCUREMENT OF
 * SUBSTITUTE GOODS OR SERVICES; LOSS OF USE, DATA, OR PROFITS; OR BUSINESS
 * INTERRUPTION) HOWEVER CAUSED AND ON ANY THEORY OF LIABILITY, WHETHER IN
 * CONTRACT, STRICT LIABILITY, OR TORT (INCLUDING NEGLIGENCE OR OTHERWISE)
 * ARISING IN ANY WAY OUT OF THE USE OF THIS SOFTWARE, EVEN IF ADVISED OF
 * THE POSSIBILITY OF SUCH DAMAGE.
 */

#pragma once

<<<<<<< HEAD
=======
#include <wtf/EnumTraits.h>

#if PLATFORM(IOS)
#include "Device.h"
#endif

>>>>>>> 397546bb
namespace WebCore {

enum class ScreenOrientationType : uint8_t {
    PortraitPrimary,
    PortraitSecondary,
    LandscapePrimary,
    LandscapeSecondary
};

constexpr bool isPortrait(ScreenOrientationType type)
{
    return type == ScreenOrientationType::PortraitPrimary || type == ScreenOrientationType::PortraitSecondary;
}

constexpr bool isLandscape(ScreenOrientationType type)
{
    return type == ScreenOrientationType::LandscapePrimary || type == ScreenOrientationType::LandscapeSecondary;
}

inline ScreenOrientationType naturalScreenOrientationType()
{
#if PLATFORM(IOS)
    if (deviceHasIPadCapability())
        return ScreenOrientationType::LandscapePrimary;
    return ScreenOrientationType::PortraitPrimary;
#elif PLATFORM(WATCHOS)
    return ScreenOrientationType::PortraitPrimary;
#else
    // On Desktop and TV, the natural orientation must be landscape-primary.
    return ScreenOrientationType::LandscapePrimary;
#endif
}

} // namespace WebCore

namespace WTF {

template<> struct EnumTraits<WebCore::ScreenOrientationType> {
    using values = EnumValues<
        WebCore::ScreenOrientationType,
        WebCore::ScreenOrientationType::PortraitPrimary,
        WebCore::ScreenOrientationType::PortraitSecondary,
        WebCore::ScreenOrientationType::LandscapePrimary,
        WebCore::ScreenOrientationType::LandscapeSecondary
    >;
};

} // namespace WTF<|MERGE_RESOLUTION|>--- conflicted
+++ resolved
@@ -25,15 +25,12 @@
 
 #pragma once
 
-<<<<<<< HEAD
-=======
 #include <wtf/EnumTraits.h>
 
 #if PLATFORM(IOS)
 #include "Device.h"
 #endif
 
->>>>>>> 397546bb
 namespace WebCore {
 
 enum class ScreenOrientationType : uint8_t {

--- conflicted
+++ resolved
@@ -50,2345 +50,8 @@
 
 DOMWindow::~DOMWindow()
 {
-<<<<<<< HEAD
-    if (m_suspendedForDocumentSuspension)
-        willDestroyCachedFrame();
-    else
-        willDestroyDocumentInFrame();
-
-    removeAllUnloadEventListeners(this);
-    removeAllBeforeUnloadEventListeners(this);
-
-#if ENABLE(GAMEPAD)
-    if (m_gamepadEventListenerCount)
-        GamepadManager::singleton().unregisterDOMWindow(*this);
-#endif
-
-    removeLanguageChangeObserver(this);
-
-    windowsInterestedInStorageEvents().remove(*this);
-}
-
-RefPtr<MediaQueryList> DOMWindow::matchMedia(const String& media)
-{
-    return document() ? document()->mediaQueryMatcher().matchMedia(media) : nullptr;
-}
-
-Page* DOMWindow::page() const
-{
-    return frame() ? frame()->page() : nullptr;
-}
-
-void DOMWindow::frameDestroyed()
-{
-    Ref<DOMWindow> protectedThis(*this);
-
-    willDestroyDocumentInFrame();
-    JSDOMWindowBase::fireFrameClearedWatchpointsForWindow(this);
-}
-
-void DOMWindow::willDestroyCachedFrame()
-{
-    // It is necessary to copy m_observers to a separate vector because the Observer may
-    // unregister themselves from the DOMWindow as a result of the call to willDestroyGlobalObjectInCachedFrame.
-    for (auto* observer : copyToVector(m_observers)) {
-        if (m_observers.contains(observer))
-            observer->willDestroyGlobalObjectInCachedFrame();
-    }
-}
-
-void DOMWindow::willDestroyDocumentInFrame()
-{
-    // It is necessary to copy m_observers to a separate vector because the Observer may
-    // unregister themselves from the DOMWindow as a result of the call to willDestroyGlobalObjectInFrame.
-    for (auto* observer : copyToVector(m_observers)) {
-        if (m_observers.contains(observer))
-            observer->willDestroyGlobalObjectInFrame();
-    }
-}
-
-void DOMWindow::willDetachDocumentFromFrame()
-{
-    if (!frame())
-        return;
-
-    RELEASE_ASSERT(!m_isSuspendingObservers);
-
-    // It is necessary to copy m_observers to a separate vector because the Observer may
-    // unregister themselves from the DOMWindow as a result of the call to willDetachGlobalObjectFromFrame.
-    for (auto& observer : copyToVector(m_observers)) {
-        if (m_observers.contains(observer))
-            observer->willDetachGlobalObjectFromFrame();
-    }
-
-    if (m_performance)
-        m_performance->clearResourceTimings();
-
-    windowsInterestedInStorageEvents().remove(*this);
-
-    JSDOMWindowBase::fireFrameClearedWatchpointsForWindow(this);
-    InspectorInstrumentation::frameWindowDiscarded(*frame(), this);
-}
-
-#if ENABLE(GAMEPAD)
-
-void DOMWindow::incrementGamepadEventListenerCount()
-{
-    if (++m_gamepadEventListenerCount == 1)
-        GamepadManager::singleton().registerDOMWindow(*this);
-}
-
-void DOMWindow::decrementGamepadEventListenerCount()
-{
-    ASSERT(m_gamepadEventListenerCount);
-
-    if (!--m_gamepadEventListenerCount)
-        GamepadManager::singleton().unregisterDOMWindow(*this);
-}
-
-#endif
-
-void DOMWindow::registerObserver(Observer& observer)
-{
-    m_observers.add(&observer);
-}
-
-void DOMWindow::unregisterObserver(Observer& observer)
-{
-    m_observers.remove(&observer);
-}
-
-void DOMWindow::resetUnlessSuspendedForDocumentSuspension()
-{
-    if (m_suspendedForDocumentSuspension)
-        return;
-    willDestroyDocumentInFrame();
-}
-
-void DOMWindow::suspendForBackForwardCache()
-{
-    SetForScope isSuspendingObservers(m_isSuspendingObservers, true);
-    RELEASE_ASSERT(frame());
-
-    for (auto* observer : copyToVector(m_observers)) {
-        if (m_observers.contains(observer))
-            observer->suspendForBackForwardCache();
-    }
-    RELEASE_ASSERT(frame());
-
-    m_suspendedForDocumentSuspension = true;
-}
-
-void DOMWindow::resumeFromBackForwardCache()
-{
-    for (auto* observer : copyToVector(m_observers)) {
-        if (m_observers.contains(observer))
-            observer->resumeFromBackForwardCache();
-    }
-
-    m_suspendedForDocumentSuspension = false;
-}
-
-bool DOMWindow::isCurrentlyDisplayedInFrame() const
-{
-    auto* frame = this->frame();
-    return frame && frame->document()->domWindow() == this;
-}
-
-CustomElementRegistry& DOMWindow::ensureCustomElementRegistry()
-{
-    if (!m_customElementRegistry)
-        m_customElementRegistry = CustomElementRegistry::create(*this, scriptExecutionContext());
-    ASSERT(m_customElementRegistry->scriptExecutionContext() == document());
-    return *m_customElementRegistry;
-}
-
-static ExceptionOr<SelectorQuery&> selectorQueryInFrame(Frame* frame, const String& selectors)
-{
-    if (!frame)
-        return Exception { NotSupportedError };
-
-    RefPtr document = frame->document();
-    if (!document)
-        return Exception { NotSupportedError };
-
-    return document->selectorQueryForString(selectors);
-}
-
-ExceptionOr<Ref<NodeList>> DOMWindow::collectMatchingElementsInFlatTree(Node& scope, const String& selectors)
-{
-    auto queryOrException = selectorQueryInFrame(frame(), selectors);
-    if (queryOrException.hasException())
-        return queryOrException.releaseException();
-
-    if (!is<ContainerNode>(scope))
-        return Ref<NodeList> { StaticElementList::create() };
-
-    SelectorQuery& query = queryOrException.releaseReturnValue();
-
-    Vector<Ref<Element>> result;
-    for (auto& node : composedTreeDescendants(downcast<ContainerNode>(scope))) {
-        if (is<Element>(node) && query.matches(downcast<Element>(node)) && !node.isInUserAgentShadowTree())
-            result.append(downcast<Element>(node));
-    }
-
-    return Ref<NodeList> { StaticElementList::create(WTFMove(result)) };
-}
-
-ExceptionOr<RefPtr<Element>> DOMWindow::matchingElementInFlatTree(Node& scope, const String& selectors)
-{
-    auto queryOrException = selectorQueryInFrame(frame(), selectors);
-    if (queryOrException.hasException())
-        return queryOrException.releaseException();
-
-    if (!is<ContainerNode>(scope))
-        return RefPtr<Element> { nullptr };
-
-    SelectorQuery& query = queryOrException.releaseReturnValue();
-
-    for (auto& node : composedTreeDescendants(downcast<ContainerNode>(scope))) {
-        if (is<Element>(node) && query.matches(downcast<Element>(node)) && !node.isInUserAgentShadowTree())
-            return &downcast<Element>(node);
-    }
-
-    return RefPtr<Element> { nullptr };
-}
-
-#if ENABLE(ORIENTATION_EVENTS)
-int DOMWindow::orientation() const
-{
-    auto* frame = this->frame();
-    if (!frame)
-        return 0;
-    return frame->orientation();
-}
-#endif
-
-Screen& DOMWindow::screen()
-{
-    if (!m_screen)
-        m_screen = Screen::create(*this);
-    return *m_screen;
-}
-
-History& DOMWindow::history()
-{
-    if (!m_history)
-        m_history = History::create(*this);
-    return *m_history;
-}
-
-Crypto& DOMWindow::crypto() const
-{
-    if (!m_crypto)
-        m_crypto = Crypto::create(document());
-    ASSERT(m_crypto->scriptExecutionContext() == document());
-    return *m_crypto;
-}
-
-BarProp& DOMWindow::locationbar()
-{
-    if (!m_locationbar)
-        m_locationbar = BarProp::create(*this, BarProp::Locationbar);
-    return *m_locationbar;
-}
-
-BarProp& DOMWindow::menubar()
-{
-    if (!m_menubar)
-        m_menubar = BarProp::create(*this, BarProp::Menubar);
-    return *m_menubar;
-}
-
-BarProp& DOMWindow::personalbar()
-{
-    if (!m_personalbar)
-        m_personalbar = BarProp::create(*this, BarProp::Personalbar);
-    return *m_personalbar;
-}
-
-BarProp& DOMWindow::scrollbars()
-{
-    if (!m_scrollbars)
-        m_scrollbars = BarProp::create(*this, BarProp::Scrollbars);
-    return *m_scrollbars;
-}
-
-BarProp& DOMWindow::statusbar()
-{
-    if (!m_statusbar)
-        m_statusbar = BarProp::create(*this, BarProp::Statusbar);
-    return *m_statusbar;
-}
-
-BarProp& DOMWindow::toolbar()
-{
-    if (!m_toolbar)
-        m_toolbar = BarProp::create(*this, BarProp::Toolbar);
-    return *m_toolbar;
-}
-
-PageConsoleClient* DOMWindow::console() const
-{
-    // FIXME: This should not return nullptr when frameless.
-    if (!isCurrentlyDisplayedInFrame())
-        return nullptr;
-    auto* frame = this->frame();
-    return frame->page() ? &frame->page()->console() : nullptr;
-}
-
-DOMApplicationCache& DOMWindow::applicationCache()
-{
-    if (!m_applicationCache)
-        m_applicationCache = DOMApplicationCache::create(*this);
-    return *m_applicationCache;
-}
-
-Navigator& DOMWindow::navigator()
-{
-    if (!m_navigator)
-        m_navigator = Navigator::create(scriptExecutionContext(), *this);
-    ASSERT(m_navigator->scriptExecutionContext() == document());
-
-    return *m_navigator;
-}
-
-Performance& DOMWindow::performance() const
-{
-    if (!m_performance) {
-        RefPtr documentLoader = document() ? document()->loader() : nullptr;
-        auto timeOrigin = documentLoader ? documentLoader->timing().timeOrigin() : MonotonicTime::now();
-        m_performance = Performance::create(document(), timeOrigin);
-    }
-    ASSERT(m_performance->scriptExecutionContext() == document());
-    return *m_performance;
-}
-
-ReducedResolutionSeconds DOMWindow::nowTimestamp() const
-{
-    return performance().nowInReducedResolutionSeconds();
-}
-
-void DOMWindow::freezeNowTimestamp()
-{
-    m_frozenNowTimestamp = nowTimestamp();
-}
-
-void DOMWindow::unfreezeNowTimestamp()
-{
-    m_frozenNowTimestamp = std::nullopt;
-}
-
-ReducedResolutionSeconds DOMWindow::frozenNowTimestamp() const
-{
-    return m_frozenNowTimestamp.value_or(nowTimestamp());
-}
-
-Location& DOMWindow::location()
-{
-    if (!m_location)
-        m_location = Location::create(*this);
-    return *m_location;
-}
-
-VisualViewport& DOMWindow::visualViewport()
-{
-    if (!m_visualViewport)
-        m_visualViewport = VisualViewport::create(*this);
-    return *m_visualViewport;
-}
-
-#if ENABLE(USER_MESSAGE_HANDLERS)
-
-bool DOMWindow::shouldHaveWebKitNamespaceForWorld(DOMWrapperWorld& world)
-{
-    RefPtr frame = this->frame();
-    if (!frame)
-        return false;
-
-    auto* page = frame->page();
-    if (!page)
-        return false;
-
-    bool hasUserMessageHandler = false;
-    page->userContentProvider().forEachUserMessageHandler([&](const UserMessageHandlerDescriptor& descriptor) {
-        if (&descriptor.world() == &world) {
-            hasUserMessageHandler = true;
-            return;
-        }
-    });
-
-    return hasUserMessageHandler;
-}
-
-WebKitNamespace* DOMWindow::webkitNamespace()
-{
-    if (!isCurrentlyDisplayedInFrame())
-        return nullptr;
-    auto* page = frame()->page();
-    if (!page)
-        return nullptr;
-    if (!m_webkitNamespace)
-        m_webkitNamespace = WebKitNamespace::create(*this, page->userContentProvider());
-    return m_webkitNamespace.get();
-}
-
-#endif
-
-ExceptionOr<Storage*> DOMWindow::sessionStorage()
-{
-    if (!isCurrentlyDisplayedInFrame())
-        return nullptr;
-
-    RefPtr document = this->document();
-    if (!document)
-        return nullptr;
-
-    if (document->canAccessResource(ScriptExecutionContext::ResourceType::SessionStorage) == ScriptExecutionContext::HasResourceAccess::No)
-        return Exception { SecurityError };
-
-    if (m_sessionStorage)
-        return m_sessionStorage.get();
-
-    auto* page = document->page();
-    if (!page)
-        return nullptr;
-
-    auto storageArea = page->storageNamespaceProvider().sessionStorageArea(*document);
-    m_sessionStorage = Storage::create(*this, WTFMove(storageArea));
-    if (hasEventListeners(eventNames().storageEvent))
-        windowsInterestedInStorageEvents().add(*this);
-    return m_sessionStorage.get();
-}
-
-ExceptionOr<Storage*> DOMWindow::localStorage()
-{
-    if (!isCurrentlyDisplayedInFrame())
-        return nullptr;
-
-    RefPtr document = this->document();
-    if (!document)
-        return nullptr;
-
-    if (document->canAccessResource(ScriptExecutionContext::ResourceType::LocalStorage) == ScriptExecutionContext::HasResourceAccess::No)
-        return Exception { SecurityError };
-
-    auto* page = document->page();
-    // FIXME: We should consider supporting access/modification to local storage
-    // after calling window.close(). See <https://bugs.webkit.org/show_bug.cgi?id=135330>.
-    if (!page || !page->isClosing()) {
-        if (m_localStorage)
-            return m_localStorage.get();
-    }
-
-    if (!page)
-        return nullptr;
-
-    if (page->isClosing())
-        return nullptr;
-
-    if (!page->settings().localStorageEnabled())
-        return nullptr;
-
-    auto storageArea = page->storageNamespaceProvider().localStorageArea(*document);
-    m_localStorage = Storage::create(*this, WTFMove(storageArea));
-    if (hasEventListeners(eventNames().storageEvent))
-        windowsInterestedInStorageEvents().add(*this);
-    return m_localStorage.get();
-}
-
-ExceptionOr<void> DOMWindow::postMessage(JSC::JSGlobalObject& lexicalGlobalObject, DOMWindow& incumbentWindow, JSC::JSValue messageValue, WindowPostMessageOptions&& options)
-{
-    if (!isCurrentlyDisplayedInFrame())
-        return { };
-
-    RefPtr sourceDocument = incumbentWindow.document();
-
-    // Compute the target origin.  We need to do this synchronously in order
-    // to generate the SyntaxError exception correctly.
-    RefPtr<SecurityOrigin> target;
-    if (options.targetOrigin == "/"_s) {
-        if (!sourceDocument)
-            return { };
-        target = &sourceDocument->securityOrigin();
-    } else if (options.targetOrigin != "*"_s) {
-        target = SecurityOrigin::createFromString(options.targetOrigin);
-        // It doesn't make sense target a postMessage at an opaque origin
-        // because there's no way to represent an opaque origin in a string.
-        if (target->isOpaque())
-            return Exception { SyntaxError };
-    }
-
-    Vector<RefPtr<MessagePort>> ports;
-    auto messageData = SerializedScriptValue::create(lexicalGlobalObject, messageValue, WTFMove(options.transfer), ports, SerializationForStorage::No, SerializationContext::WindowPostMessage);
-    if (messageData.hasException())
-        return messageData.releaseException();
-
-    auto disentangledPorts = MessagePort::disentanglePorts(WTFMove(ports));
-    if (disentangledPorts.hasException())
-        return disentangledPorts.releaseException();
-
-    // Capture the source of the message.  We need to do this synchronously
-    // in order to capture the source of the message correctly.
-    if (!sourceDocument)
-        return { };
-    auto sourceOrigin = sourceDocument->securityOrigin().toString();
-
-    // Capture stack trace only when inspector front-end is loaded as it may be time consuming.
-    RefPtr<ScriptCallStack> stackTrace;
-    if (InspectorInstrumentation::consoleAgentEnabled(sourceDocument.get()))
-        stackTrace = createScriptCallStack(JSExecState::currentState());
-
-    auto postMessageIdentifier = InspectorInstrumentation::willPostMessage(*frame());
-
-    MessageWithMessagePorts message { messageData.releaseReturnValue(), disentangledPorts.releaseReturnValue() };
-
-    // Schedule the message.
-    RefPtr<WindowProxy> incumbentWindowProxy = incumbentWindow.frame() ? &incumbentWindow.frame()->windowProxy() : nullptr;
-    auto userGestureToForward = UserGestureIndicator::currentUserGesture();
-
-    document()->eventLoop().queueTask(TaskSource::PostedMessageQueue, [this, protectedThis = Ref { *this }, message = WTFMove(message), incumbentWindowProxy = WTFMove(incumbentWindowProxy), sourceOrigin = WTFMove(sourceOrigin), userGestureToForward = WTFMove(userGestureToForward), postMessageIdentifier, stackTrace = WTFMove(stackTrace), targetOrigin = WTFMove(target)]() mutable {
-        if (!isCurrentlyDisplayedInFrame())
-            return;
-
-        Ref frame = *this->frame();
-        if (targetOrigin) {
-            // Check target origin now since the target document may have changed since the timer was scheduled.
-            if (!targetOrigin->isSameSchemeHostPort(document()->securityOrigin())) {
-                if (auto* pageConsole = console()) {
-                    auto message = makeString("Unable to post message to ", targetOrigin->toString(), ". Recipient has origin ", document()->securityOrigin().toString(), ".\n");
-                    if (stackTrace)
-                        pageConsole->addMessage(MessageSource::Security, MessageLevel::Error, message, *stackTrace);
-                    else
-                        pageConsole->addMessage(MessageSource::Security, MessageLevel::Error, message);
-                }
-
-                InspectorInstrumentation::didFailPostMessage(frame, postMessageIdentifier);
-                return;
-            }
-        }
-
-        auto* globalObject = document()->globalObject();
-        if (!globalObject)
-            return;
-
-        UserGestureIndicator userGestureIndicator(userGestureToForward);
-        InspectorInstrumentation::willDispatchPostMessage(frame, postMessageIdentifier);
-
-        auto ports = MessagePort::entanglePorts(*document(), WTFMove(message.transferredPorts));
-        auto event = MessageEvent::create(*globalObject, message.message.releaseNonNull(), sourceOrigin, { }, incumbentWindowProxy ? std::make_optional(MessageEventSource(WTFMove(incumbentWindowProxy))) : std::nullopt, WTFMove(ports));
-        dispatchEvent(event.event);
-
-        InspectorInstrumentation::didDispatchPostMessage(frame, postMessageIdentifier);
-    });
-
-    InspectorInstrumentation::didPostMessage(*frame(), postMessageIdentifier, lexicalGlobalObject);
-
-    return { };
-}
-
-DOMSelection* DOMWindow::getSelection()
-{
-    if (!isCurrentlyDisplayedInFrame())
-        return nullptr;
-    if (!m_selection)
-        m_selection = DOMSelection::create(*this);
-    return m_selection.get();
-}
-
-Element* DOMWindow::frameElement() const
-{
-    RefPtr frame = this->frame();
-    if (!frame)
-        return nullptr;
-
-    return frame->ownerElement();
-}
-
-void DOMWindow::focus(DOMWindow& incumbentWindow)
-{
-    RefPtr frame = this->frame();
-    RefPtr openerFrame = frame ? frame->loader().opener() : nullptr;
-    focus([&] {
-        if (!openerFrame || openerFrame == frame || incumbentWindow.frame() != openerFrame)
-            return false;
-
-        auto* page = openerFrame->page();
-        return page && page->isVisibleAndActive();
-    }());
-}
-
-void DOMWindow::focus(bool allowFocus)
-{
-    RefPtr frame = this->frame();
-    if (!frame)
-        return;
-
-    Page* page = frame->page();
-    if (!page)
-        return;
-
-    allowFocus = allowFocus || WindowFocusAllowedIndicator::windowFocusAllowed() || !frame->settings().windowFocusRestricted();
-
-    // If we're a top level window, bring the window to the front.
-    if (frame->isMainFrame() && allowFocus)
-        page->chrome().focus();
-
-    if (!frame->hasHadUserInteraction() && !isSameSecurityOriginAsMainFrame())
-        return;
-
-    // Clear the current frame's focused node if a new frame is about to be focused.
-    RefPtr focusedFrame = CheckedRef(page->focusController())->focusedFrame();
-    if (focusedFrame && focusedFrame != frame)
-        focusedFrame->document()->setFocusedElement(nullptr);
-
-    frame->eventHandler().focusDocumentView();
-}
-
-void DOMWindow::blur()
-{
-    RefPtr frame = this->frame();
-    if (!frame)
-        return;
-
-    Page* page = frame->page();
-    if (!page)
-        return;
-
-    if (frame->settings().windowFocusRestricted())
-        return;
-
-    if (!frame->isMainFrame())
-        return;
-
-    page->chrome().unfocus();
-}
-
-void DOMWindow::close(Document& document)
-{
-    if (!document.canNavigate(frame()))
-        return;
-    close();
-}
-
-void DOMWindow::close()
-{
-    RefPtr frame = this->frame();
-    if (!frame)
-        return;
-
-    Page* page = frame->page();
-    if (!page)
-        return;
-
-    if (!frame->isMainFrame())
-        return;
-
-    if (!(page->openedByDOM() || page->backForward().count() <= 1)) {
-        console()->addMessage(MessageSource::JS, MessageLevel::Warning, "Can't close the window since it was not opened by JavaScript"_s);
-        return;
-    }
-
-    if (!frame->loader().shouldClose())
-        return;
-
-    ResourceLoadObserver::shared().updateCentralStatisticsStore([] { });
-
-    page->setIsClosing();
-
-    document()->eventLoop().queueTask(TaskSource::DOMManipulation, [this, protectedThis = Ref { *this }] {
-        if (auto* page = this->page())
-            page->chrome().closeWindow();
-    });
-}
-
-void DOMWindow::print()
-{
-    RefPtr frame = this->frame();
-    if (!frame)
-        return;
-
-    auto* page = frame->page();
-    if (!page)
-        return;
-
-    if (!page->arePromptsAllowed()) {
-        printErrorMessage("Use of window.print is not allowed while unloading a page."_s);
-        return;
-    }
-
-    if (page->isControlledByAutomation())
-        return;
-
-    if (auto loader = frame->loader().activeDocumentLoader(); loader && loader->isLoading()) {
-        m_shouldPrintWhenFinishedLoading = true;
-        return;
-    }
-    m_shouldPrintWhenFinishedLoading = false;
-    page->chrome().print(*frame);
-}
-
-void DOMWindow::stop()
-{
-    RefPtr frame = this->frame();
-    if (!frame)
-        return;
-
-    // We must check whether the load is complete asynchronously, because we might still be parsing
-    // the document until the callstack unwinds.
-    frame->loader().stopForUserCancel(true);
-}
-
-void DOMWindow::alert(const String& message)
-{
-    RefPtr frame = this->frame();
-    if (!frame)
-        return;
-
-    RefPtr document = this->document();
-    if (document->isSandboxed(SandboxModals)) {
-        printErrorMessage("Use of window.alert is not allowed in a sandboxed frame when the allow-modals flag is not set."_s);
-        return;
-    }
-
-    auto* page = frame->page();
-    if (!page)
-        return;
-
-    if (!page->arePromptsAllowed()) {
-        printErrorMessage("Use of window.alert is not allowed while unloading a page."_s);
-        return;
-    }
-
-    document->updateStyleIfNeeded();
-#if ENABLE(POINTER_LOCK)
-    page->pointerLockController().requestPointerUnlock();
-#endif
-
-    page->chrome().runJavaScriptAlert(*frame, message);
-}
-
-bool DOMWindow::confirmForBindings(const String& message)
-{
-    RefPtr frame = this->frame();
-    if (!frame)
-        return false;
-
-    RefPtr document = this->document();
-    if (document->isSandboxed(SandboxModals)) {
-        printErrorMessage("Use of window.confirm is not allowed in a sandboxed frame when the allow-modals flag is not set."_s);
-        return false;
-    }
-
-    auto* page = frame->page();
-    if (!page)
-        return false;
-
-    if (!page->arePromptsAllowed()) {
-        printErrorMessage("Use of window.confirm is not allowed while unloading a page."_s);
-        return false;
-    }
-
-    document->updateStyleIfNeeded();
-#if ENABLE(POINTER_LOCK)
-    page->pointerLockController().requestPointerUnlock();
-#endif
-
-    return page->chrome().runJavaScriptConfirm(*frame, message);
-}
-
-String DOMWindow::prompt(const String& message, const String& defaultValue)
-{
-    RefPtr frame = this->frame();
-    if (!frame)
-        return String();
-
-    RefPtr document = this->document();
-    if (document->isSandboxed(SandboxModals)) {
-        printErrorMessage("Use of window.prompt is not allowed in a sandboxed frame when the allow-modals flag is not set."_s);
-        return String();
-    }
-
-    auto* page = frame->page();
-    if (!page)
-        return String();
-
-    if (!page->arePromptsAllowed()) {
-        printErrorMessage("Use of window.prompt is not allowed while unloading a page."_s);
-        return String();
-    }
-
-    document->updateStyleIfNeeded();
-#if ENABLE(POINTER_LOCK)
-    page->pointerLockController().requestPointerUnlock();
-#endif
-
-    String returnValue;
-    if (page->chrome().runJavaScriptPrompt(*frame, message, defaultValue, returnValue))
-        return returnValue;
-
-    return String();
-}
-
-bool DOMWindow::find(const String& string, bool caseSensitive, bool backwards, bool wrap, bool /*wholeWord*/, bool /*searchInFrames*/, bool /*showDialog*/) const
-{
-    // SearchBuffer allocates memory much larger than the searched string, so it's necessary to limit its length.
-    // Most searches are for a phrase or a paragraph, so an upper limit of 64kB is more than enough in practice.
-    constexpr auto maximumStringLength = std::numeric_limits<uint16_t>::max();
-    if (!isCurrentlyDisplayedInFrame() || string.length() > maximumStringLength)
-        return false;
-
-    // FIXME (13016): Support wholeWord, searchInFrames and showDialog.    
-    FindOptions options { DoNotTraverseFlatTree };
-    if (backwards)
-        options.add(Backwards);
-    if (!caseSensitive)
-        options.add(CaseInsensitive);
-    if (wrap)
-        options.add(WrapAround);
-    return frame()->editor().findString(string, options);
-}
-
-bool DOMWindow::offscreenBuffering() const
-{
-    return true;
-}
-
-int DOMWindow::outerHeight() const
-{
-    RefPtr frame = this->frame();
-    if (!frame)
-        return 0;
-
-    Page* page = frame->page();
-    if (!page)
-        return 0;
-
-    if (page->isLoadingInHeadlessMode())
-        return innerHeight();
-
-#if PLATFORM(IOS_FAMILY)
-    auto* localFrame = dynamicDowncast<LocalFrame>(frame->mainFrame());
-    if (!localFrame)
-        return 0;
-
-    RefPtr view = frame->isMainFrame() ? frame->view() : localFrame->view();
-    if (!view)
-        return 0;
-
-    return view->frameRect().height();
-#else
-    return static_cast<int>(page->chrome().windowRect().height());
-#endif
-}
-
-int DOMWindow::outerWidth() const
-{
-    RefPtr frame = this->frame();
-    if (!frame)
-        return 0;
-
-    Page* page = frame->page();
-    if (!page)
-        return 0;
-
-    if (page->isLoadingInHeadlessMode())
-        return innerWidth();
-
-#if PLATFORM(IOS_FAMILY)
-    auto* localFrame = dynamicDowncast<LocalFrame>(frame->mainFrame());
-    if (!localFrame)
-        return 0;
-
-    RefPtr view = frame->isMainFrame() ? frame->view() : localFrame->view();
-    if (!view)
-        return 0;
-
-    return view->frameRect().width();
-#else
-    return static_cast<int>(page->chrome().windowRect().width());
-#endif
-}
-
-int DOMWindow::innerHeight() const
-{
-    if (!frame())
-        return 0;
-    
-    // Force enough layout in the parent document to ensure that the FrameView has been resized.
-    if (RefPtr ownerElement = frameElement())
-        ownerElement->document().updateLayoutIfDimensionsOutOfDate(*ownerElement, HeightDimensionsCheck);
-
-    RefPtr frame = this->frame();
-    if (!frame)
-        return 0;
-    
-    RefPtr view = frame->view();
-    if (!view)
-        return 0;
-
-    return view->mapFromLayoutToCSSUnits(static_cast<int>(view->unobscuredContentRectIncludingScrollbars().height()));
-}
-
-int DOMWindow::innerWidth() const
-{
-    if (!frame())
-        return 0;
-
-    // Force enough layout in the parent document to ensure that the FrameView has been resized.
-    if (RefPtr ownerElement = frameElement())
-        ownerElement->document().updateLayoutIfDimensionsOutOfDate(*ownerElement, WidthDimensionsCheck);
-
-    RefPtr frame = this->frame();
-    if (!frame)
-        return 0;
-
-    RefPtr view = frame->view();
-    if (!view)
-        return 0;
-
-    return view->mapFromLayoutToCSSUnits(static_cast<int>(view->unobscuredContentRectIncludingScrollbars().width()));
-}
-
-int DOMWindow::screenX() const
-{
-    RefPtr frame = this->frame();
-    if (!frame)
-        return 0;
-
-    Page* page = frame->page();
-    if (!page || page->isLoadingInHeadlessMode())
-        return 0;
-
-    return static_cast<int>(page->chrome().windowRect().x());
-}
-
-int DOMWindow::screenY() const
-{
-    RefPtr frame = this->frame();
-    if (!frame)
-        return 0;
-
-    Page* page = frame->page();
-    if (!page || page->isLoadingInHeadlessMode())
-        return 0;
-
-    return static_cast<int>(page->chrome().windowRect().y());
-}
-
-int DOMWindow::scrollX() const
-{
-    RefPtr frame = this->frame();
-    if (!frame)
-        return 0;
-
-    RefPtr view = frame->view();
-    if (!view)
-        return 0;
-
-    int scrollX = view->contentsScrollPosition().x();
-    if (!scrollX)
-        return 0;
-
-    frame->document()->updateLayoutIgnorePendingStylesheets();
-
-    // Layout may have affected the current frame:
-    RefPtr frameAfterLayout = this->frame();
-    if (!frameAfterLayout)
-        return 0;
-
-    RefPtr viewAfterLayout = frameAfterLayout->view();
-    if (!viewAfterLayout)
-        return 0;
-
-    return viewAfterLayout->mapFromLayoutToCSSUnits(viewAfterLayout->contentsScrollPosition().x());
-}
-
-int DOMWindow::scrollY() const
-{
-    RefPtr frame = this->frame();
-    if (!frame)
-        return 0;
-
-    RefPtr view = frame->view();
-    if (!view)
-        return 0;
-
-    int scrollY = view->contentsScrollPosition().y();
-    if (!scrollY)
-        return 0;
-
-    frame->document()->updateLayoutIgnorePendingStylesheets();
-
-    // Layout may have affected the current frame:
-    RefPtr frameAfterLayout = this->frame();
-    if (!frameAfterLayout)
-        return 0;
-
-    RefPtr viewAfterLayout = frameAfterLayout->view();
-    if (!viewAfterLayout)
-        return 0;
-
-    return viewAfterLayout->mapFromLayoutToCSSUnits(viewAfterLayout->contentsScrollPosition().y());
-}
-
-bool DOMWindow::closed() const
-{
-    RefPtr frame = this->frame();
-    if (!frame)
-        return true;
-
-    auto* page = frame->page();
-    return !page || page->isClosing();
-}
-
-unsigned DOMWindow::length() const
-{
-    if (!isCurrentlyDisplayedInFrame())
-        return 0;
-
-    return frame()->tree().scopedChildCount();
-}
-
-AtomString DOMWindow::name() const
-{
-    RefPtr frame = this->frame();
-    if (!frame)
-        return nullAtom();
-
-    return frame->tree().name();
-}
-
-void DOMWindow::setName(const AtomString& string)
-{
-    RefPtr frame = this->frame();
-    if (!frame)
-        return;
-
-    frame->tree().setName(string);
-}
-
-void DOMWindow::setStatus(const String& string) 
-{
-    m_status = string;
-
-    RefPtr frame = this->frame();
-    if (!frame)
-        return;
-
-    Page* page = frame->page();
-    if (!page)
-        return;
-
-    ASSERT(frame->document()); // Client calls shouldn't be made when the frame is in inconsistent state.
-    page->chrome().setStatusbarText(*frame, m_status);
-}
-
-void DOMWindow::setDefaultStatus(const String& string) 
-{
-    m_defaultStatus = string;
-
-    RefPtr frame = this->frame();
-    if (!frame)
-        return;
-
-    Page* page = frame->page();
-    if (!page)
-        return;
-
-    ASSERT(frame->document()); // Client calls shouldn't be made when the frame is in inconsistent state.
-    page->chrome().setStatusbarText(*frame, m_defaultStatus);
-}
-
-WindowProxy* DOMWindow::opener() const
-{
-    RefPtr frame = this->frame();
-    if (!frame)
-        return nullptr;
-
-    RefPtr openerFrame = frame->loader().opener();
-    if (!openerFrame)
-        return nullptr;
-
-    return &openerFrame->windowProxy();
-}
-
-void DOMWindow::disownOpener()
-{
-    if (RefPtr frame = this->frame())
-        frame->loader().setOpener(nullptr);
-}
-
-WindowProxy* DOMWindow::parent() const
-{
-    RefPtr frame = this->frame();
-    if (!frame)
-        return nullptr;
-
-    RefPtr parentFrame = frame->tree().parent();
-    if (parentFrame)
-        return &parentFrame->windowProxy();
-
-    return &frame->windowProxy();
-}
-
-WindowProxy* DOMWindow::top() const
-{
-    RefPtr frame = this->frame();
-    if (!frame)
-        return nullptr;
-
-    if (!frame->page())
-        return nullptr;
-
-    return &frame->tree().top().windowProxy();
-}
-
-String DOMWindow::origin() const
-{
-    auto* document = this->document();
-    return document ? document->securityOrigin().toString() : emptyString();
-}
-
-SecurityOrigin* DOMWindow::securityOrigin() const
-{
-    auto* document = this->document();
-    return document ? &document->securityOrigin() : nullptr;
-}
-
-Document* DOMWindow::document() const
-{
-    return downcast<Document>(ContextDestructionObserver::scriptExecutionContext());
-}
-
-void DOMWindow::overrideTransientActivationDurationForTesting(std::optional<Seconds>&& override)
-{
-    transientActivationDurationOverrideForTesting() = WTFMove(override);
-}
-
-// When the current high resolution time is greater than or equal to the last activation timestamp in W, and
-// less than the last activation timestamp in W plus the transient activation duration, then W is said to
-// have transient activation. (https://html.spec.whatwg.org/multipage/interaction.html#transient-activation)
-bool DOMWindow::hasTransientActivation() const
-{
-    auto now = MonotonicTime::now();
-    return now >= m_lastActivationTimestamp && now < (m_lastActivationTimestamp + transientActivationDuration());
-}
-
-// When the current high resolution time given W is greater than or equal to the last activation timestamp in W,
-// W is said to have sticky activation. (https://html.spec.whatwg.org/multipage/interaction.html#sticky-activation)
-bool DOMWindow::hasStickyActivation() const
-{
-    auto now = MonotonicTime::now();
-    return now >= m_lastActivationTimestamp;
-}
-
-// https://html.spec.whatwg.org/multipage/interaction.html#consume-user-activation
-bool DOMWindow::consumeTransientActivation()
-{
-    if (!hasTransientActivation())
-        return false;
-
-    for (RefPtr<AbstractFrame> frame = this->frame() ? &this->frame()->tree().top() : nullptr; frame; frame = frame->tree().traverseNext()) {
-        RefPtr localFrame = dynamicDowncast<LocalFrame>(frame.get());
-        if (!localFrame)
-            continue;
-        auto* window = localFrame->window();
-        if (!window || window->lastActivationTimestamp() != MonotonicTime::infinity())
-            window->setLastActivationTimestamp(-MonotonicTime::infinity());
-    }
-
-    return true;
-}
-
-// https://html.spec.whatwg.org/multipage/interaction.html#activation-notification
-void DOMWindow::notifyActivated(MonotonicTime activationTime)
-{
-    setLastActivationTimestamp(activationTime);
-    if (!frame())
-        return;
-
-    for (RefPtr ancestor = frame() ? frame()->tree().parent() : nullptr; ancestor; ancestor = ancestor->tree().parent()) {
-        RefPtr localAncestor = dynamicDowncast<LocalFrame>(ancestor.get());
-        if (!localAncestor)
-            continue;
-        if (auto* window = localAncestor->window())
-            window->setLastActivationTimestamp(activationTime);
-    }
-
-    RefPtr securityOrigin = this->securityOrigin();
-    if (!securityOrigin)
-        return;
-
-    RefPtr<AbstractFrame> descendant = frame();
-    while ((descendant = descendant->tree().traverseNext(frame()))) {
-        auto* localDescendant = dynamicDowncast<LocalFrame>(descendant.get());
-        if (!localDescendant)
-            continue;
-        auto* descendantWindow = localDescendant->window();
-        if (!descendantWindow)
-            continue;
-
-        RefPtr descendantSecurityOrigin = descendantWindow->securityOrigin();
-        if (!descendantSecurityOrigin || !descendantSecurityOrigin->isSameOriginAs(*securityOrigin))
-            continue;
-
-        descendantWindow->setLastActivationTimestamp(activationTime);
-    }
-}
-
-StyleMedia& DOMWindow::styleMedia()
-{
-    if (!m_media)
-        m_media = StyleMedia::create(*this);
-    return *m_media;
-}
-
-Ref<CSSStyleDeclaration> DOMWindow::getComputedStyle(Element& element, const String& pseudoElt) const
-{
-    return CSSComputedStyleDeclaration::create(element, false, pseudoElt);
-}
-
-RefPtr<CSSRuleList> DOMWindow::getMatchedCSSRules(Element* element, const String& pseudoElement, bool authorOnly) const
-{
-    if (!isCurrentlyDisplayedInFrame())
-        return nullptr;
-
-    unsigned colonStart = pseudoElement[0] == ':' ? (pseudoElement[1] == ':' ? 2 : 1) : 0;
-    auto pseudoType = CSSSelector::parsePseudoElementType(StringView { pseudoElement }.substring(colonStart));
-    if (pseudoType == CSSSelector::PseudoElementUnknown && !pseudoElement.isEmpty())
-        return nullptr;
-
-    RefPtr frame = this->frame();
-    frame->document()->styleScope().flushPendingUpdate();
-
-    unsigned rulesToInclude = Style::Resolver::AuthorCSSRules;
-    if (!authorOnly)
-        rulesToInclude |= Style::Resolver::UAAndUserCSSRules;
-
-    PseudoId pseudoId = CSSSelector::pseudoId(pseudoType);
-
-    auto matchedRules = frame->document()->styleScope().resolver().pseudoStyleRulesForElement(element, pseudoId, rulesToInclude);
-    if (matchedRules.isEmpty())
-        return nullptr;
-
-    bool allowCrossOrigin = frame->settings().crossOriginCheckInGetMatchedCSSRulesDisabled();
-
-    auto ruleList = StaticCSSRuleList::create();
-    for (auto& rule : matchedRules) {
-        if (!allowCrossOrigin && !rule->hasDocumentSecurityOrigin())
-            continue;
-        ruleList->rules().append(rule->createCSSOMWrapper());
-    }
-
-    if (ruleList->rules().isEmpty())
-        return nullptr;
-
-    return ruleList;
-}
-
-RefPtr<WebKitPoint> DOMWindow::webkitConvertPointFromNodeToPage(Node* node, const WebKitPoint* p) const
-{
-    if (!node || !p)
-        return nullptr;
-
-    if (!document())
-        return nullptr;
-
-    document()->updateLayoutIgnorePendingStylesheets();
-
-    FloatPoint pagePoint(p->x(), p->y());
-    pagePoint = node->convertToPage(pagePoint);
-    return WebKitPoint::create(pagePoint.x(), pagePoint.y());
-}
-
-RefPtr<WebKitPoint> DOMWindow::webkitConvertPointFromPageToNode(Node* node, const WebKitPoint* p) const
-{
-    if (!node || !p)
-        return nullptr;
-
-    if (!document())
-        return nullptr;
-
-    document()->updateLayoutIgnorePendingStylesheets();
-
-    FloatPoint nodePoint(p->x(), p->y());
-    nodePoint = node->convertFromPage(nodePoint);
-    return WebKitPoint::create(nodePoint.x(), nodePoint.y());
-}
-
-double DOMWindow::devicePixelRatio() const
-{
-    auto* frame = this->frame();
-    if (!frame)
-        return 0.0;
-
-    Page* page = frame->page();
-    if (!page)
-        return 0.0;
-
-    return page->deviceScaleFactor();
-}
-
-void DOMWindow::scrollBy(double x, double y) const
-{
-    scrollBy(ScrollToOptions(x, y));
-}
-
-void DOMWindow::scrollBy(const ScrollToOptions& options) const
-{
-    if (!isCurrentlyDisplayedInFrame())
-        return;
-
-    document()->updateLayoutIgnorePendingStylesheets();
-
-    RefPtr frame = this->frame();
-    if (!frame)
-        return;
-
-    RefPtr view = frame->view();
-    if (!view)
-        return;
-
-    ScrollToOptions scrollToOptions = normalizeNonFiniteCoordinatesOrFallBackTo(options, 0, 0);
-    scrollToOptions.left.value() += view->mapFromLayoutToCSSUnits(view->contentsScrollPosition().x());
-    scrollToOptions.top.value() += view->mapFromLayoutToCSSUnits(view->contentsScrollPosition().y());
-    scrollTo(scrollToOptions, ScrollClamping::Clamped, ScrollSnapPointSelectionMethod::Directional);
-}
-
-void DOMWindow::scrollTo(double x, double y, ScrollClamping clamping) const
-{
-    scrollTo(ScrollToOptions(x, y), clamping);
-}
-
-void DOMWindow::scrollTo(const ScrollToOptions& options, ScrollClamping clamping, ScrollSnapPointSelectionMethod snapPointSelectionMethod) const
-{
-    if (!isCurrentlyDisplayedInFrame())
-        return;
-
-    RefPtr<FrameView> view = frame()->view();
-    if (!view)
-        return;
-
-    ScrollToOptions scrollToOptions = normalizeNonFiniteCoordinatesOrFallBackTo(options,
-        view->contentsScrollPosition().x(), view->contentsScrollPosition().y()
-    );
-
-    // This is an optimization for the common case of scrolling to (0, 0) when the scroller is already at the origin.
-    // If an animated scroll is in progress, this optimization is skipped to ensure that the animated scroll is really stopped.
-    if (view->scrollAnimationStatus() == ScrollAnimationStatus::NotAnimating && !scrollToOptions.left.value() && !scrollToOptions.top.value() && view->contentsScrollPosition().isZero()) {
-        LOG_WITH_STREAM(Scrolling, stream << "DOMWindow::scrollTo bailing because going to 0,0");
-        return;
-    }
-
-    view->cancelScheduledScrolls();
-    document()->updateLayoutIgnorePendingStylesheets();
-
-    IntPoint layoutPos(view->mapFromCSSToLayoutUnits(scrollToOptions.left.value()), view->mapFromCSSToLayoutUnits(scrollToOptions.top.value()));
-
-    // FIXME: Should we use document()->scrollingElement()?
-    // See https://bugs.webkit.org/show_bug.cgi?id=205059
-    auto animated = useSmoothScrolling(scrollToOptions.behavior.value_or(ScrollBehavior::Auto), document()->documentElement()) ? ScrollIsAnimated::Yes : ScrollIsAnimated::No;
-    auto scrollPositionChangeOptions = ScrollPositionChangeOptions::createProgrammaticWithOptions(clamping, animated, snapPointSelectionMethod);
-    view->setContentsScrollPosition(layoutPos, scrollPositionChangeOptions);
-}
-
-bool DOMWindow::allowedToChangeWindowGeometry() const
-{
-    RefPtr frame = this->frame();
-    if (!frame)
-        return false;
-    if (!frame->page())
-        return false;
-    if (!frame->isMainFrame())
-        return false;
-    // Prevent web content from tricking the user into initiating a drag.
-    if (frame->eventHandler().mousePressed())
-        return false;
-    return true;
-}
-
-void DOMWindow::moveBy(float x, float y) const
-{
-    if (!allowedToChangeWindowGeometry())
-        return;
-
-    auto* page = frame()->page();
-    FloatRect fr = page->chrome().windowRect();
-    FloatRect update = fr;
-    update.move(x, y);
-    page->chrome().setWindowRect(adjustWindowRect(*page, update));
-}
-
-void DOMWindow::moveTo(float x, float y) const
-{
-    if (!allowedToChangeWindowGeometry())
-        return;
-
-    auto* page = frame()->page();
-    FloatRect fr = page->chrome().windowRect();
-    auto* localMainFrame = dynamicDowncast<LocalFrame>(page->mainFrame());
-    if (!localMainFrame)
-        return;
-
-    FloatRect sr = screenAvailableRect(localMainFrame->view());
-    fr.setLocation(sr.location());
-    FloatRect update = fr;
-    update.move(x, y);
-    page->chrome().setWindowRect(adjustWindowRect(*page, update));
-}
-
-void DOMWindow::resizeBy(float x, float y) const
-{
-    if (!allowedToChangeWindowGeometry())
-        return;
-
-    auto* page = frame()->page();
-    FloatRect fr = page->chrome().windowRect();
-    FloatSize dest = fr.size() + FloatSize(x, y);
-    FloatRect update(fr.location(), dest);
-    page->chrome().setWindowRect(adjustWindowRect(*page, update));
-}
-
-void DOMWindow::resizeTo(float width, float height) const
-{
-    if (!allowedToChangeWindowGeometry())
-        return;
-
-    auto* page = frame()->page();
-    FloatRect fr = page->chrome().windowRect();
-    FloatSize dest = FloatSize(width, height);
-    FloatRect update(fr.location(), dest);
-    page->chrome().setWindowRect(adjustWindowRect(*page, update));
-}
-
-ExceptionOr<int> DOMWindow::setTimeout(std::unique_ptr<ScheduledAction> action, int timeout, FixedVector<JSC::Strong<JSC::Unknown>>&& arguments)
-{
-    RefPtr context = scriptExecutionContext();
-    if (!context)
-        return Exception { InvalidAccessError };
-
-    // FIXME: Should this check really happen here? Or should it happen when code is about to eval?
-    if (action->type() == ScheduledAction::Type::Code) {
-        if (!context->contentSecurityPolicy()->allowEval(context->globalObject(), LogToConsole::Yes, action->code()))
-            return 0;
-    }
-
-    action->addArguments(WTFMove(arguments));
-
-    return DOMTimer::install(*context, WTFMove(action), Seconds::fromMilliseconds(timeout), true);
-}
-
-void DOMWindow::clearTimeout(int timeoutId)
-{
-    RefPtr context = scriptExecutionContext();
-    if (!context)
-        return;
-    DOMTimer::removeById(*context, timeoutId);
-}
-
-ExceptionOr<int> DOMWindow::setInterval(std::unique_ptr<ScheduledAction> action, int timeout, FixedVector<JSC::Strong<JSC::Unknown>>&& arguments)
-{
-    RefPtr context = scriptExecutionContext();
-    if (!context)
-        return Exception { InvalidAccessError };
-
-    // FIXME: Should this check really happen here? Or should it happen when code is about to eval?
-    if (action->type() == ScheduledAction::Type::Code) {
-        if (!context->contentSecurityPolicy()->allowEval(context->globalObject(), LogToConsole::Yes, action->code()))
-            return 0;
-    }
-
-    action->addArguments(WTFMove(arguments));
-
-    return DOMTimer::install(*context, WTFMove(action), Seconds::fromMilliseconds(timeout), false);
-}
-
-void DOMWindow::clearInterval(int timeoutId)
-{
-    ScriptExecutionContext* context = scriptExecutionContext();
-    if (!context)
-        return;
-    DOMTimer::removeById(*context, timeoutId);
-}
-
-int DOMWindow::requestAnimationFrame(Ref<RequestAnimationFrameCallback>&& callback)
-{
-    RefPtr document = this->document();
-    if (!document)
-        return 0;
-    return document->requestAnimationFrame(WTFMove(callback));
-}
-
-int DOMWindow::webkitRequestAnimationFrame(Ref<RequestAnimationFrameCallback>&& callback)
-{
-    static bool firstTime = true;
-    if (firstTime && document()) {
-        document()->addConsoleMessage(MessageSource::JS, MessageLevel::Warning, "webkitRequestAnimationFrame() is deprecated and will be removed. Please use requestAnimationFrame() instead."_s);
-        firstTime = false;
-    }
-    return requestAnimationFrame(WTFMove(callback));
-}
-
-void DOMWindow::cancelAnimationFrame(int id)
-{
-    RefPtr document = this->document();
-    if (!document)
-        return;
-    document->cancelAnimationFrame(id);
-}
-
-int DOMWindow::requestIdleCallback(Ref<IdleRequestCallback>&& callback, const IdleRequestOptions& options)
-{
-    RefPtr document = this->document();
-    if (!document)
-        return 0;
-    return document->requestIdleCallback(WTFMove(callback), Seconds::fromMilliseconds(options.timeout));
-}
-
-void DOMWindow::cancelIdleCallback(int id)
-{
-    RefPtr document = this->document();
-    if (!document)
-        return;
-    return document->cancelIdleCallback(id);
-}
-
-void DOMWindow::createImageBitmap(ImageBitmap::Source&& source, ImageBitmapOptions&& options, ImageBitmap::Promise&& promise)
-{
-    RefPtr document = this->document();
-    if (!document) {
-        promise.reject(InvalidStateError);
-        return;
-    }
-    ImageBitmap::createPromise(*document, WTFMove(source), WTFMove(options), WTFMove(promise));
-}
-
-void DOMWindow::createImageBitmap(ImageBitmap::Source&& source, int sx, int sy, int sw, int sh, ImageBitmapOptions&& options, ImageBitmap::Promise&& promise)
-{
-    RefPtr document = this->document();
-    if (!document) {
-        promise.reject(InvalidStateError);
-        return;
-    }
-    ImageBitmap::createPromise(*document, WTFMove(source), WTFMove(options), sx, sy, sw, sh, WTFMove(promise));
-}
-
-bool DOMWindow::isSecureContext() const
-{
-    RefPtr document = this->document();
-    if (!document)
-        return false;
-    return document->isSecureContext();
-}
-
-bool DOMWindow::crossOriginIsolated() const
-{
-    ASSERT(ScriptExecutionContext::crossOriginMode() == CrossOriginMode::Shared || !document() || document()->topDocument().crossOriginOpenerPolicy().value == CrossOriginOpenerPolicyValue::SameOriginPlusCOEP);
-    return ScriptExecutionContext::crossOriginMode() == CrossOriginMode::Isolated;
-}
-
-static void didAddStorageEventListener(DOMWindow& window)
-{
-    // Creating these WebCore::Storage objects informs the system that we'd like to receive
-    // notifications about storage events that might be triggered in other processes. Rather
-    // than subscribe to these notifications explicitly, we subscribe to them implicitly to
-    // simplify the work done by the system. 
-    window.localStorage();
-    window.sessionStorage();
-}
-
-bool DOMWindow::isSameSecurityOriginAsMainFrame() const
-{
-    auto* frame = this->frame();
-    if (!frame || !frame->page() || !document())
-        return false;
-
-    if (frame->isMainFrame())
-        return true;
-
-    auto* localFrame = dynamicDowncast<LocalFrame>(frame->mainFrame());
-    if (!localFrame)
-        return false;
-
-    Document* mainFrameDocument = localFrame->document();
-
-    if (mainFrameDocument && document()->securityOrigin().isSameOriginDomain(mainFrameDocument->securityOrigin()))
-        return true;
-
-    return false;
-}
-
-bool DOMWindow::addEventListener(const AtomString& eventType, Ref<EventListener>&& listener, const AddEventListenerOptions& options)
-{
-    if (!EventTarget::addEventListener(eventType, WTFMove(listener), options))
-        return false;
-
-    RefPtr document = this->document();
-    auto& eventNames = WebCore::eventNames();
-    if (document) {
-        document->addListenerTypeIfNeeded(eventType);
-        if (eventNames.isWheelEventType(eventType))
-            document->didAddWheelEventHandler(*document);
-        else if (eventNames.isTouchRelatedEventType(eventType, *document))
-            document->didAddTouchEventHandler(*document);
-        else if (eventType == eventNames.storageEvent)
-            didAddStorageEventListener(*this);
-    }
-
-    if (eventType == eventNames.unloadEvent)
-        addUnloadEventListener(this);
-    else if (eventType == eventNames.beforeunloadEvent && allowsBeforeUnloadListeners(this))
-        addBeforeUnloadEventListener(this);
-#if PLATFORM(IOS_FAMILY)
-    else if (eventType == eventNames.scrollEvent)
-        incrementScrollEventListenersCount();
-#endif
-#if ENABLE(IOS_TOUCH_EVENTS)
-    else if (document && eventNames.isTouchRelatedEventType(eventType, *document))
-        ++m_touchAndGestureEventListenerCount;
-#endif
-#if ENABLE(IOS_GESTURE_EVENTS)
-    else if (eventNames.isGestureEventType(eventType))
-        ++m_touchAndGestureEventListenerCount;
-#endif
-#if ENABLE(GAMEPAD)
-    else if (eventNames.isGamepadEventType(eventType))
-        incrementGamepadEventListenerCount();
-#endif
-#if ENABLE(DEVICE_ORIENTATION)
-    else if (eventType == eventNames.deviceorientationEvent)
-        startListeningForDeviceOrientationIfNecessary();
-    else if (eventType == eventNames.devicemotionEvent)
-        startListeningForDeviceMotionIfNecessary();
-#endif
-
-    return true;
-}
-
-#if ENABLE(DEVICE_ORIENTATION)
-
-DeviceOrientationController* DOMWindow::deviceOrientationController() const
-{
-#if PLATFORM(IOS_FAMILY)
-    return document() ? &document()->deviceOrientationController() : nullptr;
-#else
-    return DeviceOrientationController::from(page());
-#endif
-}
-
-DeviceMotionController* DOMWindow::deviceMotionController() const
-{
-#if PLATFORM(IOS_FAMILY)
-    return document() ? &document()->deviceMotionController() : nullptr;
-#else
-    return DeviceMotionController::from(page());
-#endif
-}
-
-bool DOMWindow::isAllowedToUseDeviceMotionOrOrientation(String& message) const
-{
-    if (!frame() || !document() || !frame()->settings().deviceOrientationEventEnabled()) {
-        message = "API is disabled"_s;
-        return false;
-    }
-
-    if (!isSecureContext()) {
-        message = "Browsing context is not secure"_s;
-        return false;
-    }
-
-    return true;
-}
-
-bool DOMWindow::isAllowedToUseDeviceMotion(String& message) const
-{
-    if (!isAllowedToUseDeviceMotionOrOrientation(message))
-        return false;
-
-    if (!isFeaturePolicyAllowedByDocumentAndAllOwners(FeaturePolicy::Type::Gyroscope, *document(), LogFeaturePolicyFailure::No)
-        || !isFeaturePolicyAllowedByDocumentAndAllOwners(FeaturePolicy::Type::Accelerometer, *document(), LogFeaturePolicyFailure::No)) {
-        message = "Third-party iframes are not allowed access to device motion unless explicitly allowed via Feature-Policy (gyroscope & accelerometer)"_s;
-        return false;
-    }
-
-    return true;
-}
-
-bool DOMWindow::isAllowedToUseDeviceOrientation(String& message) const
-{
-    if (!isAllowedToUseDeviceMotionOrOrientation(message))
-        return false;
-
-    if (!isFeaturePolicyAllowedByDocumentAndAllOwners(FeaturePolicy::Type::Gyroscope, *document(), LogFeaturePolicyFailure::No)
-        || !isFeaturePolicyAllowedByDocumentAndAllOwners(FeaturePolicy::Type::Accelerometer, *document(), LogFeaturePolicyFailure::No)
-        || !isFeaturePolicyAllowedByDocumentAndAllOwners(FeaturePolicy::Type::Magnetometer, *document(), LogFeaturePolicyFailure::No)) {
-        message = "Third-party iframes are not allowed access to device orientation unless explicitly allowed via Feature-Policy (gyroscope & accelerometer & magnetometer)"_s;
-        return false;
-    }
-
-    return true;
-}
-
-bool DOMWindow::hasPermissionToReceiveDeviceMotionOrOrientationEvents(String& message) const
-{
-    if (frame()->settings().deviceOrientationPermissionAPIEnabled()) {
-        if (!page()) {
-            message = "No browsing context"_s;
-            return false;
-        }
-        auto accessState = document()->deviceOrientationAndMotionAccessController().accessState(*document());
-        switch (accessState) {
-        case DeviceOrientationOrMotionPermissionState::Denied:
-            message = "Permission to use the API was denied"_s;
-            return false;
-        case DeviceOrientationOrMotionPermissionState::Prompt:
-            message = "Permission to use the API was not yet requested"_s;
-            return false;
-        case DeviceOrientationOrMotionPermissionState::Granted:
-            break;
-        }
-    }
-
-    return true;
-}
-
-void DOMWindow::startListeningForDeviceOrientationIfNecessary()
-{
-    if (!hasEventListeners(eventNames().deviceorientationEvent))
-        return;
-
-    auto* deviceController = deviceOrientationController();
-    if (!deviceController || deviceController->hasDeviceEventListener(*this))
-        return;
-
-    String innerMessage;
-    if (!isAllowedToUseDeviceOrientation(innerMessage) || !hasPermissionToReceiveDeviceMotionOrOrientationEvents(innerMessage)) {
-        if (RefPtr document = this->document())
-            document->addConsoleMessage(MessageSource::JS, MessageLevel::Warning, makeString("No device orientation events will be fired, reason: ", innerMessage, "."));
-        return;
-    }
-
-    deviceController->addDeviceEventListener(*this);
-}
-
-void DOMWindow::stopListeningForDeviceOrientationIfNecessary()
-{
-    if (hasEventListeners(eventNames().deviceorientationEvent))
-        return;
-
-    if (auto* deviceController = deviceOrientationController())
-        deviceController->removeDeviceEventListener(*this);
-}
-
-void DOMWindow::startListeningForDeviceMotionIfNecessary()
-{
-    if (!hasEventListeners(eventNames().devicemotionEvent))
-        return;
-
-    auto* deviceController = deviceMotionController();
-    if (!deviceController || deviceController->hasDeviceEventListener(*this))
-        return;
-
-    String innerMessage;
-    if (!isAllowedToUseDeviceMotion(innerMessage) || !hasPermissionToReceiveDeviceMotionOrOrientationEvents(innerMessage)) {
-        failedToRegisterDeviceMotionEventListener();
-        if (RefPtr document = this->document())
-            document->addConsoleMessage(MessageSource::JS, MessageLevel::Warning, makeString("No device motion events will be fired, reason: ", innerMessage, "."));
-        return;
-    }
-
-    deviceController->addDeviceEventListener(*this);
-}
-
-void DOMWindow::stopListeningForDeviceMotionIfNecessary()
-{
-    if (hasEventListeners(eventNames().devicemotionEvent))
-        return;
-
-    if (auto* deviceController = deviceMotionController())
-        deviceController->removeDeviceEventListener(*this);
-}
-
-void DOMWindow::failedToRegisterDeviceMotionEventListener()
-{
-#if PLATFORM(IOS_FAMILY)
-    if (!isSameSecurityOriginAsMainFrame() || !isSecureContext())
-        return;
-
-    // FIXME: This is a quirk for chase.com on iPad (<rdar://problem/48423023>).
-    if (RegistrableDomain::uncheckedCreateFromRegistrableDomainString("chase.com"_s).matches(document()->url())) {
-        // Fire a fake DeviceMotionEvent with acceleration data to unblock the site's login flow.
-        document()->postTask([](auto& context) {
-            if (RefPtr window = downcast<Document>(context).domWindow()) {
-                auto acceleration = DeviceMotionData::Acceleration::create();
-                window->dispatchEvent(DeviceMotionEvent::create(eventNames().devicemotionEvent, DeviceMotionData::create(acceleration.copyRef(), acceleration.copyRef(), DeviceMotionData::RotationRate::create(), std::nullopt).ptr()));
-            }
-        });
-    }
-#endif // PLATFORM(IOS_FAMILY)
-}
-
-#endif // ENABLE(DEVICE_ORIENTATION)
-
-#if PLATFORM(IOS_FAMILY)
-
-void DOMWindow::incrementScrollEventListenersCount()
-{
-    RefPtr document = this->document();
-    if (++m_scrollEventListenerCount == 1 && document == &document->topDocument()) {
-        if (RefPtr frame = this->frame(); frame && frame->page())
-            frame->page()->chrome().client().setNeedsScrollNotifications(*frame, true);
-    }
-}
-
-void DOMWindow::decrementScrollEventListenersCount()
-{
-    Document* document = this->document();
-    if (!--m_scrollEventListenerCount && document == &document->topDocument()) {
-        Frame* frame = this->frame();
-        if (frame && frame->page() && document->backForwardCacheState() == Document::NotInBackForwardCache)
-            frame->page()->chrome().client().setNeedsScrollNotifications(*frame, false);
-    }
-}
-
-#endif
-
-void DOMWindow::resetAllGeolocationPermission()
-{
-    // FIXME: Can we remove the PLATFORM(IOS_FAMILY)-guard?
-#if ENABLE(GEOLOCATION) && PLATFORM(IOS_FAMILY)
-    if (m_navigator)
-        NavigatorGeolocation::from(*m_navigator)->resetAllGeolocationPermission();
-#endif
-}
-
-bool DOMWindow::removeEventListener(const AtomString& eventType, EventListener& listener, const EventListenerOptions& options)
-{
-    if (!EventTarget::removeEventListener(eventType, listener, options.capture))
-        return false;
-
-    RefPtr document = this->document();
-    auto& eventNames = WebCore::eventNames();
-    if (document) {
-        if (eventNames.isWheelEventType(eventType))
-            document->didRemoveWheelEventHandler(*document);
-        else if (eventNames.isTouchRelatedEventType(eventType, *document))
-            document->didRemoveTouchEventHandler(*document);
-    }
-
-    if (eventType == eventNames.unloadEvent)
-        removeUnloadEventListener(this);
-    else if (eventType == eventNames.beforeunloadEvent && allowsBeforeUnloadListeners(this))
-        removeBeforeUnloadEventListener(this);
-#if PLATFORM(IOS_FAMILY)
-    else if (eventType == eventNames.scrollEvent)
-        decrementScrollEventListenersCount();
-#endif
-#if ENABLE(IOS_TOUCH_EVENTS)
-    else if (document && eventNames.isTouchRelatedEventType(eventType, *document)) {
-        ASSERT(m_touchAndGestureEventListenerCount > 0);
-        --m_touchAndGestureEventListenerCount;
-    }
-#endif
-#if ENABLE(IOS_GESTURE_EVENTS)
-    else if (eventNames.isGestureEventType(eventType)) {
-        ASSERT(m_touchAndGestureEventListenerCount > 0);
-        --m_touchAndGestureEventListenerCount;
-    }
-#endif
-#if ENABLE(GAMEPAD)
-    else if (eventNames.isGamepadEventType(eventType))
-        decrementGamepadEventListenerCount();
-#endif
-#if ENABLE(DEVICE_ORIENTATION)
-    else if (eventType == eventNames.deviceorientationEvent)
-        stopListeningForDeviceOrientationIfNecessary();
-    else if (eventType == eventNames.devicemotionEvent)
-        stopListeningForDeviceMotionIfNecessary();
-#endif
-
-    return true;
-}
-
-void DOMWindow::languagesChanged()
-{
-    // https://html.spec.whatwg.org/multipage/system-state.html#dom-navigator-languages
-    if (RefPtr document = this->document())
-        document->queueTaskToDispatchEventOnWindow(TaskSource::DOMManipulation, Event::create(eventNames().languagechangeEvent, Event::CanBubble::No, Event::IsCancelable::No));
-}
-
-void DOMWindow::dispatchLoadEvent()
-{
-    // If we did not protect it, the document loader and its timing subobject might get destroyed
-    // as a side effect of what event handling code does.
-    Ref protectedThis { *this };
-    RefPtr protectedLoader = frame() ? frame()->loader().documentLoader() : nullptr;
-    bool shouldMarkLoadEventTimes = protectedLoader && !protectedLoader->timing().loadEventStart();
-
-    if (shouldMarkLoadEventTimes) {
-        auto now = MonotonicTime::now();
-        protectedLoader->timing().setLoadEventStart(now);
-        if (auto* navigationTiming = performance().navigationTiming())
-            navigationTiming->documentLoadTiming().setLoadEventStart(now);
-    }
-
-    dispatchEvent(Event::create(eventNames().loadEvent, Event::CanBubble::No, Event::IsCancelable::No), document());
-
-    if (shouldMarkLoadEventTimes) {
-        auto now = MonotonicTime::now();
-        protectedLoader->timing().setLoadEventEnd(now);
-        if (auto* navigationTiming = performance().navigationTiming())
-            navigationTiming->documentLoadTiming().setLoadEventEnd(now);
-    }
-
-    // Send a separate load event to the element that owns this frame.
-    if (RefPtr ownerFrame = frame()) {
-        if (RefPtr owner = ownerFrame->ownerElement())
-            owner->dispatchEvent(Event::create(eventNames().loadEvent, Event::CanBubble::No, Event::IsCancelable::No));
-    }
-
-    InspectorInstrumentation::loadEventFired(frame());
-}
-
-void DOMWindow::dispatchEvent(Event& event, EventTarget* target)
-{
-    // FIXME: It's confusing to have both the inherited EventTarget::dispatchEvent function
-    // and this function, which does something nearly identical but subtly different if
-    // called with a target of null. Most callers pass the document as the target, though.
-    // Fixing this could allow us to remove the special case in DocumentEventQueue::dispatchEvent.
-
-    Ref protectedThis { *this };
-
-    if (target)
-        event.setTarget(target);
-    else
-        event.setTarget(Ref { *this });
-
-    EventPath eventPath { *this };
-    event.setCurrentTarget(this);
-    event.setEventPhase(Event::AT_TARGET);
-    event.resetBeforeDispatch();
-    event.setEventPath(eventPath);
-
-    RefPtr<Frame> protectedFrame;
-    bool hasListenersForEvent = false;
-    // FIXME: It doesn't seem right to have the inspector instrumentation here since not all
-    // events dispatched to the window object are guaranteed to flow through this function.
-    // But the instrumentation prevents us from calling EventDispatcher::dispatchEvent here.
-    if (UNLIKELY(InspectorInstrumentation::hasFrontends())) {
-        protectedFrame = frame();
-        hasListenersForEvent = hasEventListeners(event.type());
-        if (hasListenersForEvent)
-            InspectorInstrumentation::willDispatchEventOnWindow(protectedFrame.get(), event, *this);
-    }
-
-    // FIXME: We should use EventDispatcher everywhere.
-    fireEventListeners(event, EventInvokePhase::Capturing);
-    fireEventListeners(event, EventInvokePhase::Bubbling);
-
-    if (hasListenersForEvent)
-        InspectorInstrumentation::didDispatchEventOnWindow(protectedFrame.get(), event);
-
-    event.resetAfterDispatch();
-}
-
-void DOMWindow::removeAllEventListeners()
-{
-    EventTarget::removeAllEventListeners();
-
-#if ENABLE(DEVICE_ORIENTATION)
-        stopListeningForDeviceOrientationIfNecessary();
-        stopListeningForDeviceMotionIfNecessary();
-#endif
-
-#if PLATFORM(IOS_FAMILY)
-    if (m_scrollEventListenerCount) {
-        m_scrollEventListenerCount = 1;
-        decrementScrollEventListenersCount();
-    }
-#endif
-
-#if ENABLE(IOS_TOUCH_EVENTS) || ENABLE(IOS_GESTURE_EVENTS)
-    m_touchAndGestureEventListenerCount = 0;
-#endif
-
-#if ENABLE(TOUCH_EVENTS)
-    if (auto* document = this->document())
-        document->didRemoveEventTargetNode(*document);
-#endif
-
-    if (m_performance) {
-        m_performance->removeAllEventListeners();
-        m_performance->removeAllObservers();
-    }
-
-    removeAllUnloadEventListeners(this);
-    removeAllBeforeUnloadEventListeners(this);
-}
-
-void DOMWindow::captureEvents()
-{
-    // Not implemented.
-}
-
-void DOMWindow::releaseEvents()
-{
-    // Not implemented.
-}
-
-void DOMWindow::finishedLoading()
-{
-    if (m_shouldPrintWhenFinishedLoading) {
-        m_shouldPrintWhenFinishedLoading = false;
-        if (auto loader = frame()->loader().activeDocumentLoader(); !loader || loader->mainDocumentError().isNull())
-            print();
-    }
-}
-
-void DOMWindow::setLocation(DOMWindow& activeWindow, const URL& completedURL, SetLocationLocking locking)
-{
-    if (!isCurrentlyDisplayedInFrame())
-        return;
-
-    RefPtr activeDocument = activeWindow.document();
-    if (!activeDocument)
-        return;
-
-    RefPtr frame = this->frame();
-    if (!activeDocument->canNavigate(frame.get(), completedURL))
-        return;
-
-    if (isInsecureScriptAccess(activeWindow, completedURL.string()))
-        return;
-
-    // Check the CSP of the embedder to determine if we allow execution of javascript: URLs via child frame navigation.
-    if (completedURL.protocolIsJavaScript() && frameElement() && !frameElement()->document().contentSecurityPolicy()->allowJavaScriptURLs(aboutBlankURL().string(), { }, completedURL.string(), frameElement()))
-        return;
-
-    // We want a new history item if we are processing a user gesture.
-    LockHistory lockHistory = (locking != LockHistoryBasedOnGestureState || !UserGestureIndicator::processingUserGesture()) ? LockHistory::Yes : LockHistory::No;
-    LockBackForwardList lockBackForwardList = (locking != LockHistoryBasedOnGestureState) ? LockBackForwardList::Yes : LockBackForwardList::No;
-    frame->navigationScheduler().scheduleLocationChange(*activeDocument, activeDocument->securityOrigin(),
-        // FIXME: What if activeDocument()->frame() is 0?
-        completedURL, activeDocument->frame()->loader().outgoingReferrer(),
-        lockHistory, lockBackForwardList);
-}
-
-void DOMWindow::printErrorMessage(const String& message) const
-{
-    if (message.isEmpty())
-        return;
-
-    if (PageConsoleClient* pageConsole = console())
-        pageConsole->addMessage(MessageSource::JS, MessageLevel::Error, message);
-}
-
-String DOMWindow::crossDomainAccessErrorMessage(const DOMWindow& activeWindow, IncludeTargetOrigin includeTargetOrigin)
-{
-    const URL& activeWindowURL = activeWindow.document()->url();
-    if (activeWindowURL.isNull())
-        return String();
-
-    ASSERT(!activeWindow.document()->securityOrigin().isSameOriginDomain(document()->securityOrigin()));
-
-    // FIXME: This message, and other console messages, have extra newlines. Should remove them.
-    SecurityOrigin& activeOrigin = activeWindow.document()->securityOrigin();
-    SecurityOrigin& targetOrigin = document()->securityOrigin();
-    String message;
-    if (includeTargetOrigin == IncludeTargetOrigin::Yes)
-        message = makeString("Blocked a frame with origin \"", activeOrigin.toString(), "\" from accessing a frame with origin \"", targetOrigin.toString(), "\". ");
-    else
-        message = makeString("Blocked a frame with origin \"", activeOrigin.toString(), "\" from accessing a cross-origin frame. ");
-
-    // Sandbox errors: Use the origin of the frames' location, rather than their actual origin (since we know that at least one will be "null").
-    URL activeURL = activeWindow.document()->url();
-    URL targetURL = document()->url();
-    if (document()->isSandboxed(SandboxOrigin) || activeWindow.document()->isSandboxed(SandboxOrigin)) {
-        if (includeTargetOrigin == IncludeTargetOrigin::Yes)
-            message = makeString("Blocked a frame at \"", SecurityOrigin::create(activeURL).get().toString(), "\" from accessing a frame at \"", SecurityOrigin::create(targetURL).get().toString(), "\". ");
-        else
-            message = makeString("Blocked a frame at \"", SecurityOrigin::create(activeURL).get().toString(), "\" from accessing a cross-origin frame. ");
-
-        if (document()->isSandboxed(SandboxOrigin) && activeWindow.document()->isSandboxed(SandboxOrigin))
-            return makeString("Sandbox access violation: ", message, " Both frames are sandboxed and lack the \"allow-same-origin\" flag.");
-        if (document()->isSandboxed(SandboxOrigin))
-            return makeString("Sandbox access violation: ", message, " The frame being accessed is sandboxed and lacks the \"allow-same-origin\" flag.");
-        return makeString("Sandbox access violation: ", message, " The frame requesting access is sandboxed and lacks the \"allow-same-origin\" flag.");
-    }
-
-    if (includeTargetOrigin == IncludeTargetOrigin::Yes) {
-        // Protocol errors: Use the URL's protocol rather than the origin's protocol so that we get a useful message for non-heirarchal URLs like 'data:'.
-        if (targetOrigin.protocol() != activeOrigin.protocol())
-            return message + " The frame requesting access has a protocol of \"" + activeURL.protocol() + "\", the frame being accessed has a protocol of \"" + targetURL.protocol() + "\". Protocols must match.\n";
-
-        // 'document.domain' errors.
-        if (targetOrigin.domainWasSetInDOM() && activeOrigin.domainWasSetInDOM())
-            return message + "The frame requesting access set \"document.domain\" to \"" + activeOrigin.domain() + "\", the frame being accessed set it to \"" + targetOrigin.domain() + "\". Both must set \"document.domain\" to the same value to allow access.";
-        if (activeOrigin.domainWasSetInDOM())
-            return message + "The frame requesting access set \"document.domain\" to \"" + activeOrigin.domain() + "\", but the frame being accessed did not. Both must set \"document.domain\" to the same value to allow access.";
-        if (targetOrigin.domainWasSetInDOM())
-            return message + "The frame being accessed set \"document.domain\" to \"" + targetOrigin.domain() + "\", but the frame requesting access did not. Both must set \"document.domain\" to the same value to allow access.";
-    }
-
-    // Default.
-    return message + "Protocols, domains, and ports must match.";
-}
-
-bool DOMWindow::isInsecureScriptAccess(DOMWindow& activeWindow, const String& urlString)
-{
-    if (!WTF::protocolIsJavaScript(urlString))
-        return false;
-
-    // If this DOMWindow isn't currently active in the Frame, then there's no
-    // way we should allow the access.
-    // FIXME: Remove this check if we're able to disconnect DOMWindow from
-    // Frame on navigation: https://bugs.webkit.org/show_bug.cgi?id=62054
-    if (isCurrentlyDisplayedInFrame()) {
-        // FIXME: Is there some way to eliminate the need for a separate "activeWindow == this" check?
-        if (&activeWindow == this)
-            return false;
-
-        // FIXME: The name canAccess seems to be a roundabout way to ask "can execute script".
-        // Can we name the SecurityOrigin function better to make this more clear?
-        if (activeWindow.document()->securityOrigin().isSameOriginDomain(document()->securityOrigin()))
-            return false;
-    }
-
-    printErrorMessage(crossDomainAccessErrorMessage(activeWindow, IncludeTargetOrigin::Yes));
-    return true;
-}
-
-ExceptionOr<RefPtr<Frame>> DOMWindow::createWindow(const String& urlString, const AtomString& frameName, const WindowFeatures& initialWindowFeatures, DOMWindow& activeWindow, Frame& firstFrame, Frame& openerFrame, const Function<void(DOMWindow&)>& prepareDialogFunction)
-{
-    RefPtr activeFrame = activeWindow.frame();
-    if (!activeFrame)
-        return RefPtr<Frame> { nullptr };
-
-    RefPtr activeDocument = activeWindow.document();
-    if (!activeDocument)
-        return RefPtr<Frame> { nullptr };
-
-    URL completedURL = urlString.isEmpty() ? URL({ }, emptyString()) : firstFrame.document()->completeURL(urlString);
-    if (!completedURL.isEmpty() && !completedURL.isValid())
-        return Exception { SyntaxError };
-
-    WindowFeatures windowFeatures = initialWindowFeatures;
-
-    // For whatever reason, Firefox uses the first frame to determine the outgoingReferrer. We replicate that behavior here.
-    String referrer = windowFeatures.noreferrer ? String() : SecurityPolicy::generateReferrerHeader(firstFrame.document()->referrerPolicy(), completedURL, firstFrame.loader().outgoingReferrer());
-    auto initiatedByMainFrame = activeFrame->isMainFrame() ? InitiatedByMainFrame::Yes : InitiatedByMainFrame::Unknown;
-
-    ResourceRequest resourceRequest { completedURL, referrer };
-    auto* openerDocumentLoader = openerFrame.document() ? openerFrame.document()->loader() : nullptr;
-    if (openerDocumentLoader)
-        resourceRequest.setIsAppInitiated(openerDocumentLoader->lastNavigationWasAppInitiated());
-    FrameLoadRequest frameLoadRequest { *activeDocument, activeDocument->securityOrigin(), WTFMove(resourceRequest), frameName, initiatedByMainFrame };
-    frameLoadRequest.setShouldOpenExternalURLsPolicy(activeDocument->shouldOpenExternalURLsPolicyToPropagate());
-
-    // We pass the opener frame for the lookupFrame in case the active frame is different from
-    // the opener frame, and the name references a frame relative to the opener frame.
-    bool created;
-    auto newFrame = WebCore::createWindow(*activeFrame, openerFrame, WTFMove(frameLoadRequest), windowFeatures, created);
-    if (!newFrame)
-        return RefPtr<Frame> { nullptr };
-
-    bool noopener = windowFeatures.noopener || windowFeatures.noreferrer;
-    if (!noopener)
-        newFrame->loader().setOpener(&openerFrame);
-
-    if (created)
-        newFrame->page()->setOpenedByDOM();
-
-    if (newFrame->document()->domWindow()->isInsecureScriptAccess(activeWindow, completedURL.string()))
-        return noopener ? RefPtr<Frame> { nullptr } : newFrame;
-
-    if (prepareDialogFunction)
-        prepareDialogFunction(*newFrame->document()->domWindow());
-
-    if (created) {
-        ResourceRequest resourceRequest { completedURL, referrer, ResourceRequestCachePolicy::UseProtocolCachePolicy };
-        FrameLoader::addSameSiteInfoToRequestIfNeeded(resourceRequest, openerFrame.document());
-        FrameLoadRequest frameLoadRequest { *activeWindow.document(), activeWindow.document()->securityOrigin(), WTFMove(resourceRequest), selfTargetFrameName(), initiatedByMainFrame };
-        frameLoadRequest.setShouldOpenExternalURLsPolicy(activeDocument->shouldOpenExternalURLsPolicyToPropagate());
-        newFrame->loader().changeLocation(WTFMove(frameLoadRequest));
-    } else if (!urlString.isEmpty()) {
-        LockHistory lockHistory = UserGestureIndicator::processingUserGesture() ? LockHistory::No : LockHistory::Yes;
-        newFrame->navigationScheduler().scheduleLocationChange(*activeDocument, activeDocument->securityOrigin(), completedURL, referrer, lockHistory, LockBackForwardList::No);
-    }
-
-    // Navigating the new frame could result in it being detached from its page by a navigation policy delegate.
-    if (!newFrame->page())
-        return RefPtr<Frame> { nullptr };
-
-    return noopener ? RefPtr<Frame> { nullptr } : newFrame;
-}
-
-ExceptionOr<RefPtr<WindowProxy>> DOMWindow::open(DOMWindow& activeWindow, DOMWindow& firstWindow, const String& urlStringToOpen, const AtomString& frameName, const String& windowFeaturesString)
-{
-#if ENABLE(INTELLIGENT_TRACKING_PREVENTION)
-    if (RefPtr document = this->document()) {
-        if (document->settings().needsSiteSpecificQuirks() && urlStringToOpen == Quirks::BBCRadioPlayerURLString()) {
-            auto radioPlayerDomain = RegistrableDomain(URL { Quirks::staticRadioPlayerURLString() });
-            auto BBCDomain = RegistrableDomain(URL { Quirks::BBCRadioPlayerURLString() });
-            if (!ResourceLoadObserver::shared().hasCrossPageStorageAccess(radioPlayerDomain, BBCDomain))
-                return RefPtr<WindowProxy> { nullptr };
-        }
-    }
-#endif
-
-    if (!isCurrentlyDisplayedInFrame())
-        return RefPtr<WindowProxy> { nullptr };
-
-    RefPtr activeDocument = activeWindow.document();
-    if (!activeDocument)
-        return RefPtr<WindowProxy> { nullptr };
-
-    RefPtr firstFrame = firstWindow.frame();
-    if (!firstFrame)
-        return RefPtr<WindowProxy> { nullptr };
-
-    auto urlString = urlStringToOpen;
-    if (activeDocument->quirks().shouldOpenAsAboutBlank(urlStringToOpen))
-        urlString = "about:blank"_s;
-
-#if ENABLE(CONTENT_EXTENSIONS)
-    auto* page = firstFrame->page();
-    RefPtr firstFrameDocument = firstFrame->document();
-
-    auto* localFrame = dynamicDowncast<LocalFrame>(firstFrame->mainFrame());
-    if (!localFrame)
-        return RefPtr<WindowProxy> { nullptr };
-
-    RefPtr mainFrameDocument = localFrame->document();
-    RefPtr mainFrameDocumentLoader = mainFrameDocument ? mainFrameDocument->loader() : nullptr;
-    if (firstFrameDocument && page && mainFrameDocumentLoader) {
-        auto results = page->userContentProvider().processContentRuleListsForLoad(*page, firstFrameDocument->completeURL(urlString), ContentExtensions::ResourceType::Popup, *mainFrameDocumentLoader);
-        if (results.summary.blockedLoad)
-            return RefPtr<WindowProxy> { nullptr };
-    }
-#endif
-
-    RefPtr frame = this->frame();
-    if (!frame)
-        return RefPtr<WindowProxy> { nullptr };
-
-    if (!firstWindow.allowPopUp()) {
-        // Because FrameTree::findFrameForNavigation() returns true for empty strings, we must check for empty frame names.
-        // Otherwise, illegitimate window.open() calls with no name will pass right through the popup blocker.
-        if (frameName.isEmpty() || !frame->loader().findFrameForNavigation(frameName, activeDocument.get()))
-            return RefPtr<WindowProxy> { nullptr };
-    }
-
-    // Get the target frame for the special cases of _top and _parent.
-    // In those cases, we schedule a location change right now and return early.
-    RefPtr<Frame> targetFrame;
-    if (isTopTargetFrameName(frameName))
-        targetFrame = dynamicDowncast<LocalFrame>(&frame->tree().top());
-    else if (isParentTargetFrameName(frameName)) {
-        if (RefPtr parent = frame->tree().parent())
-            targetFrame = dynamicDowncast<LocalFrame>(parent.get());
-        else
-            targetFrame = frame;
-    }
-    if (targetFrame) {
-        if (!activeDocument->canNavigate(targetFrame.get()))
-            return RefPtr<WindowProxy> { nullptr };
-
-        URL completedURL = firstFrame->document()->completeURL(urlString);
-
-        if (targetFrame->document()->domWindow()->isInsecureScriptAccess(activeWindow, completedURL.string()))
-            return &targetFrame->windowProxy();
-
-        if (urlString.isEmpty())
-            return &targetFrame->windowProxy();
-
-        // For whatever reason, Firefox uses the first window rather than the active window to
-        // determine the outgoing referrer. We replicate that behavior here.
-        LockHistory lockHistory = UserGestureIndicator::processingUserGesture() ? LockHistory::No : LockHistory::Yes;
-        targetFrame->navigationScheduler().scheduleLocationChange(*activeDocument, activeDocument->securityOrigin(), completedURL, firstFrame->loader().outgoingReferrer(),
-            lockHistory, LockBackForwardList::No);
-        return &targetFrame->windowProxy();
-    }
-
-    auto newFrameOrException = createWindow(urlString, frameName, parseWindowFeatures(windowFeaturesString), activeWindow, *firstFrame, *frame);
-    if (newFrameOrException.hasException())
-        return newFrameOrException.releaseException();
-
-    auto newFrame = newFrameOrException.releaseReturnValue();
-    return newFrame ? &newFrame->windowProxy() : RefPtr<WindowProxy> { nullptr };
-}
-
-void DOMWindow::showModalDialog(const String& urlString, const String& dialogFeaturesString, DOMWindow& activeWindow, DOMWindow& firstWindow, const Function<void(DOMWindow&)>& prepareDialogFunction)
-{
-    if (RefPtr document = this->document())
-        document->addConsoleMessage(MessageSource::JS, MessageLevel::Warning, "showModalDialog() is deprecated and will be removed. Please use the <dialog> element instead."_s);
-
-    if (!isCurrentlyDisplayedInFrame())
-        return;
-    if (!activeWindow.frame())
-        return;
-    RefPtr firstFrame = firstWindow.frame();
-    if (!firstFrame)
-        return;
-
-    RefPtr frame = this->frame();
-    auto* page = frame->page();
-    if (!page)
-        return;
-
-    if (!page->arePromptsAllowed()) {
-        printErrorMessage("Use of window.showModalDialog is not allowed while unloading a page."_s);
-        return;
-    }
-
-    if (!canShowModalDialog(*frame) || !firstWindow.allowPopUp())
-        return;
-
-    auto dialogFrameOrException = createWindow(urlString, emptyAtom(), parseDialogFeatures(dialogFeaturesString, screenAvailableRect(frame->view())), activeWindow, *firstFrame, *frame, prepareDialogFunction);
-    if (dialogFrameOrException.hasException())
-        return;
-    RefPtr<Frame> dialogFrame = dialogFrameOrException.releaseReturnValue();
-    if (!dialogFrame)
-        return;
-    dialogFrame->page()->chrome().runModal();
-}
-
-void DOMWindow::enableSuddenTermination()
-{
-    if (Page* page = this->page())
-        page->chrome().enableSuddenTermination();
-}
-
-void DOMWindow::disableSuddenTermination()
-{
-    if (Page* page = this->page())
-        page->chrome().disableSuddenTermination();
-}
-
-Frame* DOMWindow::frame() const
-{
-    auto* document = this->document();
-    return document ? document->frame() : nullptr;
-}
-
-void DOMWindow::eventListenersDidChange()
-{
-    if (m_localStorage || m_sessionStorage) {
-        if (hasEventListeners(eventNames().storageEvent))
-            windowsInterestedInStorageEvents().add(*this);
-        else
-            windowsInterestedInStorageEvents().remove(*this);
-    }
-}
-
-WebCoreOpaqueRoot root(DOMWindow* window)
-{
-    return WebCoreOpaqueRoot { window };
-=======
     ASSERT(allWindows().contains(identifier()));
     allWindows().remove(identifier());
->>>>>>> 7bdb70dd
 }
 
 } // namespace WebCore
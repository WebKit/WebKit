--- conflicted
+++ resolved
@@ -545,32 +545,10 @@
 
 inline void Color::setOutOfLineComponents(Ref<OutOfLineComponents>&& color, ColorSpace colorSpace, OptionSet<FlagsIncludingPrivate> flags)
 {
-<<<<<<< HEAD
-    flags.add({ FlagsIncludingPrivate::Valid, FlagsIncludingPrivate::Extended });
-    m_colorAndFlags = encodedExtendedColor(WTFMove(color)) | encodedFlags(flags);
-    ASSERT(isExtended());
-}
-
-#ifndef __HAIKU__
-inline bool Color::isBlackColor(const Color& color)
-{
-    return color.callOnUnderlyingType([] (const auto& underlyingColor) {
-        return WebCore::isBlack(underlyingColor);
-    });
-}
-
-inline bool Color::isWhiteColor(const Color& color)
-{
-    return color.callOnUnderlyingType([] (const auto& underlyingColor) {
-        return WebCore::isWhite(underlyingColor);
-    });
-=======
     flags.add({ FlagsIncludingPrivate::Valid, FlagsIncludingPrivate::OutOfLine });
     m_colorAndFlags = encodedOutOfLineComponents(WTFMove(color)) | encodedColorSpace(colorSpace) | encodedFlags(flags);
     ASSERT(isOutOfLine());
->>>>>>> 967ff78f
-}
-#endif
+}
 
 template<class Encoder> void Color::encode(Encoder& encoder) const
 {

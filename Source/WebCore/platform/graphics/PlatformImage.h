--- conflicted
+++ resolved
@@ -30,13 +30,8 @@
 typedef struct CGImage* CGImageRef;
 #elif USE(CAIRO)
 #include "RefPtrCairo.h"
-<<<<<<< HEAD
-#elif USE(WINGDI)
-#include "SharedBitmap.h"
 #elif USE(HAIKU)
 #include <Bitmap.h>
-=======
->>>>>>> 0dc639bf
 #endif
 
 namespace WebCore {
@@ -47,9 +42,6 @@
 using PlatformImagePtr = COMPtr<ID2D1Bitmap>;
 #elif USE(CAIRO)
 using PlatformImagePtr = RefPtr<cairo_surface_t>;
-<<<<<<< HEAD
-#elif USE(WINGDI)
-using PlatformImagePtr = RefPtr<SharedBitmap>;
 #elif USE(HAIKU)
 class BitmapRef: public BBitmap, public RefCounted<BitmapRef>
 {
@@ -77,8 +69,6 @@
 };
 
 using PlatformImagePtr = RefPtr<BitmapRef>;
-=======
->>>>>>> 0dc639bf
 #endif
 
 }
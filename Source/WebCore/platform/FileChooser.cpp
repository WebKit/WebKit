--- conflicted
+++ resolved
@@ -58,10 +58,6 @@
 
 void FileChooser::chooseFiles(const Vector<String>& filenames, const Vector<String>& replacementNames)
 {
-    // FIXME: This is inelegant. We should not be looking at settings here.
-    if (m_settings.selectedFiles == filenames)
-        return;
-
     if (!m_client)
         return;
 
@@ -86,10 +82,6 @@
 // with FileChooser::chooseFiles() and hence remove the PLATFORM(IOS_FAMILY)-guard.
 void FileChooser::chooseMediaFiles(const Vector<String>& filenames, const String& displayString, Icon* icon)
 {
-    // FIXME: This is inelegant. We should not be looking at settings here.
-    if (m_settings.selectedFiles == filenames)
-        return;
-
     if (!m_client)
         return;
 
@@ -103,17 +95,6 @@
 
 void FileChooser::chooseFiles(const Vector<FileChooserFileInfo>& files)
 {
-<<<<<<< HEAD
-    auto paths = files.map([](auto& file) {
-        return file.path;
-    });
-
-    // FIXME: This is inelegant. We should not be looking at settings here.
-    if (m_settings.selectedFiles == paths)
-        return;
-
-=======
->>>>>>> 6cc6d33d
     if (m_client)
         m_client->filesChosen(files);
 }

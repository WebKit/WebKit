/*
 * Copyright (C) 2012-2020 Apple Inc. All rights reserved.
 *
 * Redistribution and use in source and binary forms, with or without
 * modification, are permitted provided that the following conditions
 * are met:
 * 1. Redistributions of source code must retain the above copyright
 *    notice, this list of conditions and the following disclaimer.
 * 2. Redistributions in binary form must reproduce the above copyright
 *    notice, this list of conditions and the following disclaimer in the
 *    documentation and/or other materials provided with the distribution.
 *
 * THIS SOFTWARE IS PROVIDED BY APPLE INC. AND ITS CONTRIBUTORS ``AS IS''
 * AND ANY EXPRESS OR IMPLIED WARRANTIES, INCLUDING, BUT NOT LIMITED TO,
 * THE IMPLIED WARRANTIES OF MERCHANTABILITY AND FITNESS FOR A PARTICULAR
 * PURPOSE ARE DISCLAIMED. IN NO EVENT SHALL APPLE INC. OR ITS CONTRIBUTORS
 * BE LIABLE FOR ANY DIRECT, INDIRECT, INCIDENTAL, SPECIAL, EXEMPLARY, OR
 * CONSEQUENTIAL DAMAGES (INCLUDING, BUT NOT LIMITED TO, PROCUREMENT OF
 * SUBSTITUTE GOODS OR SERVICES; LOSS OF USE, DATA, OR PROFITS; OR BUSINESS
 * INTERRUPTION) HOWEVER CAUSED AND ON ANY THEORY OF LIABILITY, WHETHER IN
 * CONTRACT, STRICT LIABILITY, OR TORT (INCLUDING NEGLIGENCE OR OTHERWISE)
 * ARISING IN ANY WAY OUT OF THE USE OF THIS SOFTWARE, EVEN IF ADVISED OF
 * THE POSSIBILITY OF SUCH DAMAGE.
 */

#pragma once

#include "CredentialStorage.h"
#include "FrameIdentifier.h"
#include "PageIdentifier.h"
#include "RegistrableDomain.h"
#include "ShouldRelaxThirdPartyCookieBlocking.h"
#include <pal/SessionID.h>
#include <wtf/CompletionHandler.h>
#include <wtf/Function.h>
#include <wtf/HashMap.h>
#include <wtf/RobinHoodHashMap.h>
#include <wtf/WallTime.h>
#include <wtf/WeakPtr.h>
#include <wtf/text/WTFString.h>

#if PLATFORM(COCOA) || USE(CFURLCONNECTION)
#include <wtf/RetainPtr.h>
#endif

#if PLATFORM(COCOA)
#include <pal/spi/cf/CFNetworkSPI.h>
#elif USE(CFURLCONNECTION)
#include <pal/spi/win/CFNetworkSPIWin.h>
#endif

#if USE(SOUP)
#include <wtf/Function.h>
#include <wtf/glib/GRefPtr.h>
typedef struct _SoupCookieJar SoupCookieJar;
#endif

#if USE(CURL)
#include "CookieJarDB.h"
#include <wtf/UniqueRef.h>
#endif

#ifdef __OBJC__
#include <objc/objc.h>
#endif

#if PLATFORM(COCOA)
#include "CookieStorageObserver.h"
OBJC_CLASS NSArray;
OBJC_CLASS NSHTTPCookie;
OBJC_CLASS NSMutableSet;
#endif

namespace WebCore {

class CurlProxySettings;
class NetworkingContext;
class ResourceRequest;

struct Cookie;
struct CookieRequestHeaderFieldProxy;
struct SameSiteInfo;

enum class HTTPCookieAcceptPolicy : uint8_t;
enum class IncludeSecureCookies : bool;
enum class IncludeHttpOnlyCookies : bool;
enum class ThirdPartyCookieBlockingMode : uint8_t { All, AllExceptBetweenAppBoundDomains, AllExceptManagedDomains, AllOnSitesWithoutUserInteraction, OnlyAccordingToPerDomainPolicy };
enum class SameSiteStrictEnforcementEnabled : bool { Yes, No };
enum class FirstPartyWebsiteDataRemovalMode : uint8_t { AllButCookies, None, AllButCookiesLiveOnTestingTimeout, AllButCookiesReproTestingTimeout };
enum class ApplyTrackingPrevention : bool { No, Yes };
enum class ScriptWrittenCookiesOnly : bool { No, Yes };

#if HAVE(COOKIE_CHANGE_LISTENER_API)
class CookieChangeObserver {
public:
    virtual ~CookieChangeObserver() { }
    virtual void cookiesAdded(const String& host, const Vector<WebCore::Cookie>&) = 0;
    virtual void cookiesDeleted(const String& host, const Vector<WebCore::Cookie>&) = 0;
    virtual void allCookiesDeleted() = 0;
};
#endif

class NetworkStorageSession : public CanMakeWeakPtr<NetworkStorageSession> {
    WTF_MAKE_NONCOPYABLE(NetworkStorageSession); WTF_MAKE_FAST_ALLOCATED;
public:
    using TopFrameDomain = WebCore::RegistrableDomain;
    using SubResourceDomain = WebCore::RegistrableDomain;

    WEBCORE_EXPORT static void permitProcessToUseCookieAPI(bool);
    WEBCORE_EXPORT static bool processMayUseCookieAPI();

    PAL::SessionID sessionID() const { return m_sessionID; }
    CredentialStorage& credentialStorage() { return m_credentialStorage; }

#ifdef __OBJC__
    WEBCORE_EXPORT NSHTTPCookieStorage *nsCookieStorage() const;
#endif

#if PLATFORM(COCOA)
    WEBCORE_EXPORT ~NetworkStorageSession();
#endif

#if PLATFORM(COCOA) || USE(CFURLCONNECTION)
    enum class ShouldDisableCFURLCache : bool { No, Yes };
    WEBCORE_EXPORT static RetainPtr<CFURLStorageSessionRef> createCFStorageSessionForIdentifier(CFStringRef identifier, ShouldDisableCFURLCache = ShouldDisableCFURLCache::No);
    enum class IsInMemoryCookieStore : bool { No, Yes };
    WEBCORE_EXPORT NetworkStorageSession(PAL::SessionID, RetainPtr<CFURLStorageSessionRef>&&, RetainPtr<CFHTTPCookieStorageRef>&&, IsInMemoryCookieStore = IsInMemoryCookieStore::No);
    WEBCORE_EXPORT explicit NetworkStorageSession(PAL::SessionID);

    // May be null, in which case a Foundation default should be used.
    CFURLStorageSessionRef platformSession() { return m_platformSession.get(); }
    WEBCORE_EXPORT RetainPtr<CFHTTPCookieStorageRef> cookieStorage() const;
#elif USE(SOUP)
    WEBCORE_EXPORT explicit NetworkStorageSession(PAL::SessionID);
    ~NetworkStorageSession();

    SoupCookieJar* cookieStorage() const { return m_cookieStorage.get(); }
    void setCookieStorage(GRefPtr<SoupCookieJar>&&);
    void setCookieAcceptPolicy(HTTPCookieAcceptPolicy);
    void setCookieObserverHandler(Function<void ()>&&);
    void getCredentialFromPersistentStorage(const ProtectionSpace&, GCancellable*, Function<void (Credential&&)>&& completionHandler);
    void saveCredentialToPersistentStorage(const ProtectionSpace&, const Credential&);
#elif USE(CURL)
    WEBCORE_EXPORT NetworkStorageSession(PAL::SessionID);
    ~NetworkStorageSession();

    CookieJarDB& cookieDatabase() const;
    WEBCORE_EXPORT void setCookieDatabase(UniqueRef<CookieJarDB>&&);
    WEBCORE_EXPORT void setCookiesFromHTTPResponse(const URL& firstParty, const URL&, const String&) const;
    WEBCORE_EXPORT void setCookieAcceptPolicy(CookieAcceptPolicy) const;
    WEBCORE_EXPORT void setProxySettings(const CurlProxySettings&);
#else
    WEBCORE_EXPORT NetworkStorageSession(PAL::SessionID, NetworkingContext*);
    ~NetworkStorageSession();

    NetworkingContext* context() const;
#endif

    WEBCORE_EXPORT HTTPCookieAcceptPolicy cookieAcceptPolicy() const;
    WEBCORE_EXPORT void setCookie(const Cookie&);
    WEBCORE_EXPORT void setCookies(const Vector<Cookie>&, const URL&, const URL& mainDocumentURL);
    WEBCORE_EXPORT void setCookiesFromDOM(const URL& firstParty, const SameSiteInfo&, const URL&, std::optional<FrameIdentifier>, std::optional<PageIdentifier>, ApplyTrackingPrevention, const String&, ShouldRelaxThirdPartyCookieBlocking) const;
    WEBCORE_EXPORT void deleteCookie(const Cookie&, CompletionHandler<void()>&&);
    WEBCORE_EXPORT void deleteCookie(const URL&, const String&, CompletionHandler<void()>&&) const;
    WEBCORE_EXPORT void deleteAllCookies(CompletionHandler<void()>&&);
    WEBCORE_EXPORT void deleteAllCookiesModifiedSince(WallTime, CompletionHandler<void()>&&);
    WEBCORE_EXPORT void deleteCookiesForHostnames(const Vector<String>& cookieHostNames, CompletionHandler<void()>&&);
    WEBCORE_EXPORT void deleteCookiesForHostnames(const Vector<String>& cookieHostNames, IncludeHttpOnlyCookies, ScriptWrittenCookiesOnly, CompletionHandler<void()>&&);
    WEBCORE_EXPORT Vector<Cookie> getAllCookies();
    WEBCORE_EXPORT Vector<Cookie> getCookies(const URL&);
    WEBCORE_EXPORT void hasCookies(const RegistrableDomain&, CompletionHandler<void(bool)>&&) const;
    WEBCORE_EXPORT bool getRawCookies(const URL& firstParty, const SameSiteInfo&, const URL&, std::optional<FrameIdentifier>, std::optional<PageIdentifier>, ApplyTrackingPrevention, ShouldRelaxThirdPartyCookieBlocking, Vector<Cookie>&) const;
    WEBCORE_EXPORT void getHostnamesWithCookies(HashSet<String>& hostnames);
    WEBCORE_EXPORT std::pair<String, bool> cookiesForDOM(const URL& firstParty, const SameSiteInfo&, const URL&, std::optional<FrameIdentifier>, std::optional<PageIdentifier>, IncludeSecureCookies, ApplyTrackingPrevention, ShouldRelaxThirdPartyCookieBlocking) const;
    WEBCORE_EXPORT std::pair<String, bool> cookieRequestHeaderFieldValue(const URL& firstParty, const SameSiteInfo&, const URL&, std::optional<FrameIdentifier>, std::optional<PageIdentifier>, IncludeSecureCookies, ApplyTrackingPrevention, ShouldRelaxThirdPartyCookieBlocking) const;
    WEBCORE_EXPORT std::pair<String, bool> cookieRequestHeaderFieldValue(const CookieRequestHeaderFieldProxy&) const;

    WEBCORE_EXPORT Vector<Cookie> domCookiesForHost(const String& host);

#if HAVE(COOKIE_CHANGE_LISTENER_API)
    WEBCORE_EXPORT void startListeningForCookieChangeNotifications(CookieChangeObserver&, const String& host);
    WEBCORE_EXPORT void stopListeningForCookieChangeNotifications(CookieChangeObserver&, const HashSet<String>& hosts);
    WEBCORE_EXPORT bool supportsCookieChangeListenerAPI() const;
#endif

<<<<<<< HEAD
#if ENABLE(INTELLIGENT_TRACKING_PREVENTION)
    WEBCORE_EXPORT void setResourceLoadStatisticsEnabled(bool);
    WEBCORE_EXPORT bool resourceLoadStatisticsEnabled() const;
    WEBCORE_EXPORT void setResourceLoadStatisticsDebugLoggingEnabled(bool);
    WEBCORE_EXPORT bool resourceLoadStatisticsDebugLoggingEnabled() const;
=======
#if ENABLE(TRACKING_PREVENTION)
    WEBCORE_EXPORT void setTrackingPreventionEnabled(bool);
    WEBCORE_EXPORT bool trackingPreventionEnabled() const;
    WEBCORE_EXPORT void setTrackingPreventionDebugLoggingEnabled(bool);
    WEBCORE_EXPORT bool trackingPreventionDebugLoggingEnabled() const;
>>>>>>> cc8993e5
    WEBCORE_EXPORT bool shouldBlockCookies(const ResourceRequest&, std::optional<FrameIdentifier>, std::optional<PageIdentifier>, ShouldRelaxThirdPartyCookieBlocking) const;
    WEBCORE_EXPORT bool shouldBlockCookies(const URL& firstPartyForCookies, const URL& resource, std::optional<FrameIdentifier>, std::optional<PageIdentifier>, ShouldRelaxThirdPartyCookieBlocking) const;
    WEBCORE_EXPORT bool shouldBlockThirdPartyCookies(const RegistrableDomain&) const;
    WEBCORE_EXPORT bool shouldBlockThirdPartyCookiesButKeepFirstPartyCookiesFor(const RegistrableDomain&) const;
    WEBCORE_EXPORT void setAllCookiesToSameSiteStrict(const RegistrableDomain&, CompletionHandler<void()>&&);
#if PLATFORM(COCOA)
    WEBCORE_EXPORT static NSHTTPCookie *capExpiryOfPersistentCookie(NSHTTPCookie *, Seconds cap);
#endif
    WEBCORE_EXPORT bool hasHadUserInteractionAsFirstParty(const RegistrableDomain&) const;
    WEBCORE_EXPORT void setPrevalentDomainsToBlockAndDeleteCookiesFor(const Vector<RegistrableDomain>&);
    WEBCORE_EXPORT void setPrevalentDomainsToBlockButKeepCookiesFor(const Vector<RegistrableDomain>&);
    WEBCORE_EXPORT void setDomainsWithUserInteractionAsFirstParty(const Vector<RegistrableDomain>&);
    WEBCORE_EXPORT void setDomainsWithCrossPageStorageAccess(const HashMap<TopFrameDomain, SubResourceDomain>&);
    WEBCORE_EXPORT void grantCrossPageStorageAccess(const TopFrameDomain&, const SubResourceDomain&);
    WEBCORE_EXPORT void setAgeCapForClientSideCookies(std::optional<Seconds>);
    WEBCORE_EXPORT bool hasStorageAccess(const RegistrableDomain& resourceDomain, const RegistrableDomain& firstPartyDomain, std::optional<FrameIdentifier>, PageIdentifier) const;
    WEBCORE_EXPORT Vector<String> getAllStorageAccessEntries() const;
    WEBCORE_EXPORT void grantStorageAccess(const RegistrableDomain& resourceDomain, const RegistrableDomain& firstPartyDomain, std::optional<FrameIdentifier>, PageIdentifier);
    WEBCORE_EXPORT void removeStorageAccessForFrame(FrameIdentifier, PageIdentifier);
    WEBCORE_EXPORT void clearPageSpecificDataForResourceLoadStatistics(PageIdentifier);
    WEBCORE_EXPORT void removeAllStorageAccess();
    WEBCORE_EXPORT void setCacheMaxAgeCapForPrevalentResources(Seconds);
    WEBCORE_EXPORT void resetCacheMaxAgeCapForPrevalentResources();
    WEBCORE_EXPORT std::optional<Seconds> maxAgeCacheCap(const ResourceRequest&);
    WEBCORE_EXPORT void didCommitCrossSiteLoadWithDataTransferFromPrevalentResource(const RegistrableDomain& toDomain, PageIdentifier);
    WEBCORE_EXPORT void resetCrossSiteLoadsWithLinkDecorationForTesting();
    WEBCORE_EXPORT void setThirdPartyCookieBlockingMode(ThirdPartyCookieBlockingMode);

    WEBCORE_EXPORT const static HashMap<RegistrableDomain, HashSet<RegistrableDomain>>& storageAccessQuirks();
    WEBCORE_EXPORT static bool canRequestStorageAccessForLoginOrCompatibilityPurposesWithoutPriorUserInteraction(const SubResourceDomain&, const TopFrameDomain&);
    WEBCORE_EXPORT static std::optional<HashSet<RegistrableDomain>> subResourceDomainsInNeedOfStorageAccessForFirstParty(const RegistrableDomain&);
    WEBCORE_EXPORT static bool loginDomainMatchesRequestingDomain(const TopFrameDomain&, const SubResourceDomain&);
    WEBCORE_EXPORT static std::optional<RegistrableDomain> findAdditionalLoginDomain(const TopFrameDomain&, const SubResourceDomain&);

#endif
    
#if ENABLE(APP_BOUND_DOMAINS)
    WEBCORE_EXPORT void setAppBoundDomains(HashSet<RegistrableDomain>&&);
    WEBCORE_EXPORT void resetAppBoundDomains();
#endif

#if ENABLE(MANAGED_DOMAINS)
    WEBCORE_EXPORT void setManagedDomains(HashSet<RegistrableDomain>&&);
    WEBCORE_EXPORT void resetManagedDomains();
#endif

private:
#if PLATFORM(COCOA)
    enum IncludeHTTPOnlyOrNot { DoNotIncludeHTTPOnly, IncludeHTTPOnly };
    std::pair<String, bool> cookiesForSession(const URL& firstParty, const SameSiteInfo&, const URL&, std::optional<FrameIdentifier>, std::optional<PageIdentifier>, IncludeHTTPOnlyOrNot, IncludeSecureCookies, ApplyTrackingPrevention, ShouldRelaxThirdPartyCookieBlocking) const;
    RetainPtr<NSArray> httpCookies(CFHTTPCookieStorageRef) const;
    RetainPtr<NSArray> httpCookiesForURL(CFHTTPCookieStorageRef, NSURL *firstParty, const std::optional<SameSiteInfo>&, NSURL *) const;
    RetainPtr<NSArray> cookiesForURL(const URL& firstParty, const SameSiteInfo&, const URL&, std::optional<FrameIdentifier>, std::optional<PageIdentifier>, ApplyTrackingPrevention, ShouldRelaxThirdPartyCookieBlocking) const;
    void setHTTPCookiesForURL(CFHTTPCookieStorageRef, NSArray *cookies, NSURL *, NSURL *mainDocumentURL, const SameSiteInfo&) const;
    void deleteHTTPCookie(CFHTTPCookieStorageRef, NSHTTPCookie *, CompletionHandler<void()>&&) const;
#endif

#if HAVE(COOKIE_CHANGE_LISTENER_API)
    void registerCookieChangeListenersIfNecessary();
    void unregisterCookieChangeListenersIfNecessary();
#endif

    PAL::SessionID m_sessionID;

#if PLATFORM(COCOA) || USE(CFURLCONNECTION)
    RetainPtr<CFURLStorageSessionRef> m_platformSession;
    RetainPtr<CFHTTPCookieStorageRef> m_platformCookieStorage;
    const bool m_isInMemoryCookieStore { false };
#elif USE(SOUP)
    static void cookiesDidChange(NetworkStorageSession*);

    HTTPCookieAcceptPolicy m_cookieAcceptPolicy;
    GRefPtr<SoupCookieJar> m_cookieStorage;
    Function<void ()> m_cookieObserverHandler;
#elif USE(CURL)
    mutable UniqueRef<CookieJarDB> m_cookieDatabase;
#else
    RefPtr<NetworkingContext> m_context;
#endif

#if HAVE(COOKIE_CHANGE_LISTENER_API)
    bool m_didRegisterCookieListeners { false };
    RetainPtr<NSMutableSet> m_subscribedDomainsForCookieChanges;
    MemoryCompactRobinHoodHashMap<String, HashSet<CookieChangeObserver*>> m_cookieChangeObservers;
#endif

    CredentialStorage m_credentialStorage;

<<<<<<< HEAD
#if ENABLE(INTELLIGENT_TRACKING_PREVENTION)
    bool m_isResourceLoadStatisticsEnabled = false;
    bool m_isResourceLoadStatisticsDebugLoggingEnabled = false;
=======
#if ENABLE(TRACKING_PREVENTION)
    bool m_isTrackingPreventionEnabled = false;
    bool m_isTrackingPreventionDebugLoggingEnabled = false;
>>>>>>> cc8993e5
    std::optional<Seconds> clientSideCookieCap(const TopFrameDomain&, std::optional<PageIdentifier>) const;
    bool shouldExemptDomainPairFromThirdPartyCookieBlocking(const TopFrameDomain&, const SubResourceDomain&) const;
    HashSet<RegistrableDomain> m_registrableDomainsToBlockAndDeleteCookiesFor;
    HashSet<RegistrableDomain> m_registrableDomainsToBlockButKeepCookiesFor;
    HashSet<RegistrableDomain> m_registrableDomainsWithUserInteractionAsFirstParty;
    HashMap<PageIdentifier, HashMap<FrameIdentifier, RegistrableDomain>> m_framesGrantedStorageAccess;
    HashMap<PageIdentifier, HashMap<RegistrableDomain, RegistrableDomain>> m_pagesGrantedStorageAccess;
    HashMap<TopFrameDomain, HashSet<SubResourceDomain>> m_pairsGrantedCrossPageStorageAccess;
    std::optional<Seconds> m_cacheMaxAgeCapForPrevalentResources;
    std::optional<Seconds> m_ageCapForClientSideCookies;
    std::optional<Seconds> m_ageCapForClientSideCookiesShort;
#if ENABLE(JS_COOKIE_CHECKING)
    std::optional<Seconds> m_ageCapForClientSideCookiesForLinkDecorationTargetPage;
#endif
    HashMap<WebCore::PageIdentifier, RegistrableDomain> m_navigatedToWithLinkDecorationByPrevalentResource;
    bool m_navigationWithLinkDecorationTestMode = false;
    ThirdPartyCookieBlockingMode m_thirdPartyCookieBlockingMode { ThirdPartyCookieBlockingMode::All };
    HashSet<RegistrableDomain> m_appBoundDomains;
    HashSet<RegistrableDomain> m_managedDomains;
#endif

#if PLATFORM(COCOA)
public:
    CookieStorageObserver& cookieStorageObserver() const;

private:
    mutable std::unique_ptr<CookieStorageObserver> m_cookieStorageObserver;
#endif
    static bool m_processMayUseCookieAPI;
};

#if PLATFORM(COCOA) || USE(CFURLCONNECTION)
WEBCORE_EXPORT RetainPtr<CFURLStorageSessionRef> createPrivateStorageSession(CFStringRef identifier, std::optional<HTTPCookieAcceptPolicy> = std::nullopt, NetworkStorageSession::ShouldDisableCFURLCache = NetworkStorageSession::ShouldDisableCFURLCache::No);
#endif

}

namespace WTF {

template<> struct EnumTraits<WebCore::ThirdPartyCookieBlockingMode> {
    using values = EnumValues<
        WebCore::ThirdPartyCookieBlockingMode,
        WebCore::ThirdPartyCookieBlockingMode::All,
        WebCore::ThirdPartyCookieBlockingMode::AllExceptBetweenAppBoundDomains,
        WebCore::ThirdPartyCookieBlockingMode::AllExceptManagedDomains,
        WebCore::ThirdPartyCookieBlockingMode::AllOnSitesWithoutUserInteraction,
        WebCore::ThirdPartyCookieBlockingMode::OnlyAccordingToPerDomainPolicy
    >;
};

template<> struct EnumTraits<WebCore::FirstPartyWebsiteDataRemovalMode> {
    using values = EnumValues<
        WebCore::FirstPartyWebsiteDataRemovalMode,
        WebCore::FirstPartyWebsiteDataRemovalMode::AllButCookies,
        WebCore::FirstPartyWebsiteDataRemovalMode::None,
        WebCore::FirstPartyWebsiteDataRemovalMode::AllButCookiesLiveOnTestingTimeout,
        WebCore::FirstPartyWebsiteDataRemovalMode::AllButCookiesReproTestingTimeout
    >;
};

}<|MERGE_RESOLUTION|>--- conflicted
+++ resolved
@@ -183,19 +183,11 @@
     WEBCORE_EXPORT bool supportsCookieChangeListenerAPI() const;
 #endif
 
-<<<<<<< HEAD
-#if ENABLE(INTELLIGENT_TRACKING_PREVENTION)
-    WEBCORE_EXPORT void setResourceLoadStatisticsEnabled(bool);
-    WEBCORE_EXPORT bool resourceLoadStatisticsEnabled() const;
-    WEBCORE_EXPORT void setResourceLoadStatisticsDebugLoggingEnabled(bool);
-    WEBCORE_EXPORT bool resourceLoadStatisticsDebugLoggingEnabled() const;
-=======
 #if ENABLE(TRACKING_PREVENTION)
     WEBCORE_EXPORT void setTrackingPreventionEnabled(bool);
     WEBCORE_EXPORT bool trackingPreventionEnabled() const;
     WEBCORE_EXPORT void setTrackingPreventionDebugLoggingEnabled(bool);
     WEBCORE_EXPORT bool trackingPreventionDebugLoggingEnabled() const;
->>>>>>> cc8993e5
     WEBCORE_EXPORT bool shouldBlockCookies(const ResourceRequest&, std::optional<FrameIdentifier>, std::optional<PageIdentifier>, ShouldRelaxThirdPartyCookieBlocking) const;
     WEBCORE_EXPORT bool shouldBlockCookies(const URL& firstPartyForCookies, const URL& resource, std::optional<FrameIdentifier>, std::optional<PageIdentifier>, ShouldRelaxThirdPartyCookieBlocking) const;
     WEBCORE_EXPORT bool shouldBlockThirdPartyCookies(const RegistrableDomain&) const;
@@ -284,15 +276,9 @@
 
     CredentialStorage m_credentialStorage;
 
-<<<<<<< HEAD
-#if ENABLE(INTELLIGENT_TRACKING_PREVENTION)
-    bool m_isResourceLoadStatisticsEnabled = false;
-    bool m_isResourceLoadStatisticsDebugLoggingEnabled = false;
-=======
 #if ENABLE(TRACKING_PREVENTION)
     bool m_isTrackingPreventionEnabled = false;
     bool m_isTrackingPreventionDebugLoggingEnabled = false;
->>>>>>> cc8993e5
     std::optional<Seconds> clientSideCookieCap(const TopFrameDomain&, std::optional<PageIdentifier>) const;
     bool shouldExemptDomainPairFromThirdPartyCookieBlocking(const TopFrameDomain&, const SubResourceDomain&) const;
     HashSet<RegistrableDomain> m_registrableDomainsToBlockAndDeleteCookiesFor;

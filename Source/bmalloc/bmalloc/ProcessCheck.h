--- conflicted
+++ resolved
@@ -39,13 +39,9 @@
 inline bool gigacageEnabledForProcess() { return true; }
 #endif
 
-<<<<<<< HEAD
-#if BPLATFORM(COCOA)
-=======
 #if BOS(DARWIN)
 const char* processNameString();
 
->>>>>>> ab85a67f
 bool shouldAllowMiniMode();
 #else
 inline bool shouldAllowMiniMode() { return true; }

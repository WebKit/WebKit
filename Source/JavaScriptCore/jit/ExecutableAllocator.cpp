/*
 * Copyright (C) 2008-2023 Apple Inc. All rights reserved.
 *
 * Redistribution and use in source and binary forms, with or without
 * modification, are permitted provided that the following conditions
 * are met:
 * 1. Redistributions of source code must retain the above copyright
 *    notice, this list of conditions and the following disclaimer.
 * 2. Redistributions in binary form must reproduce the above copyright
 *    notice, this list of conditions and the following disclaimer in the
 *    documentation and/or other materials provided with the distribution.
 *
 * THIS SOFTWARE IS PROVIDED BY APPLE INC. ``AS IS'' AND ANY
 * EXPRESS OR IMPLIED WARRANTIES, INCLUDING, BUT NOT LIMITED TO, THE
 * IMPLIED WARRANTIES OF MERCHANTABILITY AND FITNESS FOR A PARTICULAR
 * PURPOSE ARE DISCLAIMED.  IN NO EVENT SHALL APPLE INC. OR
 * CONTRIBUTORS BE LIABLE FOR ANY DIRECT, INDIRECT, INCIDENTAL, SPECIAL,
 * EXEMPLARY, OR CONSEQUENTIAL DAMAGES (INCLUDING, BUT NOT LIMITED TO,
 * PROCUREMENT OF SUBSTITUTE GOODS OR SERVICES; LOSS OF USE, DATA, OR
 * PROFITS; OR BUSINESS INTERRUPTION) HOWEVER CAUSED AND ON ANY THEORY
 * OF LIABILITY, WHETHER IN CONTRACT, STRICT LIABILITY, OR TORT
 * (INCLUDING NEGLIGENCE OR OTHERWISE) ARISING IN ANY WAY OUT OF THE USE
 * OF THIS SOFTWARE, EVEN IF ADVISED OF THE POSSIBILITY OF SUCH DAMAGE.
 */

#include "config.h"
#include "ExecutableAllocator.h"

#if ENABLE(JIT)

#include "ExecutableAllocationFuzz.h"
#include "JITOperationValidation.h"
#include "LinkBuffer.h"
#include <wtf/ByteOrder.h>
#include <wtf/CryptographicallyRandomNumber.h>
#include <wtf/FastBitVector.h>
#include <wtf/FileSystem.h>
#include <wtf/FixedVector.h>
#include <wtf/IterationStatus.h>
#include <wtf/PageReservation.h>
#include <wtf/ProcessID.h>
#include <wtf/RedBlackTree.h>
#include <wtf/Scope.h>
#include <wtf/SystemTracing.h>
#include <wtf/TZoneMallocInlines.h>
#include <wtf/UUID.h>
#include <wtf/WorkQueue.h>

#if ENABLE(LIBPAS_JIT_HEAP)
#include <bmalloc/jit_heap.h>
#include <bmalloc/jit_heap_config.h>
#else
#include <wtf/MetaAllocator.h>
#endif

#if HAVE(IOS_JIT_RESTRICTIONS) || HAVE(MAC_JIT_RESTRICTIONS)
#include <wtf/cocoa/Entitlements.h>
#endif

#if OS(DARWIN)
#include <fcntl.h>
#include <mach/mach.h>
#include <mach/mach_time.h>

extern "C" {
    /* Routine mach_vm_remap */
#ifdef mig_external
    mig_external
#else
    extern
#endif /* mig_external */
    kern_return_t mach_vm_remap
    (
     vm_map_t target_task,
     mach_vm_address_t *target_address,
     mach_vm_size_t size,
     mach_vm_offset_t mask,
     int flags,
     vm_map_t src_task,
     mach_vm_address_t src_address,
     boolean_t copy,
     vm_prot_t *cur_protection,
     vm_prot_t *max_protection,
     vm_inherit_t inheritance
     );
}
#endif

#if USE(INLINE_JIT_PERMISSIONS_API)
#include <wtf/darwin/WeakLinking.h>
WTF_WEAK_LINK_FORCE_IMPORT(be_memory_inline_jit_restrict_with_witness_supported);
#endif

namespace JSC {

using namespace WTF;

WTF_MAKE_TZONE_ALLOCATED_IMPL(ExecutableAllocator);

#if OS(DARWIN) && CPU(ARM64)
// We already rely on page size being CeilingOnPageSize elsewhere (e.g. MarkedBlock).
// Just use the constexpr CeilingOnPageSize for better efficiency.
static inline constexpr size_t executablePageSize() { return CeilingOnPageSize; }
#else
static inline size_t executablePageSize() { return WTF::pageSize(); }
#endif

#if ENABLE(LIBPAS_JIT_HEAP)
static constexpr size_t minimumPoolSizeForSegregatedHeap = 256 * MB;
#endif

#if defined(FIXED_EXECUTABLE_MEMORY_POOL_SIZE_IN_MB) && FIXED_EXECUTABLE_MEMORY_POOL_SIZE_IN_MB > 0
static constexpr size_t fixedExecutableMemoryPoolSize = FIXED_EXECUTABLE_MEMORY_POOL_SIZE_IN_MB * MB;
#elif CPU(ARM64)
#if ENABLE(JUMP_ISLANDS)
static constexpr size_t fixedExecutableMemoryPoolSize = 512 * MB;
#else
static constexpr size_t fixedExecutableMemoryPoolSize = 128 * MB;
#endif
#elif CPU(ARM_THUMB2)
#if ENABLE(JUMP_ISLANDS)
static constexpr size_t fixedExecutableMemoryPoolSize = 32 * MB;
#else
static constexpr size_t fixedExecutableMemoryPoolSize = 16 * MB;
#endif
#elif CPU(X86_64)
static constexpr size_t fixedExecutableMemoryPoolSize = 1 * GB;
#else
static constexpr size_t fixedExecutableMemoryPoolSize = 32 * MB;
#endif

#if ENABLE(JUMP_ISLANDS)
#if CPU(ARM64)
static constexpr double islandRegionSizeFraction = 0.125;
static constexpr size_t islandSizeInBytes = 4;
#elif CPU(ARM_THUMB2)
static constexpr double islandRegionSizeFraction = 0.05;
static constexpr size_t islandSizeInBytes = 4;
#endif
#endif

// Quick sanity check, in case FIXED_EXECUTABLE_MEMORY_POOL_SIZE_IN_MB was set.
#if !ENABLE(JUMP_ISLANDS)
static_assert(fixedExecutableMemoryPoolSize <= MacroAssembler::nearJumpRange, "Executable pool size is too large for near jump/call without JUMP_ISLANDS");
#endif

#if CPU(ARM)
static constexpr double executablePoolReservationFraction = 0.15;
#else
static constexpr double executablePoolReservationFraction = 0.25;
#endif

#if ENABLE(LIBPAS_JIT_HEAP)
// This size is derived from jit_config's medium table size.
static constexpr size_t minimumExecutablePoolReservationSize = 256 * KB;
static_assert(fixedExecutableMemoryPoolSize * executablePoolReservationFraction >= minimumExecutablePoolReservationSize);
static_assert(fixedExecutableMemoryPoolSize < 4 * GB, "ExecutableMemoryHandle assumes it is less than 4GB");
#endif

// 325696c8-e7cc-11ee-9f4e-325096b39f47
static constexpr WTF::UUID jscJITNamespace { static_cast<UInt128>(0x325696c8e7cc11eeULL) << 64 | (0x9f4e325096b39f47ULL) };

static bool isJITEnabled()
{
    bool jitEnabled = !g_jscConfig.jitDisabled;
#if HAVE(IOS_JIT_RESTRICTIONS)
    jitEnabled = jitEnabled && processHasEntitlement("dynamic-codesigning"_s);
#elif HAVE(MAC_JIT_RESTRICTIONS) && USE(APPLE_INTERNAL_SDK)
    jitEnabled = jitEnabled && processHasEntitlement("com.apple.security.cs.allow-jit"_s);
#endif
    return jitEnabled;
}

void ExecutableAllocator::disableJIT()
{
    ASSERT(!g_jscConfig.fixedVMPoolExecutableAllocator);
    if (g_jscConfig.jitDisabled) {
        RELEASE_ASSERT(!Options::useJIT());
        return;
    }

    g_jscConfig.jitDisabled = true;
    Options::useJIT() = false;

#if HAVE(IOS_JIT_RESTRICTIONS) || HAVE(MAC_JIT_RESTRICTIONS) && USE(APPLE_INTERNAL_SDK)
#if HAVE(IOS_JIT_RESTRICTIONS)
    bool shouldDisableJITMemory = processHasEntitlement("dynamic-codesigning"_s);
#else
    bool shouldDisableJITMemory = processHasEntitlement("com.apple.security.cs.allow-jit"_s) && !isKernOpenSource();
#endif
    if (shouldDisableJITMemory) {
        // Because of an OS quirk, even after the JIT region has been unmapped,
        // the OS thinks that region is reserved, and as such, can cause Gigacage
        // allocation to fail. We work around this by initializing the Gigacage
        // first.
        // Note: when called, disableJIT() is always called extra early in the
        // process bootstrap. Under normal operation (when disableJIT() isn't
        // called at all), we will naturally initialize the Gigacage before we
        // allocate the JIT region. Hence, this workaround is merely ensuring the
        // same behavior of allocation ordering.
        Gigacage::ensureGigacage();

        constexpr size_t size = 1;
        constexpr int protection = PROT_READ | PROT_WRITE | PROT_EXEC;
        constexpr int fd = OSAllocator::JSJITCodePages;
        int flags = MAP_PRIVATE | MAP_ANON | (Options::useJITCage() ? MAP_EXECUTABLE_FOR_JIT_WITH_JIT_CAGE : MAP_EXECUTABLE_FOR_JIT);
        void* allocation = mmap(nullptr, size, protection, flags, fd, 0);
        const void* executableMemoryAllocationFailure = reinterpret_cast<void*>(-1);
        RELEASE_ASSERT_WITH_MESSAGE(allocation && allocation != executableMemoryAllocationFailure, "We should not have allocated executable memory before disabling the JIT.");
        RELEASE_ASSERT_WITH_MESSAGE(!munmap(allocation, size), "Unmapping executable memory should succeed so we do not have any executable memory in the address space");
        RELEASE_ASSERT_WITH_MESSAGE(mmap(nullptr, size, protection, flags, fd, 0) == executableMemoryAllocationFailure, "Allocating executable memory should fail after disableJIT() is called.");
    }
#endif
}

#if OS(DARWIN) && HAVE(REMAP_JIT)

#if USE(EXECUTE_ONLY_JIT_WRITE_FUNCTION)
static ALWAYS_INLINE MacroAssemblerCodeRef<JITThunkPtrTag> jitWriteThunkGenerator(void* writableAddr, void* stubBase, size_t stubSize)
{
    auto exitScope = makeScopeExit([] {
        RELEASE_ASSERT(!g_jscConfig.useFastJITPermissions);
    });

    using namespace ARM64Registers;
    using TrustedImm32 = MacroAssembler::TrustedImm32;

    MacroAssembler jit;

    jit.tagReturnAddress();
    jit.move(MacroAssembler::TrustedImmPtr(writableAddr), x7);
    jit.addPtr(x7, x0);

    jit.move(x0, x3);
    MacroAssembler::Jump smallCopy = jit.branch64(MacroAssembler::Below, x2, MacroAssembler::TrustedImm64(64));

    jit.add64(TrustedImm32(32), x3);
    jit.and64(TrustedImm32(-32), x3);
    jit.loadPair64(x1, x12, x13);
    jit.loadPair64(x1, TrustedImm32(16), x14, x15);
    jit.sub64(x3, x0, x5);
    jit.addPtr(x5, x1);

    jit.loadPair64(x1, x8, x9);
    jit.loadPair64(x1, TrustedImm32(16), x10, x11);
    jit.add64(TrustedImm32(32), x1);
    jit.sub64(x5, x2);
    jit.storePair64(x12, x13, x0);
    jit.storePair64(x14, x15, x0, TrustedImm32(16));
    MacroAssembler::Jump cleanup = jit.branchSub64(MacroAssembler::BelowOrEqual, TrustedImm32(64), x2);

    MacroAssembler::Label copyLoop = jit.label();
    jit.storePair64WithNonTemporalAccess(x8, x9, x3);
    jit.storePair64WithNonTemporalAccess(x10, x11, x3, TrustedImm32(16));
    jit.add64(TrustedImm32(32), x3);
    jit.loadPair64WithNonTemporalAccess(x1, x8, x9);
    jit.loadPair64WithNonTemporalAccess(x1, TrustedImm32(16), x10, x11);
    jit.add64(TrustedImm32(32), x1);
    jit.branchSub64(MacroAssembler::Above, TrustedImm32(32), x2).linkTo(copyLoop, &jit);

    cleanup.link(&jit);
    jit.add64(x2, x1);
    jit.loadPair64(x1, x12, x13);
    jit.loadPair64(x1, TrustedImm32(16), x14, x15);
    jit.storePair64(x8, x9, x3);
    jit.storePair64(x10, x11, x3, TrustedImm32(16));
    jit.addPtr(x2, x3);
    jit.storePair64(x12, x13, x3, TrustedImm32(32));
    jit.storePair64(x14, x15, x3, TrustedImm32(48));
    jit.ret();

    MacroAssembler::Label local0 = jit.label();
    jit.load64(MacroAssembler::PostIndexAddress(x1, 8), x6);
    jit.store64(x6, MacroAssembler::PostIndexAddress(x3, 8));
    smallCopy.link(&jit);
    jit.branchSub64(MacroAssembler::AboveOrEqual, TrustedImm32(8), x2).linkTo(local0, &jit);
    MacroAssembler::Jump local2 = jit.branchAdd64(MacroAssembler::Equal, TrustedImm32(8), x2);
    MacroAssembler::Label local1 = jit.label();
    jit.load8(x1, PostIndex(1), x6);
    jit.store8(x6, x3, PostIndex(1));
    jit.branchSub64(MacroAssembler::NotEqual, TrustedImm32(1), x2).linkTo(local1, &jit);
    local2.link(&jit);
    jit.ret();

    auto stubBaseCodePtr = CodePtr<LinkBufferPtrTag>(tagCodePtr<LinkBufferPtrTag>(stubBase));
    LinkBuffer linkBuffer(jit, stubBaseCodePtr, stubSize, LinkBuffer::Profile::Thunk);
    // We don't use FINALIZE_CODE() for two reasons.
    // The first is that we don't want the writeable address, as disassembled instructions,
    // to appear in the console or anywhere in memory, via the PrintStream buffer.
    // The second is we can't guarantee that the code is readable when using the
    // asyncDisassembly option as our caller will set our pages execute only.
    return linkBuffer.finalizeCodeWithoutDisassembly<JITThunkPtrTag>(nullptr);
}
#else // not USE(EXECUTE_ONLY_JIT_WRITE_FUNCTION)
static void genericWriteToJITRegion(off_t offset, const void* data, size_t dataSize)
{
    memcpy((void*)(g_jscConfig.startOfFixedWritableMemoryPool + offset), data, dataSize);
}

static MacroAssemblerCodeRef<JITThunkPtrTag> ALWAYS_INLINE jitWriteThunkGenerator(void* address, void*, size_t)
{
    g_jscConfig.startOfFixedWritableMemoryPool = reinterpret_cast<uintptr_t>(address);
    void* function = reinterpret_cast<void*>(&genericWriteToJITRegion);
#if CPU(ARM_THUMB2)
    // Handle thumb offset
    uintptr_t functionAsInt = reinterpret_cast<uintptr_t>(function);
    functionAsInt -= 1;
    function = reinterpret_cast<void*>(functionAsInt);
#endif
    auto codePtr = CodePtr<JITThunkPtrTag>(tagCFunctionPtr<JITThunkPtrTag>(function));
    return MacroAssemblerCodeRef<JITThunkPtrTag>::createSelfManagedCodeRef(codePtr);
}
#endif // USE(EXECUTE_ONLY_JIT_WRITE_FUNCTION)

static ALWAYS_INLINE void initializeSeparatedWXHeaps(void* stubBase, size_t stubSize, void* jitBase, size_t jitSize)
{
    auto exitScope = makeScopeExit([] {
        RELEASE_ASSERT(!g_jscConfig.useFastJITPermissions);
    });

    mach_vm_address_t writableAddr = 0;

    // Create a second mapping of the JIT region at a random address.
    vm_prot_t cur, max;
    int remapFlags = VM_FLAGS_ANYWHERE;
#if defined(VM_FLAGS_RANDOM_ADDR)
    remapFlags |= VM_FLAGS_RANDOM_ADDR;
#endif
    kern_return_t ret = mach_vm_remap(mach_task_self(), &writableAddr, jitSize, 0,
        remapFlags,
        mach_task_self(), (mach_vm_address_t)jitBase, FALSE,
        &cur, &max, VM_INHERIT_DEFAULT);

    bool remapSucceeded = (ret == KERN_SUCCESS);
    if (!remapSucceeded)
        return;

    // Assemble a thunk that will serve as the means for writing into the JIT region.
    MacroAssemblerCodeRef<JITThunkPtrTag> writeThunk = jitWriteThunkGenerator(reinterpret_cast<void*>(writableAddr), stubBase, stubSize);

    int result = 0;

#if USE(EXECUTE_ONLY_JIT_WRITE_FUNCTION)
    // Prevent reading the write thunk code.
    result = vm_protect(mach_task_self(), reinterpret_cast<vm_address_t>(stubBase), stubSize, true, VM_PROT_EXECUTE);
    RELEASE_ASSERT(!result);
#endif

    // Prevent writing into the executable JIT mapping.
    result = vm_protect(mach_task_self(), reinterpret_cast<vm_address_t>(jitBase), jitSize, true, VM_PROT_READ | VM_PROT_EXECUTE);
    RELEASE_ASSERT(!result);

    // Prevent execution in the writable JIT mapping.
    result = vm_protect(mach_task_self(), static_cast<vm_address_t>(writableAddr), jitSize, true, VM_PROT_READ | VM_PROT_WRITE);
    RELEASE_ASSERT(!result);

    // Zero out writableAddr to avoid leaking the address of the writable mapping.
    memset_s(&writableAddr, sizeof(writableAddr), 0, sizeof(writableAddr));

#if ENABLE(SEPARATED_WX_HEAP)
    g_jscConfig.jitWriteSeparateHeaps = reinterpret_cast<JITWriteSeparateHeapsFunction>(writeThunk.code().taggedPtr());
#endif
}

#endif // OS(DARWIN) && HAVE(REMAP_JIT)

struct JITReservation {
    PageReservation pageReservation;
    void* base { nullptr };
    size_t size { 0 };
};

static ALWAYS_INLINE JITReservation initializeJITPageReservation()
{
    JITReservation reservation;
    if (!isJITEnabled())
        return reservation;

#if OS(DARWIN)
    // Call pageSize() to run its assertions to enforce invariants that executablePageSize() relies on.
    WTF::pageSize();
#endif
    reservation.size = fixedExecutableMemoryPoolSize;

    if (Options::jitMemoryReservationSize()) {
        reservation.size = Options::jitMemoryReservationSize();
#if ENABLE(LIBPAS_JIT_HEAP)
        if (reservation.size * executablePoolReservationFraction < minimumExecutablePoolReservationSize)
            reservation.size += minimumExecutablePoolReservationSize;
#endif
    }
    reservation.size = std::max(roundUpToMultipleOf(executablePageSize(), reservation.size), executablePageSize() * 2);

#if !ENABLE(JUMP_ISLANDS)
    RELEASE_ASSERT(reservation.size <= MacroAssembler::nearJumpRange, "Executable pool size is too large for near jump/call without JUMP_ISLANDS");
#endif

#if ENABLE(LIBPAS_JIT_HEAP)
    if (reservation.size < minimumPoolSizeForSegregatedHeap)
        jit_heap_runtime_config.max_segregated_object_size = 0;
#endif

    auto tryCreatePageReservation = [] (size_t reservationSize) {
#if OS(LINUX)
        // On Linux, if we use uncommitted reservation, mmap operation is recorded with small page size in perf command's output.
        // This makes the following JIT code logging broken and some of JIT code is not recorded correctly.
        // To avoid this problem, we use committed reservation if we need perf JITDump logging.
        if (Options::logJITCodeForPerf())
            return PageReservation::tryReserveAndCommitWithGuardPages(reservationSize, OSAllocator::JSJITCodePages, EXECUTABLE_POOL_WRITABLE, true, false);
#endif
        if (Options::useJITCage() && JSC_ALLOW_JIT_CAGE_SPECIFIC_RESERVATION)
            return PageReservation::tryReserve(reservationSize, OSAllocator::JSJITCodePages, EXECUTABLE_POOL_WRITABLE, true, Options::useJITCage());
        return PageReservation::tryReserveWithGuardPages(reservationSize, OSAllocator::JSJITCodePages, EXECUTABLE_POOL_WRITABLE, true, false);
    };

    reservation.pageReservation = tryCreatePageReservation(reservation.size);

    if (Options::verboseExecutablePoolAllocation())
        dataLog(getpid(), ": Got executable pool reservation at ", RawPointer(reservation.pageReservation.base()), "...", RawPointer(reservation.pageReservation.end()), ", while I'm at ", RawPointer(bitwise_cast<void*>(initializeJITPageReservation)), "\n");
    
    if (reservation.pageReservation) {
        ASSERT(reservation.pageReservation.size() == reservation.size);
        reservation.base = reservation.pageReservation.base();
<<<<<<< HEAD

        bool fastJITPermissionsIsSupported = false;
#if OS(DARWIN) && CPU(ARM64)
#if USE(INLINE_JIT_PERMISSIONS_API)
        //FIXME: Check for the existence of `se_memory_inline_jit_restrict_with_witness_supported` once the fix for rdar://119669257 is in the SDK.
        fastJITPermissionsIsSupported = !!se_memory_inline_jit_restrict_with_witness_supported();
#elif CPU(ARM64)
        fastJITPermissionsIsSupported = !!pthread_jit_write_protect_supported_np();
#elif USE(APPLE_INTERNAL_SDK)
        fastJITPermissionsIsSupported = !!os_thread_self_restrict_rwx_is_supported();
#endif
#endif
        g_jscConfig.useFastJITPermissions = fastJITPermissionsIsSupported;
=======
        g_jscConfig.useFastJITPermissions = threadSelfRestrictSupported();
>>>>>>> 60ad4ce2

        if (g_jscConfig.useFastJITPermissions)
            threadSelfRestrictRWXToRX();

#if ENABLE(SEPARATED_WX_HEAP)
        if (!g_jscConfig.useFastJITPermissions) {
            // First page of our JIT allocation is reserved.
            ASSERT(reservation.size >= executablePageSize() * 2);
            reservation.base = (void*)((uintptr_t)(reservation.base) + executablePageSize());
            reservation.size -= executablePageSize();
            initializeSeparatedWXHeaps(reservation.pageReservation.base(), executablePageSize(), reservation.base, reservation.size);
        }
#endif

        void* reservationEnd = reinterpret_cast<uint8_t*>(reservation.base) + reservation.size;
        g_jscConfig.startExecutableMemory = reservation.base;
        g_jscConfig.endExecutableMemory = reservationEnd;

#if !USE(SYSTEM_MALLOC) && ENABLE(UNIFIED_AND_FREEZABLE_CONFIG_RECORD)
        static_assert(WebConfig::reservedSlotsForExecutableAllocator >= 2);
        WebConfig::g_config[0] = bitwise_cast<uintptr_t>(reservation.base);
        WebConfig::g_config[1] = bitwise_cast<uintptr_t>(reservationEnd);
#endif

#if HAVE(KDEBUG_H)
        {
            uint64_t pid = getCurrentProcessID();
            auto uuid = WTF::UUID::createVersion5(jscJITNamespace, std::span { bitwise_cast<const uint8_t*>(&pid), sizeof(pid) });
            kdebug_trace(KDBG_CODE(DBG_DYLD, DBG_DYLD_UUID, DBG_DYLD_UUID_MAP_A), WTF::byteSwap64(uuid.high()), WTF::byteSwap64(uuid.low()), bitwise_cast<uintptr_t>(reservation.base), 0);
        }
#endif
    }

    return reservation;
}

class FixedVMPoolExecutableAllocator final {
    WTF_MAKE_TZONE_ALLOCATED(FixedVMPoolExecutableAllocator);

#if ENABLE(JUMP_ISLANDS)
    class Islands;
    class RegionAllocator;
#endif

public:
    FixedVMPoolExecutableAllocator()
#if !ENABLE(JUMP_ISLANDS)
        : m_allocator(*this)
#endif
    {
        JITReservation reservation = initializeJITPageReservation();
        m_reservation = WTFMove(reservation.pageReservation);
        if (m_reservation) {
#if ENABLE(JUMP_ISLANDS)
            // Consider this scenario:
            //
            //                                    <------------- nearJumpRange ------------->
            //    <------------- nearJumpRange -------------->
            //    [  island 0 ] [ JIT region 1  ] [ island 1 ] [ JIT region 2  ] [ island 2 ] [ JIT region3  ]
            //
            //                         C1 ---jump---> I1 --------------jump---------> I2 ---jump---> C3
            //
            // In order to jump across a distance that spans multiple nearJumpRanges, we currently
            // use chaining near jumps. Hence, a near jump in a jump island also needs to be able
            // to reach its neighboring jump islands in order to form this chain.
            //
            // For example, let say we have code in JIT region 1 that needs to jump to code in JIT region 3 in
            // the illustration above. That jump will be implemented as:
            //   1. Code C1 in JIT region 1 near jumps to island I1 in island 1.
            //   2. Island I1 near jumps to island I2 in island 2.
            //   3. Island I2 near jumps to code C3 in JIT region 3.
            //
            // Each of these near jumps need to be within the range of MacroAssembler::nearJumpRange.
            //
            // As a result, the maximum size of each JIT region is:
            //     MacroAssembler::nearJumpRange - 2 * islandRegionSize
            //
            // This is why each RegionAllocator tracks a range of m_regionSize instead of
            // MacroAssembler::nearJumpRange.
            //
            // Note: the illustration above shows a jump chain in the forward direction. The jump island
            // scheme also allows for a jump chain in the backward direction e.g. from C3 to C1.
            
            const size_t islandRegionSize = roundUpToMultipleOf(executablePageSize(), static_cast<size_t>(MacroAssembler::nearJumpRange * islandRegionSizeFraction));
            m_regionSize = MacroAssembler::nearJumpRange - islandRegionSize;
            RELEASE_ASSERT(isPageAligned(executablePageSize(), islandRegionSize));
            RELEASE_ASSERT(isPageAligned(executablePageSize(), m_regionSize));
            const unsigned numAllocators = (reservation.size + m_regionSize - 1) / m_regionSize;
            m_allocators = FixedVector<RegionAllocator>::createWithSizeAndConstructorArguments(numAllocators, *this);

            uintptr_t start = bitwise_cast<uintptr_t>(memoryStart());
            uintptr_t reservationEnd = bitwise_cast<uintptr_t>(memoryEnd());
            for (size_t i = 0; i < numAllocators; ++i) {
                uintptr_t end = start + m_regionSize;
                uintptr_t islandBegin = end - islandRegionSize;
                // The island in the very last region is never actually used (everything goes backwards), but we
                // can't put code there in case they do need to use a backward jump island, so set up accordingly.
                if (i == numAllocators - 1)
                    islandBegin = end = std::min(islandBegin, reservationEnd);
                RELEASE_ASSERT(end <= reservationEnd);
                m_allocators[i].configure(start, islandBegin, end);
                m_bytesReserved += m_allocators[i].allocatorSize();
                start += m_regionSize;
            }
#else
            m_allocator.addFreshFreeSpace(reservation.base, reservation.size);
            m_bytesReserved += reservation.size;
#endif
        }
    }

    ~FixedVMPoolExecutableAllocator()
    {
        m_reservation.deallocate();
    }

    void* memoryStart() { return g_jscConfig.startExecutableMemory; }
    void* memoryEnd() { return g_jscConfig.endExecutableMemory; }
    bool isValid() { return !!m_reservation; }

    RefPtr<ExecutableMemoryHandle> allocate(size_t sizeInBytes)
    {
#if ENABLE(LIBPAS_JIT_HEAP)
        Vector<void*, 0> randomAllocations;
        if (UNLIKELY(Options::useRandomizingExecutableIslandAllocation())) {
            // Let's fragment the executable memory agressively
            auto bytesAllocated = m_bytesAllocated.load(std::memory_order_relaxed);
            uint64_t allocationRoom = (m_reservation.size() - bytesAllocated) * 1 / 100 / sizeInBytes;
            if (!allocationRoom)
                allocationRoom = 1;
            int count = cryptographicallyRandomNumber<uint32_t>() % allocationRoom;

            randomAllocations.resize(count);

            for (int i = 0; i < count; ++i) {
                void* result = jit_heap_try_allocate(sizeInBytes);
                if (!result) {
                    // We are running out of memory, so make sure this allocation will succeed.
                    for (int j = 0; j < i; ++j)
                        jit_heap_deallocate(randomAllocations[j]);
                    randomAllocations.resize(0);
                    break;
                }
                randomAllocations[i] = result;
            }
        }
        auto result = ExecutableMemoryHandle::createImpl(sizeInBytes);
        if (LIKELY(result))
            m_bytesAllocated.fetch_add(result->sizeInBytes(), std::memory_order_relaxed);
        if (UNLIKELY(Options::useRandomizingExecutableIslandAllocation())) {
            for (unsigned i = 0; i < randomAllocations.size(); ++i)
                jit_heap_deallocate(randomAllocations[i]);
        }
        return result;
#elif ENABLE(JUMP_ISLANDS)
        Locker locker { getLock() };

        unsigned start = 0;
        if (UNLIKELY(Options::useRandomizingExecutableIslandAllocation()))
            start = cryptographicallyRandomNumber<uint32_t>() % m_allocators.size();

        unsigned i = start;
        while (true) {
            RegionAllocator& allocator = m_allocators[i];
            if (RefPtr<ExecutableMemoryHandle> result = allocator.allocate(locker, sizeInBytes))
                return result;
            i = (i + 1) % m_allocators.size();
            if (i == start)
                break;
        }
        return nullptr;
#else
        return m_allocator.allocate(sizeInBytes);
#endif
    }

    Lock& getLock() WTF_RETURNS_LOCK(m_lock) { return m_lock; }

#if ENABLE(LIBPAS_JIT_HEAP)
    void shrinkBytesAllocated(size_t oldSizeInBytes, size_t newSizeInBytes)
    {
        m_bytesAllocated.fetch_add(newSizeInBytes - oldSizeInBytes, std::memory_order_relaxed);
    }
#endif

    // Non atomic
    size_t bytesAllocated()
    {
#if ENABLE(LIBPAS_JIT_HEAP)
        return m_bytesAllocated.load(std::memory_order_relaxed);
#else
        size_t result = 0;
        forEachAllocator([&] (Allocator& allocator) {
            result += allocator.bytesAllocated();
        });
        return result;
#endif
    }

    size_t bytesReserved() const
    {
        return m_bytesReserved;
    }

    size_t bytesAvailable()
    {
        size_t bytesReserved = this->bytesReserved();
#if ENABLE(LIBPAS_JIT_HEAP)
        size_t nonAvailableSize = static_cast<size_t>(bytesReserved * executablePoolReservationFraction);
        if (nonAvailableSize < minimumExecutablePoolReservationSize)
            return bytesReserved - minimumExecutablePoolReservationSize;
        return bytesReserved - nonAvailableSize;
#else
        return static_cast<size_t>(bytesReserved * (1 - executablePoolReservationFraction));
#endif
    }

#if !ENABLE(LIBPAS_JIT_HEAP)
    size_t bytesCommitted()
    {
        size_t result = 0;
        forEachAllocator([&] (Allocator& allocator) {
            result += allocator.bytesCommitted();
        });
        return result;
    }
#endif

    bool isInAllocatedMemory(const AbstractLocker& locker, void* address)
    {
#if ENABLE(JUMP_ISLANDS)
        if (RegionAllocator* allocator = findRegion(bitwise_cast<uintptr_t>(address)))
            return allocator->isInAllocatedMemory(locker, address);
        return false;
#else
        return m_allocator.isInAllocatedMemory(locker, address);
#endif
    }

#if ENABLE(META_ALLOCATOR_PROFILE)
    void dumpProfile()
    {
        forEachAllocator([&] (Allocator& allocator) {
            allocator.dumpProfile();
        });
    }
#endif

#if !ENABLE(LIBPAS_JIT_HEAP)
    MetaAllocator::Statistics currentStatistics()
    {
        Locker locker { getLock() };
        MetaAllocator::Statistics result { 0, 0, 0 };
        forEachAllocator([&] (Allocator& allocator) {
            auto allocatorStats = allocator.currentStatistics(locker);
            result.bytesAllocated += allocatorStats.bytesAllocated;
            result.bytesReserved += allocatorStats.bytesReserved;
            result.bytesCommitted += allocatorStats.bytesCommitted;
        });
        return result;
    }
#endif // !ENABLE(LIBPAS_JIT_HEAP)

#if ENABLE(LIBPAS_JIT_HEAP)
    void handleWillBeReleased(ExecutableMemoryHandle& handle, size_t sizeInBytes)
    {
        m_bytesAllocated.fetch_sub(sizeInBytes, std::memory_order_relaxed);
#if ENABLE(JUMP_ISLANDS)
        if (m_islandsForJumpSourceLocation.isEmpty())
            return;
        
        Locker locker { getLock() };
        handleWillBeReleased(locker, handle);
#else // ENABLE(JUMP_ISLANDS) -> so !ENABLE(JUMP_ISLANDS)
        UNUSED_PARAM(handle);
#endif // ENABLE(JUMP_ISLANDS) -> so end of !ENABLE(JUMP_ISLANDS)
    }
#endif // ENABLE(LIBPAS_JIT_HEAP)

#if ENABLE(JUMP_ISLANDS)
    void handleWillBeReleased(const Locker<Lock>& locker, ExecutableMemoryHandle& handle)
    {
        if (m_islandsForJumpSourceLocation.isEmpty())
            return;

        Vector<Islands*, 16> toRemove;
        void* start = handle.start().untaggedPtr();
        void* end = handle.end().untaggedPtr();
        m_islandsForJumpSourceLocation.iterate([&] (Islands& islands, bool& visitLeft, bool& visitRight) {
            if (start <= islands.key() && islands.key() < end)
                toRemove.append(&islands);
            if (islands.key() > start)
                visitLeft = true;
            if (islands.key() < end)
                visitRight = true;
        });

        for (Islands* islands : toRemove)
            freeIslands(locker, islands);

        if (ASSERT_ENABLED) {
            m_islandsForJumpSourceLocation.iterate([&] (Islands& islands, bool& visitLeft, bool& visitRight) {
                if (start <= islands.key() && islands.key() < end) {
                    dataLogLn("did not remove everything!");
                    RELEASE_ASSERT_NOT_REACHED();
                }
                visitLeft = true;
                visitRight = true;
            });
        }
    }

    void* makeIsland(uintptr_t jumpLocation, uintptr_t newTarget, bool concurrently, bool useMemcpy)
    {
        Locker locker { getLock() };
        return islandForJumpLocation(locker, jumpLocation, newTarget, concurrently, useMemcpy);
    }

private:
    RegionAllocator* findRegion(uintptr_t ptr)
    {
        RegionAllocator* result = nullptr;
        forEachAllocator([&] (RegionAllocator& allocator) {
            if (allocator.start() <= ptr && ptr < allocator.end()) {
                result = &allocator;
                return IterationStatus::Done;
            }
            return IterationStatus::Continue;
        });
        return result;
    }

    void freeJumpIslands(const Locker<Lock>&, Islands* islands)
    {
        for (CodeLocationLabel<ExecutableMemoryPtrTag> jumpIsland : islands->jumpIslands) {
            uintptr_t untaggedJumpIsland = bitwise_cast<uintptr_t>(jumpIsland.dataLocation());
            RegionAllocator* allocator = findRegion(untaggedJumpIsland);
            RELEASE_ASSERT(allocator);
            allocator->freeIsland(untaggedJumpIsland);
        }
        islands->jumpIslands.clear();
    }

    void freeIslands(const Locker<Lock>& locker, Islands* islands)
    {
        freeJumpIslands(locker, islands);
        m_islandsForJumpSourceLocation.remove(islands);
        delete islands;
    }

    void* islandForJumpLocation(const Locker<Lock>& locker, uintptr_t jumpLocation, uintptr_t target, bool concurrently, bool useMemcpy)
    {
        Islands* islands = m_islandsForJumpSourceLocation.findExact(bitwise_cast<void*>(jumpLocation));
        if (islands) {
            // FIXME: We could create some method of reusing already allocated islands here, but it's
            // unlikely to matter in practice.
            if (!concurrently)
                freeJumpIslands(locker, islands);
        } else {
            islands = new Islands;
            islands->jumpSourceLocation = CodeLocationLabel<ExecutableMemoryPtrTag>(tagCodePtr<ExecutableMemoryPtrTag>(bitwise_cast<void*>(jumpLocation)));
            m_islandsForJumpSourceLocation.insert(islands);
        }

        RegionAllocator* allocator = findRegion(jumpLocation > target ? jumpLocation - m_regionSize : jumpLocation);
        RELEASE_ASSERT(allocator);
        void* result = allocator->allocateIsland();
        void* currentIsland = result;
        jumpLocation = bitwise_cast<uintptr_t>(currentIsland);
        while (true) {
            islands->jumpIslands.append(CodeLocationLabel<ExecutableMemoryPtrTag>(tagCodePtr<ExecutableMemoryPtrTag>(currentIsland)));

            auto emitJumpTo = [&] (void* target) {
                RELEASE_ASSERT(Assembler::canEmitJump(bitwise_cast<void*>(jumpLocation), target));
                if (useMemcpy)
                    Assembler::fillNearTailCall<MachineCodeCopyMode::Memcpy>(currentIsland, target);
                else
                    Assembler::fillNearTailCall<MachineCodeCopyMode::JITMemcpy>(currentIsland, target);
            };

            if (Assembler::canEmitJump(bitwise_cast<void*>(jumpLocation), bitwise_cast<void*>(target))) {
                emitJumpTo(bitwise_cast<void*>(target));
                break;
            }

            uintptr_t nextIslandRegion;
            if (jumpLocation > target)
                nextIslandRegion = jumpLocation - m_regionSize;
            else
                nextIslandRegion = jumpLocation + m_regionSize;

            RegionAllocator* allocator = findRegion(nextIslandRegion);
            RELEASE_ASSERT(allocator);
            void* nextIsland = allocator->allocateIsland();
            emitJumpTo(nextIsland);
            jumpLocation = bitwise_cast<uintptr_t>(nextIsland);
            currentIsland = nextIsland;
        }

        return result;
    }
#endif // ENABLE(JUMP_ISLANDS)

private:
    class Allocator
#if !ENABLE(LIBPAS_JIT_HEAP)
        : public MetaAllocator
#endif
    {
#if !ENABLE(LIBPAS_JIT_HEAP)
        using Base = MetaAllocator;
#endif
    public:
        Allocator(FixedVMPoolExecutableAllocator& allocator)
#if !ENABLE(LIBPAS_JIT_HEAP)
            : Base(allocator.getLock(), jitAllocationGranule, executablePageSize()) // round up all allocations to 32 bytes
            ,
#else
            :
#endif
            m_fixedAllocator(allocator)
        {
        }

#if ENABLE(LIBPAS_JIT_HEAP)
        void addFreshFreeSpace(void* start, size_t sizeInBytes)
        {
            RELEASE_ASSERT(!m_start);
            RELEASE_ASSERT(!m_end);
            m_start = reinterpret_cast<uintptr_t>(start);
            m_end = m_start + sizeInBytes;
            jit_heap_add_fresh_memory(pas_range_create(m_start, m_end));
        }

        bool isInAllocatedMemory(const AbstractLocker&, void* address)
        {
            uintptr_t addressAsInt = reinterpret_cast<uintptr_t>(address);
            return addressAsInt >= m_start && addressAsInt < m_end;
        }
#endif // ENABLE(LIBPAS_JIT_HEAP)

#if !ENABLE(LIBPAS_JIT_HEAP)
        FreeSpacePtr allocateNewSpace(size_t&) override
        {
            // We're operating in a fixed pool, so new allocation is always prohibited.
            return nullptr;
        }

        void notifyNeedPage(void* page, size_t count) override
        {
            m_fixedAllocator.m_reservation.commit(page, executablePageSize() * count);
        }

        void notifyPageIsFree(void* page, size_t count) override
        {
            m_fixedAllocator.m_reservation.decommit(page, executablePageSize() * count);
        }
#endif // !ENABLE(LIBPAS_JIT_HEAP)

        FixedVMPoolExecutableAllocator& m_fixedAllocator;
#if ENABLE(LIBPAS_JIT_HEAP)
        uintptr_t m_start { 0 };
        uintptr_t m_end { 0 };
#endif // ENABLE(LIBPAS_JIT_HEAP)
    };

#if ENABLE(JUMP_ISLANDS)
    class RegionAllocator final : public Allocator {
        using Base = Allocator;
    public:
        RegionAllocator(FixedVMPoolExecutableAllocator& allocator)
            : Base(allocator)
        {
            RELEASE_ASSERT(!(executablePageSize() % islandSizeInBytes), "Current implementation relies on this");
        }

        void configure(uintptr_t start, uintptr_t islandBegin, uintptr_t end)
        {
            RELEASE_ASSERT(start < islandBegin);
            RELEASE_ASSERT(islandBegin <= end);
            m_start = bitwise_cast<void*>(start);
            m_islandBegin = bitwise_cast<void*>(islandBegin);
            m_end = bitwise_cast<void*>(end);
            RELEASE_ASSERT(!((this->islandBegin() - this->start()) % executablePageSize()));
            RELEASE_ASSERT(!((this->end() - this->islandBegin()) % executablePageSize()));
            addFreshFreeSpace(bitwise_cast<void*>(this->start()), allocatorSize());
        }

        //  ------------------------------------
        //  | jit allocations -->   <-- islands |
        //  -------------------------------------

        uintptr_t start() { return bitwise_cast<uintptr_t>(m_start); }
        uintptr_t islandBegin() { return bitwise_cast<uintptr_t>(m_islandBegin); }
        uintptr_t end() { return bitwise_cast<uintptr_t>(m_end); }

        size_t maxIslandsInThisRegion() { return (end() - islandBegin()) / islandSizeInBytes; }

        uintptr_t allocatorSize()
        {
            return islandBegin() - start();
        }

        size_t islandsPerPage()
        {
            size_t islandsPerPage = executablePageSize() / islandSizeInBytes;
            ASSERT(islandsPerPage * islandSizeInBytes == executablePageSize());
            ASSERT(isPowerOfTwo(islandsPerPage));
            return islandsPerPage;
        }

#if !ENABLE(LIBPAS_JIT_HEAP)
        void release(const Locker<Lock>& locker, MetaAllocatorHandle& handle) final
        {
            AssemblyCommentRegistry::singleton().unregisterCodeRange(handle.start().untaggedPtr(), handle.end().untaggedPtr());
            m_fixedAllocator.handleWillBeReleased(locker, handle);
            Base::release(locker, handle);
        }
#endif

        void* allocateIsland()
        {
            uintptr_t end = this->end();
            auto findResult = [&] () -> void* {
                size_t resultBit = islandBits.findClearBit(0);
                if (resultBit == islandBits.size())
                    return nullptr;
                islandBits[resultBit] = true;
                uintptr_t result = end - ((resultBit + 1) * islandSizeInBytes); 
                return bitwise_cast<void*>(result);
            };

            if (void* result = findResult())
                return result;

            const size_t oldSize = islandBits.size();
            const size_t maxIslandsInThisRegion = this->maxIslandsInThisRegion();

            RELEASE_ASSERT(oldSize <= maxIslandsInThisRegion);
            if (UNLIKELY(oldSize == maxIslandsInThisRegion))
                crashOnJumpIslandExhaustion();

            const size_t newSize = std::min(oldSize + islandsPerPage(), maxIslandsInThisRegion);
            islandBits.resize(newSize);

            uintptr_t islandsBegin = end - (newSize * islandSizeInBytes); // [islandsBegin, end)
            m_fixedAllocator.m_reservation.commit(bitwise_cast<void*>(islandsBegin), (newSize - oldSize) * islandSizeInBytes);

            void* result = findResult();
            RELEASE_ASSERT(result);
            return result;
        }

        NEVER_INLINE NO_RETURN_DUE_TO_CRASH void crashOnJumpIslandExhaustion()
        {
            CRASH();
        }

        std::optional<size_t> islandBit(uintptr_t island)
        {
            uintptr_t end = this->end();
            if (islandBegin() <= island && island < end)
                return ((end - island) / islandSizeInBytes) - 1;
            return std::nullopt;
        }

        void freeIsland(uintptr_t island)
        {
            RELEASE_ASSERT(islandBegin() <= island && island < end());
            size_t bit = islandBit(island).value();
            RELEASE_ASSERT(!!islandBits[bit]);
            islandBits[bit] = false;
        }

        bool isInAllocatedMemory(const AbstractLocker& locker, void* address)
        {
            if (Base::isInAllocatedMemory(locker, address))
                return true;
            if (std::optional<size_t> bit = islandBit(bitwise_cast<uintptr_t>(address))) {
                if (bit.value() < islandBits.size())
                    return !!islandBits[bit.value()];
            }
            return false;
        }

    private:
#define REGION_ALLOCATOR_CODEPTR(field) \
    WTF_FUNCPTR_PTRAUTH_STR("RegionAllocator." #field) field

        // Range: [start, end)
        void* REGION_ALLOCATOR_CODEPTR(m_start);
        void* REGION_ALLOCATOR_CODEPTR(m_islandBegin);
        void* REGION_ALLOCATOR_CODEPTR(m_end);
        FastBitVector islandBits;
    };
#endif // ENABLE(JUMP_ISLANDS)

    template <typename Function>
    void forEachAllocator(Function function)
    {
#if ENABLE(JUMP_ISLANDS)
        for (RegionAllocator& allocator : m_allocators) {
            using FunctionResultType = decltype(function(allocator));
            if constexpr (std::is_same<IterationStatus, FunctionResultType>::value) {
                if (function(allocator) == IterationStatus::Done)
                    break;
            } else {
                static_assert(std::is_same<void, FunctionResultType>::value);
                function(allocator);
            }
        }
#else
        function(m_allocator);
#endif // ENABLE(JUMP_ISLANDS)
    }

#if ENABLE(JUMP_ISLANDS)
    class Islands : public RedBlackTree<Islands, void*>::Node {
        WTF_MAKE_TZONE_ALLOCATED(Islands);
    public:
        void* key() { return jumpSourceLocation.dataLocation(); }
        CodeLocationLabel<ExecutableMemoryPtrTag> jumpSourceLocation;
        Vector<CodeLocationLabel<ExecutableMemoryPtrTag>> jumpIslands;
    };
#endif // ENABLE(JUMP_ISLANDS)

    Lock m_lock;
    PageReservation m_reservation;
#if ENABLE(JUMP_ISLANDS)
    size_t m_regionSize;
    FixedVector<RegionAllocator> m_allocators;
    RedBlackTree<Islands, void*> m_islandsForJumpSourceLocation;
#else
    Allocator m_allocator;
#endif // ENABLE(JUMP_ISLANDS)
    size_t m_bytesReserved { 0 };
#if ENABLE(LIBPAS_JIT_HEAP)
    std::atomic<size_t> m_bytesAllocated { 0 };
#endif
};

WTF_MAKE_TZONE_ALLOCATED_IMPL(FixedVMPoolExecutableAllocator);
WTF_MAKE_TZONE_ALLOCATED_IMPL_NESTED(FixedVMPoolExecutableAllocatorIslands, FixedVMPoolExecutableAllocator::Islands);

// Keep this pointer in a mutable global variable to help Leaks find it.
// But we do not use this pointer.
static FixedVMPoolExecutableAllocator* globalFixedVMPoolExecutableAllocatorToWorkAroundLeaks = nullptr;
void ExecutableAllocator::initializeUnderlyingAllocator()
{
    RELEASE_ASSERT(!g_jscConfig.fixedVMPoolExecutableAllocator);
    g_jscConfig.fixedVMPoolExecutableAllocator = new FixedVMPoolExecutableAllocator();
    globalFixedVMPoolExecutableAllocatorToWorkAroundLeaks = g_jscConfig.fixedVMPoolExecutableAllocator;
}

bool ExecutableAllocator::isValid() const
{
    FixedVMPoolExecutableAllocator* allocator = g_jscConfig.fixedVMPoolExecutableAllocator;
    if (!allocator)
        return Base::isValid();
    return allocator->isValid();
}

bool ExecutableAllocator::underMemoryPressure()
{
    FixedVMPoolExecutableAllocator* allocator = g_jscConfig.fixedVMPoolExecutableAllocator;
    if (!allocator)
        return Base::underMemoryPressure();
    return allocator->bytesAllocated() > allocator->bytesReserved() / 2;
}

double ExecutableAllocator::memoryPressureMultiplier(size_t addedMemoryUsage)
{
    FixedVMPoolExecutableAllocator* allocator = g_jscConfig.fixedVMPoolExecutableAllocator;
    if (!allocator)
        return Base::memoryPressureMultiplier(addedMemoryUsage);
    ASSERT(allocator->bytesAllocated() <= allocator->bytesReserved());
    size_t bytesAllocated = allocator->bytesAllocated() + addedMemoryUsage;
    size_t bytesAvailable = allocator->bytesAvailable();
    if (bytesAllocated >= bytesAvailable)
        bytesAllocated = bytesAvailable;
    double result = 1.0;
    size_t divisor = bytesAvailable - bytesAllocated;
    if (divisor)
        result = static_cast<double>(bytesAvailable) / divisor;
    if (result < 1.0)
        result = 1.0;
    return result;
}

RefPtr<ExecutableMemoryHandle> ExecutableAllocator::allocate(size_t sizeInBytes, JITCompilationEffort effort)
{
    FixedVMPoolExecutableAllocator* allocator = g_jscConfig.fixedVMPoolExecutableAllocator;
    if (!allocator)
        return Base::allocate(sizeInBytes, effort);
#if !ENABLE(LIBPAS_JIT_HEAP)
    if (Options::logExecutableAllocation()) {
        MetaAllocator::Statistics stats = allocator->currentStatistics();
        dataLog("Allocating ", sizeInBytes, " bytes of executable memory with ", stats.bytesAllocated, " bytes allocated, ", stats.bytesReserved, " bytes reserved, and ", stats.bytesCommitted, " committed.\n");
    }
#endif

    if (effort != JITCompilationCanFail && Options::reportMustSucceedExecutableAllocations()) {
        dataLog("Allocating ", sizeInBytes, " bytes of executable memory with JITCompilationMustSucceed.\n");
        WTFReportBacktrace();
    }

    if (effort == JITCompilationCanFail
        && doExecutableAllocationFuzzingIfEnabled() == PretendToFailExecutableAllocation)
        return nullptr;

    if (effort == JITCompilationCanFail) {
        // Don't allow allocations if we are down to reserve.
        size_t bytesAllocated = allocator->bytesAllocated() + sizeInBytes;
        size_t bytesAvailable = allocator->bytesAvailable();
        if (bytesAllocated > bytesAvailable) {
            if (Options::logExecutableAllocation())
                dataLog("Allocation failed because bytes allocated ", bytesAllocated,  " > ", bytesAvailable, " bytes available.\n");
            return nullptr;
        }
    }

    RefPtr<ExecutableMemoryHandle> result = allocator->allocate(sizeInBytes);
    if (!result) {
        if (effort != JITCompilationCanFail) {
            dataLog("Ran out of executable memory while allocating ", sizeInBytes, " bytes.\n");
            CRASH();
        }
        return nullptr;
    }

    void* start = allocator->memoryStart();
    void* end = allocator->memoryEnd();
    void* resultStart = result->start().untaggedPtr();
    void* resultEnd = result->end().untaggedPtr();
    RELEASE_ASSERT(start <= resultStart && resultStart < end);
    RELEASE_ASSERT(start < resultEnd && resultEnd <= end);
    return result;
}

bool ExecutableAllocator::isValidExecutableMemory(const AbstractLocker& locker, void* address)
{
    FixedVMPoolExecutableAllocator* allocator = g_jscConfig.fixedVMPoolExecutableAllocator;
    if (!allocator)
        return Base::isValidExecutableMemory(locker, address);
    return allocator->isInAllocatedMemory(locker, address);
}

Lock& ExecutableAllocator::getLock() const
{
    FixedVMPoolExecutableAllocator* allocator = g_jscConfig.fixedVMPoolExecutableAllocator;
    if (!allocator)
        return Base::getLock();
    return allocator->getLock();
}

size_t ExecutableAllocator::committedByteCount()
{
#if ENABLE(LIBPAS_JIT_HEAP)
    return Base::committedByteCount();
#else // ENABLE(LIBPAS_JIT_HEAP) -> so start of !ENABLE(LIBPAS_JIT_HEAP)
    FixedVMPoolExecutableAllocator* allocator = g_jscConfig.fixedVMPoolExecutableAllocator;
    if (!allocator)
        return Base::committedByteCount();
    return allocator->bytesCommitted();
#endif // ENABLE(LIBPAS_JIT_HEAP) -> so end of !ENABLE(LIBPAS_JIT_HEAP)
}

#if ENABLE(META_ALLOCATOR_PROFILE)
void ExecutableAllocator::dumpProfile()
{
    FixedVMPoolExecutableAllocator* allocator = g_jscConfig.fixedVMPoolExecutableAllocator;
    if (!allocator)
        return;
    allocator->dumpProfile();
}
#endif

#if ENABLE(JUMP_ISLANDS)
void* ExecutableAllocator::getJumpIslandToUsingJITMemcpy(void* from, void* newDestination)
{
    FixedVMPoolExecutableAllocator* allocator = g_jscConfig.fixedVMPoolExecutableAllocator;
    if (!allocator)
        RELEASE_ASSERT_NOT_REACHED();

    constexpr bool concurrently = false;
    constexpr bool useMemcpy = false;
    return allocator->makeIsland(bitwise_cast<uintptr_t>(from), bitwise_cast<uintptr_t>(newDestination), concurrently, useMemcpy);
}

void* ExecutableAllocator::getJumpIslandToUsingMemcpy(void* from, void* newDestination)
{
    FixedVMPoolExecutableAllocator* allocator = g_jscConfig.fixedVMPoolExecutableAllocator;
    if (!allocator)
        RELEASE_ASSERT_NOT_REACHED();

    constexpr bool concurrently = false;
    constexpr bool useMemcpy = true;
    return allocator->makeIsland(bitwise_cast<uintptr_t>(from), bitwise_cast<uintptr_t>(newDestination), concurrently, useMemcpy);
}

void* ExecutableAllocator::getJumpIslandToConcurrently(void* from, void* newDestination)
{
    FixedVMPoolExecutableAllocator* allocator = g_jscConfig.fixedVMPoolExecutableAllocator;
    if (!allocator)
        RELEASE_ASSERT_NOT_REACHED();

    constexpr bool concurrently = true;
    constexpr bool useMemcpy = false;
    return allocator->makeIsland(bitwise_cast<uintptr_t>(from), bitwise_cast<uintptr_t>(newDestination), concurrently, useMemcpy);
}
#endif

void* startOfFixedExecutableMemoryPoolImpl()
{
    FixedVMPoolExecutableAllocator* allocator = g_jscConfig.fixedVMPoolExecutableAllocator;
    if (!allocator)
        return nullptr;
    return allocator->memoryStart();
}

void* endOfFixedExecutableMemoryPoolImpl()
{
    FixedVMPoolExecutableAllocator* allocator = g_jscConfig.fixedVMPoolExecutableAllocator;
    if (!allocator)
        return nullptr;
    return allocator->memoryEnd();
}

void dumpJITMemory(const void* dst, const void* src, size_t size)
{
    RELEASE_ASSERT(Options::dumpJITMemoryPath());

#if OS(DARWIN)
    static Lock dumpJITMemoryLock;
    static int fd WTF_GUARDED_BY_LOCK(dumpJITMemoryLock) = -1;
    static uint8_t* buffer;
    static constexpr size_t bufferSize = fixedExecutableMemoryPoolSize;
    static size_t offset WTF_GUARDED_BY_LOCK(dumpJITMemoryLock) = 0;
    static bool needsToFlush WTF_GUARDED_BY_LOCK(dumpJITMemoryLock) = false;
    static LazyNeverDestroyed<Ref<WorkQueue>> flushQueue;
    struct DumpJIT {
        static void flush() WTF_REQUIRES_LOCK(dumpJITMemoryLock)
        {
            if (fd == -1) {
                auto path = String::fromLatin1(Options::dumpJITMemoryPath());
                path = makeStringByReplacingAll(path, "%pid"_s, String::number(getCurrentProcessID()));
                fd = open(FileSystem::fileSystemRepresentation(path).data(), O_CREAT | O_TRUNC | O_APPEND | O_WRONLY | O_EXLOCK | O_NONBLOCK, 0666);
                RELEASE_ASSERT(fd != -1);
            }
            ::write(fd, buffer, offset);
            offset = 0;
            needsToFlush = false;
        }

        static void enqueueFlush() WTF_REQUIRES_LOCK(dumpJITMemoryLock)
        {
            if (needsToFlush)
                return;

            needsToFlush = true;
            flushQueue.get()->dispatchAfter(Seconds(Options::dumpJITMemoryFlushInterval()), [] {
                Locker locker { dumpJITMemoryLock };
                if (!needsToFlush)
                    return;
                flush();
            });
        }

        static void write(const void* src, size_t size) WTF_REQUIRES_LOCK(dumpJITMemoryLock)
        {
            if (UNLIKELY(offset + size > bufferSize))
                flush();
            memcpy(buffer + offset, src, size);
            offset += size;
            enqueueFlush();
        }
    };

    static std::once_flag once;
    std::call_once(once, [] {
        buffer = bitwise_cast<uint8_t*>(malloc(bufferSize));
        flushQueue.construct(WorkQueue::create("jsc.dumpJITMemory.queue", WorkQueue::QOS::Background));
        std::atexit([] {
            Locker locker { dumpJITMemoryLock };
            DumpJIT::flush();
            close(fd);
            fd = -1;
        });
    });

    Locker locker { dumpJITMemoryLock };
    uint64_t time = mach_absolute_time();
    uint64_t dst64 = bitwise_cast<uintptr_t>(dst);
    uint64_t size64 = size;
    TraceScope(DumpJITMemoryStart, DumpJITMemoryStop, time, dst64, size64);
    DumpJIT::write(&time, sizeof(time));
    DumpJIT::write(&dst64, sizeof(dst64));
    DumpJIT::write(&size64, sizeof(size64));
    DumpJIT::write(src, size);
#else
    UNUSED_PARAM(dst);
    UNUSED_PARAM(src);
    UNUSED_PARAM(size);
    RELEASE_ASSERT_NOT_REACHED();
#endif
}

#if ENABLE(LIBPAS_JIT_HEAP) && ENABLE(JIT)
RefPtr<ExecutableMemoryHandle> ExecutableMemoryHandle::createImpl(size_t sizeInBytes)
{
    void* key = jit_heap_try_allocate(sizeInBytes);
    if (!key)
        return nullptr;
    return adoptRef(new ExecutableMemoryHandle(MemoryPtr::fromUntaggedPtr(key), jit_heap_get_size(key)));
}

ExecutableMemoryHandle::~ExecutableMemoryHandle()
{
    AssemblyCommentRegistry::singleton().unregisterCodeRange(start().untaggedPtr(), end().untaggedPtr());
    FixedVMPoolExecutableAllocator* allocator = g_jscConfig.fixedVMPoolExecutableAllocator;
    allocator->handleWillBeReleased(*this, sizeInBytes());
    jit_heap_deallocate(key());
}

void ExecutableMemoryHandle::shrink(size_t newSizeInBytes)
{
    size_t oldSizeInBytes = sizeInBytes();
    jit_heap_shrink(key(), newSizeInBytes);
    m_sizeInBytes = jit_heap_get_size(key());
    if (oldSizeInBytes != sizeInBytes()) {
        FixedVMPoolExecutableAllocator* allocator = g_jscConfig.fixedVMPoolExecutableAllocator;
        allocator->shrinkBytesAllocated(oldSizeInBytes, sizeInBytes());
    }
}
#endif // ENABLE(LIBPAS_JIT_HEAP) && ENABLE(JIT)

} // namespace JSC

#endif // ENABLE(JIT)

namespace JSC {

// Keep this pointer in a mutable global variable to help Leaks find it.
// But we do not use this pointer.
static ExecutableAllocator* globalExecutableAllocatorToWorkAroundLeaks = nullptr;
void ExecutableAllocator::initialize()
{
    if (g_jscConfig.jitDisabled)
        return;
    g_jscConfig.executableAllocator = new ExecutableAllocator;
    globalExecutableAllocatorToWorkAroundLeaks = g_jscConfig.executableAllocator;
}

ExecutableAllocator& ExecutableAllocator::singleton()
{
    ASSERT(g_jscConfig.executableAllocator);
    return *g_jscConfig.executableAllocator;
}

} // namespace JSC<|MERGE_RESOLUTION|>--- conflicted
+++ resolved
@@ -421,23 +421,7 @@
     if (reservation.pageReservation) {
         ASSERT(reservation.pageReservation.size() == reservation.size);
         reservation.base = reservation.pageReservation.base();
-<<<<<<< HEAD
-
-        bool fastJITPermissionsIsSupported = false;
-#if OS(DARWIN) && CPU(ARM64)
-#if USE(INLINE_JIT_PERMISSIONS_API)
-        //FIXME: Check for the existence of `se_memory_inline_jit_restrict_with_witness_supported` once the fix for rdar://119669257 is in the SDK.
-        fastJITPermissionsIsSupported = !!se_memory_inline_jit_restrict_with_witness_supported();
-#elif CPU(ARM64)
-        fastJITPermissionsIsSupported = !!pthread_jit_write_protect_supported_np();
-#elif USE(APPLE_INTERNAL_SDK)
-        fastJITPermissionsIsSupported = !!os_thread_self_restrict_rwx_is_supported();
-#endif
-#endif
-        g_jscConfig.useFastJITPermissions = fastJITPermissionsIsSupported;
-=======
         g_jscConfig.useFastJITPermissions = threadSelfRestrictSupported();
->>>>>>> 60ad4ce2
 
         if (g_jscConfig.useFastJITPermissions)
             threadSelfRestrictRWXToRX();

--- conflicted
+++ resolved
@@ -239,18 +239,11 @@
     }
 
     JSCell* moduleKeyCell = identifierToJSValue(vm, moduleKey).asCell();
-<<<<<<< HEAD
-    Vector<Strong<JSCell>> dependencies;
-    dependencies.append(Strong<JSCell>(vm, importObject));
-    dependencies.append(Strong<JSCell>(vm, moduleKeyCell));
-    auto ticket = vm.deferredWorkTimer->addPendingWork(vm, promise, WTFMove(dependencies), DeferredWorkTimer::WorkKind::WebAssembly);
-=======
     Vector<Weak<JSCell>> dependencies;
     if (importObject)
         dependencies.append(Weak<JSCell>(importObject));
     dependencies.append(Weak<JSCell>(moduleKeyCell));
-    auto ticket = vm.deferredWorkTimer->addPendingWork(vm, promise, WTFMove(dependencies));
->>>>>>> d565b919
+    auto ticket = vm.deferredWorkTimer->addPendingWork(vm, promise, WTFMove(dependencies), DeferredWorkTimer::WorkKind::WebAssembly);
     Wasm::Module::validateAsync(vm, WTFMove(source), createSharedTask<Wasm::Module::CallbackType>([ticket, promise, importObject, moduleKeyCell, globalObject, resolveKind, creationMode, &vm] (Wasm::Module::ValidationResult&& result) mutable {
         vm.deferredWorkTimer->scheduleWorkSoon(ticket, [promise, importObject, moduleKeyCell, globalObject, result = WTFMove(result), resolveKind, creationMode, &vm](DeferredWorkTimer::Ticket) mutable {
             auto scope = DECLARE_THROW_SCOPE(vm);

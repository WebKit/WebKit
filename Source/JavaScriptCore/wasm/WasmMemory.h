/*
 * Copyright (C) 2016-2023 Apple Inc. All rights reserved.
 *
 * Redistribution and use in source and binary forms, with or without
 * modification, are permitted provided that the following conditions
 * are met:
 * 1. Redistributions of source code must retain the above copyright
 *    notice, this list of conditions and the following disclaimer.
 * 2. Redistributions in binary form must reproduce the above copyright
 *    notice, this list of conditions and the following disclaimer in the
 *    documentation and/or other materials provided with the distribution.
 *
 * THIS SOFTWARE IS PROVIDED BY APPLE INC. ``AS IS'' AND ANY
 * EXPRESS OR IMPLIED WARRANTIES, INCLUDING, BUT NOT LIMITED TO, THE
 * IMPLIED WARRANTIES OF MERCHANTABILITY AND FITNESS FOR A PARTICULAR
 * PURPOSE ARE DISCLAIMED.  IN NO EVENT SHALL APPLE INC. OR
 * CONTRIBUTORS BE LIABLE FOR ANY DIRECT, INDIRECT, INCIDENTAL, SPECIAL,
 * EXEMPLARY, OR CONSEQUENTIAL DAMAGES (INCLUDING, BUT NOT LIMITED TO,
 * PROCUREMENT OF SUBSTITUTE GOODS OR SERVICES; LOSS OF USE, DATA, OR
 * PROFITS; OR BUSINESS INTERRUPTION) HOWEVER CAUSED AND ON ANY THEORY
 * OF LIABILITY, WHETHER IN CONTRACT, STRICT LIABILITY, OR TORT
 * (INCLUDING NEGLIGENCE OR OTHERWISE) ARISING IN ANY WAY OUT OF THE USE
 * OF THIS SOFTWARE, EVEN IF ADVISED OF THE POSSIBILITY OF SUCH DAMAGE.
 */

#pragma once

#if ENABLE(WEBASSEMBLY)

#include "ArrayBuffer.h"
#include "MemoryMode.h"
#include "PageCount.h"
#include "WeakGCSet.h"

#include <wtf/CagedPtr.h>
#include <wtf/Expected.h>
#include <wtf/Function.h>
#include <wtf/RefCounted.h>
#include <wtf/RefPtr.h>
#include <wtf/TZoneMalloc.h>
#include <wtf/ThreadSafeWeakPtr.h>
#include <wtf/Vector.h>

namespace WTF {
class PrintStream;
}

namespace JSC {

class LLIntOffsetsExtractor;

namespace Wasm {

class Memory final : public RefCounted<Memory> {
    WTF_MAKE_NONCOPYABLE(Memory);
    WTF_MAKE_TZONE_ALLOCATED_EXPORT(Memory, JS_EXPORT_PRIVATE);
    friend LLIntOffsetsExtractor;
public:
    using JSWebAssemblyInstanceWeakCGSet = WeakGCSet<JSWebAssemblyInstance>;

    void dump(WTF::PrintStream&) const;

    enum NotifyPressure { NotifyPressureTag };
    enum SyncTryToReclaim { SyncTryToReclaimTag };
    enum GrowSuccess { GrowSuccessTag };

    static Ref<Memory> create(VM&);
    JS_EXPORT_PRIVATE static Ref<Memory> create(VM&, Ref<BufferMemoryHandle>&&, WTF::Function<void(GrowSuccess, PageCount, PageCount)>&& growSuccessCallback);
    JS_EXPORT_PRIVATE static Ref<Memory> create(VM&, Ref<SharedArrayBufferContents>&&, WTF::Function<void(GrowSuccess, PageCount, PageCount)>&& growSuccessCallback);
    JS_EXPORT_PRIVATE static Ref<Memory> createZeroSized(VM&, MemorySharingMode, WTF::Function<void(GrowSuccess, PageCount, PageCount)>&& growSuccessCallback);
    static RefPtr<Memory> tryCreate(VM&, PageCount initial, PageCount maximum, MemorySharingMode, WTF::Function<void(GrowSuccess, PageCount, PageCount)>&& growSuccessCallback);

    JS_EXPORT_PRIVATE ~Memory();

    static size_t fastMappedRedzoneBytes() { return BufferMemoryHandle::fastMappedRedzoneBytes(); }
    static size_t fastMappedBytes() { return BufferMemoryHandle::fastMappedBytes(); } // Includes redzone.

    static bool addressIsInGrowableOrFastMemory(void*);

    void* basePointer() const { return m_handle->memory(); }
    size_t size() const { return m_handle->size(); }
    size_t mappedCapacity() const { return m_handle->mappedCapacity(); }
    PageCount initial() const { return m_handle->initial(); }
    PageCount maximum() const { return m_handle->maximum(); }
    BufferMemoryHandle& handle() { return m_handle.get(); }

    MemorySharingMode sharingMode() const { return m_handle->sharingMode(); }
    MemoryMode mode() const { return m_handle->mode(); }

    Expected<PageCount, GrowFailReason> grow(VM&, PageCount);
    bool fill(uint32_t, uint8_t, uint32_t);
    bool copy(uint32_t, uint32_t, uint32_t);
    bool init(uint32_t, const uint8_t*, uint32_t);

    void registerInstance(JSWebAssemblyInstance&);

    void checkLifetime() { ASSERT(!deletionHasBegun()); }

    static constexpr ptrdiff_t offsetOfHandle() { return OBJECT_OFFSETOF(Memory, m_handle); }

    SharedArrayBufferContents* shared() const { return m_shared.get(); }

private:
    Memory(VM&);
    Memory(VM&, Ref<BufferMemoryHandle>&&, WTF::Function<void(GrowSuccess, PageCount, PageCount)>&& growSuccessCallback);
    Memory(VM&, Ref<BufferMemoryHandle>&&, Ref<SharedArrayBufferContents>&&, WTF::Function<void(GrowSuccess, PageCount, PageCount)>&& growSuccessCallback);
    Memory(VM&, PageCount initial, PageCount maximum, MemorySharingMode, WTF::Function<void(GrowSuccess, PageCount, PageCount)>&& growSuccessCallback);

    Expected<PageCount, GrowFailReason> growShared(VM&, PageCount);

    Ref<BufferMemoryHandle> m_handle;
    RefPtr<SharedArrayBufferContents> m_shared;
    WTF::Function<void(GrowSuccess, PageCount, PageCount)> m_growSuccessCallback;
    // FIXME: If/When merging this into JSWebAssemblyMemory we should just use an unconditionalFinalizer.
<<<<<<< HEAD
    WeakGCSet<JSCell> m_instances;
=======

    JSWebAssemblyInstanceWeakCGSet m_instances;
>>>>>>> ab85a67f
};

} } // namespace JSC::Wasm

#else

namespace JSC { namespace Wasm {

class Memory {
public:
    static bool addressIsInGrowableOrFastMemory(void*) { return false; }
};

} } // namespace JSC::Wasm

#endif // ENABLE(WEBASSEMBLY)<|MERGE_RESOLUTION|>--- conflicted
+++ resolved
@@ -112,12 +112,8 @@
     RefPtr<SharedArrayBufferContents> m_shared;
     WTF::Function<void(GrowSuccess, PageCount, PageCount)> m_growSuccessCallback;
     // FIXME: If/When merging this into JSWebAssemblyMemory we should just use an unconditionalFinalizer.
-<<<<<<< HEAD
-    WeakGCSet<JSCell> m_instances;
-=======
 
     JSWebAssemblyInstanceWeakCGSet m_instances;
->>>>>>> ab85a67f
 };
 
 } } // namespace JSC::Wasm

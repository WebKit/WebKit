/*
 * Copyright (C) 1999-2000 Harri Porten (porten@kde.org)
 * Copyright (C) 2006-2023 Apple Inc. All rights reserved.
 * Copyright (C) 2009 Google Inc. All rights reserved.
 * Copyright (C) 2007-2009 Torch Mobile, Inc.
 * Copyright (C) 2010 &yet, LLC. (nate@andyet.net)
 *
 * The Original Code is Mozilla Communicator client code, released
 * March 31, 1998.
 *
 * The Initial Developer of the Original Code is
 * Netscape Communications Corporation.
 * Portions created by the Initial Developer are Copyright (C) 1998
 * the Initial Developer. All Rights Reserved.
 *
 * This library is free software; you can redistribute it and/or
 * modify it under the terms of the GNU Lesser General Public
 * License as published by the Free Software Foundation; either
 * version 2.1 of the License, or (at your option) any later version.
 *
 * This library is distributed in the hope that it will be useful,
 * but WITHOUT ANY WARRANTY; without even the implied warranty of
 * MERCHANTABILITY or FITNESS FOR A PARTICULAR PURPOSE.  See the GNU
 * Lesser General Public License for more details.
 *
 * You should have received a copy of the GNU Lesser General Public
 * License along with this library; if not, write to the Free Software
 * Foundation, Inc., 51 Franklin Street, Fifth Floor, Boston, MA  02110-1301  USA
 *
 * Alternatively, the contents of this file may be used under the terms
 * of either the Mozilla Public License Version 1.1, found at
 * http://www.mozilla.org/MPL/ (the "MPL") or the GNU General Public
 * License Version 2.0, found at http://www.fsf.org/copyleft/gpl.html
 * (the "GPL"), in which case the provisions of the MPL or the GPL are
 * applicable instead of those above.  If you wish to allow use of your
 * version of this file only under the terms of one of those two
 * licenses (the MPL or the GPL) and not to allow others to use your
 * version of this file under the LGPL, indicate your decision by
 * deletingthe provisions above and replace them with the notice and
 * other provisions required by the MPL or the GPL, as the case may be.
 * If you do not delete the provisions above, a recipient may use your
 * version of this file under any of the LGPL, the MPL or the GPL.

 * Copyright 2006-2012 the V8 project authors. All rights reserved.
 * Redistribution and use in source and binary forms, with or without
 * modification, are permitted provided that the following conditions are
 * met:
 *
 *     * Redistributions of source code must retain the above copyright
 *       notice, this list of conditions and the following disclaimer.
 *     * Redistributions in binary form must reproduce the above
 *       copyright notice, this list of conditions and the following
 *       disclaimer in the documentation and/or other materials provided
 *       with the distribution.
 *     * Neither the name of Google Inc. nor the names of its
 *       contributors may be used to endorse or promote products derived
 *       from this software without specific prior written permission.
 *
 * THIS SOFTWARE IS PROVIDED BY THE COPYRIGHT HOLDERS AND CONTRIBUTORS
 * "AS IS" AND ANY EXPRESS OR IMPLIED WARRANTIES, INCLUDING, BUT NOT
 * LIMITED TO, THE IMPLIED WARRANTIES OF MERCHANTABILITY AND FITNESS FOR
 * A PARTICULAR PURPOSE ARE DISCLAIMED. IN NO EVENT SHALL THE COPYRIGHT
 * OWNER OR CONTRIBUTORS BE LIABLE FOR ANY DIRECT, INDIRECT, INCIDENTAL,
 * SPECIAL, EXEMPLARY, OR CONSEQUENTIAL DAMAGES (INCLUDING, BUT NOT
 * LIMITED TO, PROCUREMENT OF SUBSTITUTE GOODS OR SERVICES; LOSS OF USE,
 * DATA, OR PROFITS; OR BUSINESS INTERRUPTION) HOWEVER CAUSED AND ON ANY
 * THEORY OF LIABILITY, WHETHER IN CONTRACT, STRICT LIABILITY, OR TORT
 * (INCLUDING NEGLIGENCE OR OTHERWISE) ARISING IN ANY WAY OUT OF THE USE
 * OF THIS SOFTWARE, EVEN IF ADVISED OF THE POSSIBILITY OF SUCH DAMAGE.
 */

#include "config.h"
#include "JSDateMath.h"
#include "JSDateMath-v8.h"

#include "ExceptionHelpers.h"
#include "VM.h"
#include <limits>
#include <wtf/DateMath.h>
#include <wtf/Language.h>
#include <wtf/TZoneMallocInlines.h>
#include <wtf/unicode/CharacterNames.h>
#include <wtf/unicode/icu/ICUHelpers.h>

#if U_ICU_VERSION_MAJOR_NUM >= 69 || (U_ICU_VERSION_MAJOR_NUM == 68 && USE(APPLE_INTERNAL_SDK))
#define HAVE_ICU_C_TIMEZONE_API 1
#ifdef U_HIDE_DRAFT_API
#undef U_HIDE_DRAFT_API
#endif
#include <unicode/ucal.h>
#else
// icu::TimeZone and icu::BasicTimeZone features are only available in ICU C++ APIs.
// We use these C++ APIs as an exception.
#undef U_SHOW_CPLUSPLUS_API
#define U_SHOW_CPLUSPLUS_API 1
#include <unicode/basictz.h>
#include <unicode/locid.h>
#include <unicode/timezone.h>
#include <unicode/unistr.h>
#undef U_SHOW_CPLUSPLUS_API
#define U_SHOW_CPLUSPLUS_API 0
#endif

namespace JSC {

namespace JSDateMathInternal {
static constexpr bool verbose = false;
}

#if PLATFORM(COCOA) || USE(BUN_JSC_ADDITIONS)
std::atomic<uint64_t> lastTimeZoneID { 1 };
#endif

#if HAVE(ICU_C_TIMEZONE_API)
class OpaqueICUTimeZone {
    WTF_MAKE_TZONE_ALLOCATED(OpaqueICUTimeZone);
public:
    std::unique_ptr<UCalendar, ICUDeleter<ucal_close>> m_calendar;
    String m_canonicalTimeZoneID;
};

WTF_MAKE_TZONE_ALLOCATED_IMPL(OpaqueICUTimeZone);

#else
static icu::TimeZone* toICUTimeZone(OpaqueICUTimeZone* timeZone)
{
    return bitwise_cast<icu::TimeZone*>(timeZone);
}
static OpaqueICUTimeZone* toOpaqueICUTimeZone(icu::TimeZone* timeZone)
{
    return bitwise_cast<OpaqueICUTimeZone*>(timeZone);
}
#endif

void OpaqueICUTimeZoneDeleter::operator()(OpaqueICUTimeZone* timeZone)
{
    if (timeZone) {
#if HAVE(ICU_C_TIMEZONE_API)
        delete timeZone;
#else
        delete toICUTimeZone(timeZone);
#endif
    }
}

// Get the combined UTC + DST offset for the time passed in.
//
// NOTE: The implementation relies on the fact that no time zones have
// more than one daylight savings offset change per month.
// If this function is called with NaN it returns random value.
LocalTimeOffset DateCache::calculateLocalTimeOffset(double millisecondsFromEpoch, WTF::TimeType inputTimeType)
{
    int32_t rawOffset = 0;
    int32_t dstOffset = 0;
    UErrorCode status = U_ZERO_ERROR;

    // This function can fail input date is invalid: NaN etc.
    // We can return any values in this case since later we fail when computing non timezone offset part anyway.
    constexpr LocalTimeOffset failed { false, 0 };

#if HAVE(ICU_C_TIMEZONE_API)
    auto& timeZoneCache = *this->timeZoneCache();
    ucal_setMillis(timeZoneCache.m_calendar.get(), millisecondsFromEpoch, &status);
    if (U_FAILURE(status))
        return failed;

    if (inputTimeType != WTF::LocalTime) {
        rawOffset = ucal_get(timeZoneCache.m_calendar.get(), UCAL_ZONE_OFFSET, &status);
        if (U_FAILURE(status))
            return failed;
        dstOffset = ucal_get(timeZoneCache.m_calendar.get(), UCAL_DST_OFFSET, &status);
        if (U_FAILURE(status))
            return failed;
    } else {
        ucal_getTimeZoneOffsetFromLocal(timeZoneCache.m_calendar.get(), UCAL_TZ_LOCAL_FORMER, UCAL_TZ_LOCAL_FORMER, &rawOffset, &dstOffset, &status);
        if (U_FAILURE(status))
            return failed;
    }
#else
    auto& timeZoneCache = *toICUTimeZone(this->timeZoneCache());
    if (inputTimeType != WTF::LocalTime) {
        constexpr bool isLocalTime = false;
        timeZoneCache.getOffset(millisecondsFromEpoch, isLocalTime, rawOffset, dstOffset, status);
        if (U_FAILURE(status))
            return failed;
    } else {
        // icu::TimeZone is a timezone instance which inherits icu::BasicTimeZone.
        // https://unicode-org.atlassian.net/browse/ICU-13705 will move getOffsetFromLocal to icu::TimeZone.
        static_cast<const icu::BasicTimeZone&>(timeZoneCache).getOffsetFromLocal(millisecondsFromEpoch, icu::BasicTimeZone::kFormer, icu::BasicTimeZone::kFormer, rawOffset, dstOffset, status);
        if (U_FAILURE(status))
            return failed;
    }
#endif

    return { !!dstOffset, rawOffset + dstOffset };
}

LocalTimeOffsetCache* DateCache::DSTCache::leastRecentlyUsed(LocalTimeOffsetCache* exclude)
{
    LocalTimeOffsetCache* result = nullptr;
    for (auto& cache : m_entries) {
        if (&cache == exclude)
            continue;
        if (!result) {
            result = &cache;
            continue;
        }
        if (result->epoch > cache.epoch)
            result = &cache;
    }
    *result = LocalTimeOffsetCache {};
    return result;
}

std::tuple<LocalTimeOffsetCache*, LocalTimeOffsetCache*> DateCache::DSTCache::probe(int64_t millisecondsFromEpoch)
{
    LocalTimeOffsetCache* before = nullptr;
    LocalTimeOffsetCache* after = nullptr;
    for (auto& cache : m_entries) {
        if (cache.start <= millisecondsFromEpoch) {
            if (!before || before->start < cache.start)
                before = &cache;
        } else if (millisecondsFromEpoch < cache.end) {
            if (!after || after->end > cache.end)
                after = &cache;
        }
    }

    if (!before) {
        if (m_before->isEmpty())
            before = m_before;
        else
            before = leastRecentlyUsed(after);
    }
    if (!after) {
        if (m_after->isEmpty() && before != m_after)
            after = m_after;
        else
            after = leastRecentlyUsed(before);
    }

    m_before = before;
    m_after = after;
    return std::tuple { before, after };
}

void DateCache::DSTCache::extendTheAfterCache(int64_t millisecondsFromEpoch, LocalTimeOffset offset)
{
    if (m_after->offset == offset && m_after->start - defaultDSTDeltaInMilliseconds <= millisecondsFromEpoch && millisecondsFromEpoch <= m_after->end) {
        // Extend the m_after cache.
        m_after->start = millisecondsFromEpoch;
        dataLogLnIf(JSDateMathInternal::verbose, "Cache extended1 from ", millisecondsFromEpoch, " to ", m_after->end, " ", offset.offset, " ", offset.isDST);
    } else {
        // The m_after cache is either invalid or starts too late.
        if (!m_after->isEmpty()) {
            // If the m_after cache is valid, replace it with a new cache.
            m_after = leastRecentlyUsed(m_before);
        }
        m_after->start = millisecondsFromEpoch;
        m_after->end = millisecondsFromEpoch;
        m_after->offset = offset;
        m_after->epoch = bumpEpoch();
        dataLogLnIf(JSDateMathInternal::verbose, "Cache miss, recompute2 ", millisecondsFromEpoch, " ", offset.offset, " ", offset.isDST);
    }
}

LocalTimeOffset DateCache::DSTCache::localTimeOffset(DateCache& dateCache, int64_t millisecondsFromEpoch, WTF::TimeType inputTimeType)
{
    if (millisecondsFromEpoch >= WTF::Int64Milliseconds::minECMAScriptTime && millisecondsFromEpoch <= WTF::Int64Milliseconds::maxECMAScriptTime) {
        // Do nothing. Use millisecondsFromEpoch directly
    } else {
        // Adjust to equivalent time.
        int64_t newTime = WTF::equivalentTime(millisecondsFromEpoch);
        dataLogLnIf(JSDateMathInternal::verbose, "Equivalent time conversion from ", millisecondsFromEpoch, " to ", newTime);
        millisecondsFromEpoch = newTime;
    }

    if (UNLIKELY(m_epoch > UINT32_MAX)) {
        dataLogLnIf(JSDateMathInternal::verbose, "reset DSTCache");
        reset();
    }

    // If the time fits in the cached interval in the last cache hit, return the cached offset.
    if (m_before->start <= millisecondsFromEpoch && millisecondsFromEpoch <= m_before->end) {
        dataLogLnIf(JSDateMathInternal::verbose, "Previous Cache Hit");
        m_before->epoch = bumpEpoch();
        return m_before->offset;
    }

    probe(millisecondsFromEpoch);

    ASSERT(m_before->isEmpty() || m_before->start <= millisecondsFromEpoch);
    ASSERT(m_after->isEmpty() || millisecondsFromEpoch < m_after->start);

    if (m_before->isEmpty()) {
        // Cache miss!
        // Compute the DST offset for the time and shrink the cache interval
        // to only contain the time. This allows fast repeated DST offset
        // computations for the same time.
        LocalTimeOffset offset = dateCache.calculateLocalTimeOffset(millisecondsFromEpoch, inputTimeType);
        m_before->offset = offset;
        m_before->start = millisecondsFromEpoch;
        m_before->end = millisecondsFromEpoch;
        m_before->epoch = bumpEpoch();
        dataLogLnIf(JSDateMathInternal::verbose, "Cache miss, recompute1 ", millisecondsFromEpoch, " ", offset.offset, " ", offset.isDST);
        return offset;
    }

    // Cache hit!
    // If the time fits in the cached interval, return the cached offset.
    if (millisecondsFromEpoch <= m_before->end) {
        dataLogLnIf(JSDateMathInternal::verbose, "Cache hit, simple ", millisecondsFromEpoch, " ", m_before->offset.offset, " ", m_before->offset.isDST);
        m_before->epoch = bumpEpoch();
        return m_before->offset;
    }

    if ((millisecondsFromEpoch - defaultDSTDeltaInMilliseconds) > m_before->end) {
        LocalTimeOffset offset = dateCache.calculateLocalTimeOffset(millisecondsFromEpoch, inputTimeType);
        extendTheAfterCache(millisecondsFromEpoch, offset);
        std::swap(m_before, m_after);
        dataLogLnIf(JSDateMathInternal::verbose, "Cache hit, extend ", millisecondsFromEpoch, " ", offset.offset, " ", offset.isDST);
        return offset;
    }

    m_before->epoch = bumpEpoch();

    // Check if m_after is invalid or starts too late.
    // Note that start of invalid caches is maxECMAScriptTime.
    int64_t newAfterStart = m_before->end < WTF::Int64Milliseconds::maxECMAScriptTime - defaultDSTDeltaInMilliseconds ? m_before->end + defaultDSTDeltaInMilliseconds : WTF::Int64Milliseconds::maxECMAScriptTime;
    if (newAfterStart <= m_after->start) {
        LocalTimeOffset offset = dateCache.calculateLocalTimeOffset(newAfterStart, inputTimeType);
        extendTheAfterCache(newAfterStart, offset);
    } else {
        // Update the usage counter of m_after since it is going to be used.
        ASSERT(!m_after->isEmpty());
        m_after->epoch = bumpEpoch();
    }

    // Now the millisecondsFromEpoch is between m_before->end and m_after->start.
    // Only one daylight savings offset change can occur in this interval.

    if (m_before->offset == m_after->offset) {
        // Merge two caches if they have the same offset.
        m_before->end = m_after->end;
        *m_after = LocalTimeOffsetCache {};
        return m_before->offset;
    }

    // Binary search for daylight savings offset change point,
    // but give up if we don't find it in five iterations.
    for (int i = 4; i >= 0; --i) {
        int64_t delta = m_after->start - m_before->end;
        int64_t middle = !i ? millisecondsFromEpoch : m_before->end + delta / 2;
        LocalTimeOffset offset = dateCache.calculateLocalTimeOffset(middle, inputTimeType);
        if (m_before->offset == offset) {
            m_before->end = middle;
            dataLogLnIf(JSDateMathInternal::verbose, "Cache extended2 from ", m_before->start, " to ", m_before->end, " ", offset.offset, " ", offset.isDST);
            if (millisecondsFromEpoch <= m_before->end)
                return offset;
        } else {
            ASSERT(m_after->offset == offset);
            m_after->start = middle;
            dataLogLnIf(JSDateMathInternal::verbose, "Cache extended3 from ", m_after->start, " to ", m_after->end, " ", offset.offset, " ", offset.isDST);
            if (millisecondsFromEpoch >= m_after->start) {
                // This swap helps the optimistic fast check in subsequent invocations.
                std::swap(m_before, m_after);
                return offset;
            }
        }
    }

    return {};
}

double DateCache::gregorianDateTimeToMS(const GregorianDateTime& t, double milliseconds, WTF::TimeType inputTimeType)
{
    double day = dateToDaysFrom1970(t.year(), t.month(), t.monthDay());
    double ms = timeToMS(t.hour(), t.minute(), t.second(), milliseconds);
    double localTimeResult = (day * WTF::msPerDay) + ms;

    if (inputTimeType == WTF::LocalTime && std::isfinite(localTimeResult))
        return localTimeResult - localTimeOffset(static_cast<int64_t>(localTimeResult), inputTimeType).offset;
    return localTimeResult;
}

double DateCache::localTimeToMS(double milliseconds, WTF::TimeType inputTimeType)
{
    if (inputTimeType == WTF::LocalTime && std::isfinite(milliseconds))
        return milliseconds - localTimeOffset(static_cast<int64_t>(milliseconds), inputTimeType).offset;
    return milliseconds;
}

std::tuple<int32_t, int32_t, int32_t> DateCache::yearMonthDayFromDaysWithCache(int32_t days)
{
    if (m_yearMonthDayCache) {
        // Check conservatively if the given 'days' has
        // the same year and month as the cached 'days'.
        int32_t cachedDays = m_yearMonthDayCache->m_days;
        int32_t newDay = m_yearMonthDayCache->m_day + (days - cachedDays);
        if (newDay >= 1 && newDay <= 28) {
            int32_t year = m_yearMonthDayCache->m_year;
            int32_t month = m_yearMonthDayCache->m_month;
            m_yearMonthDayCache = { days, year, month, newDay };
            return std::tuple { year, month, newDay };
        }
    }
    auto [year, month, day] = WTF::yearMonthDayFromDays(days);
    m_yearMonthDayCache = { days, year, month, day };
    return std::tuple { year, month, day };
}

// input is UTC
void DateCache::msToGregorianDateTime(double millisecondsFromEpoch, WTF::TimeType outputTimeType, GregorianDateTime& tm)
{
    LocalTimeOffset localTime;
    if (outputTimeType == WTF::LocalTime && std::isfinite(millisecondsFromEpoch)) {
        localTime = localTimeOffset(static_cast<int64_t>(millisecondsFromEpoch));
        millisecondsFromEpoch += localTime.offset;
    }
    if (std::isfinite(millisecondsFromEpoch)) {
        WTF::Int64Milliseconds timeClipped(static_cast<int64_t>(millisecondsFromEpoch));
        int32_t days = WTF::msToDays(timeClipped);
        int32_t timeInDayMS = WTF::timeInDay(timeClipped, days);
        auto [year, month, day] = yearMonthDayFromDaysWithCache(days);
        int32_t hour = timeInDayMS / (60 * 60 * 1000);
        int32_t minute = (timeInDayMS / (60 * 1000)) % 60;
        int32_t second = (timeInDayMS / 1000) % 60;
        tm = GregorianDateTime(year, month, dayInYear(year, month, day), day, WTF::weekDay(days), hour, minute, second, localTime.offset / WTF::Int64Milliseconds::msPerMinute, localTime.isDST);
    } else
        tm = GregorianDateTime(millisecondsFromEpoch, localTime);
}

double DateCache::parseDate(JSGlobalObject* globalObject, VM& vm, const String& date)
{
    auto scope = DECLARE_THROW_SCOPE(vm);

    if (date == m_cachedDateString)
        return m_cachedDateStringValue;

    // After ICU 72, CLDR generates narrowNoBreakSpace for date time format. Thus, `new Date().toLocaleString('en-US')` starts generating
    // a string including narrowNoBreakSpaces instead of simple spaces. However since code in the wild assumes `new Date(new Date().toLocaleString('en-US'))`
    // works, we need to maintain the ability to parse string including narrowNoBreakSpaces. Rough consensus among implementaters is replacing narrowNoBreakSpaces
    // with simple spaces before parsing.
    String updatedString = makeStringByReplacingAll(date, narrowNoBreakSpace, space);

    auto expectedString = updatedString.tryGetUTF8();
    if (!expectedString) {
        if (expectedString.error() == UTF8ConversionError::OutOfMemory)
            throwOutOfMemoryError(globalObject, scope);
        // https://tc39.github.io/ecma262/#sec-date-objects section 20.3.3.2 states that:
        // "Unrecognizable Strings or dates containing illegal element values in the
        // format String shall cause Date.parse to return NaN."
        return std::numeric_limits<double>::quiet_NaN();
    }

<<<<<<< HEAD
    auto parseDateImpl = [this](const CString& dateString) {
        if (Options::useV8DateParser()) {
            bool local = false;
            double value = v8::ParseDateTimeString(dateString.data(), dateString.length(), local);

            if (local)
                value -= localTimeOffset(static_cast<int64_t>(value), WTF::LocalTime).offset;

            return v8::TimeClip(value);
        }

=======
    auto parseDateImpl = [this] (auto dateString) {
>>>>>>> b154a7f9
        bool isLocalTime;
        double value = WTF::parseES5Date(dateString, isLocalTime);
        if (std::isnan(value))
            value = WTF::parseDate(dateString, isLocalTime);

        if (isLocalTime && std::isfinite(value))
            value -= localTimeOffset(static_cast<int64_t>(value), WTF::LocalTime).offset;

        return value;
    };

    double value = parseDateImpl(expectedString.value().span());
    m_cachedDateString = date;
    m_cachedDateStringValue = value;
    return value;
}

// https://tc39.es/ecma402/#sec-defaulttimezone
String DateCache::defaultTimeZone()
{
#if HAVE(ICU_C_TIMEZONE_API)
    return timeZoneCache()->m_canonicalTimeZoneID;
#else
    icu::UnicodeString timeZoneID;
    icu::UnicodeString canonicalTimeZoneID;
    auto& timeZone = *toICUTimeZone(timeZoneCache());
    timeZone.getID(timeZoneID);

    UErrorCode status = U_ZERO_ERROR;
    UBool isSystem = false;
    icu::TimeZone::getCanonicalID(timeZoneID, canonicalTimeZoneID, isSystem, status);
    if (U_FAILURE(status))
        return "UTC"_s;

    String canonical = String({ canonicalTimeZoneID.getBuffer(), static_cast<size_t>(canonicalTimeZoneID.length()) });
    if (isUTCEquivalent(canonical))
        return "UTC"_s;

    return canonical;
#endif
}

String DateCache::timeZoneDisplayName(bool isDST)
{
    if (m_timeZoneStandardDisplayNameCache.isNull()) {
#if HAVE(ICU_C_TIMEZONE_API)
        auto& timeZoneCache = *this->timeZoneCache();
        CString language = defaultLanguage().utf8();
        {
            Vector<UChar, 32> standardDisplayNameBuffer;
            auto status = callBufferProducingFunction(ucal_getTimeZoneDisplayName, timeZoneCache.m_calendar.get(), UCAL_STANDARD, language.data(), standardDisplayNameBuffer);
            if (U_SUCCESS(status))
                m_timeZoneStandardDisplayNameCache = String::adopt(WTFMove(standardDisplayNameBuffer));
        }
        {
            Vector<UChar, 32> dstDisplayNameBuffer;
            auto status = callBufferProducingFunction(ucal_getTimeZoneDisplayName, timeZoneCache.m_calendar.get(), UCAL_DST, language.data(), dstDisplayNameBuffer);
            if (U_SUCCESS(status))
                m_timeZoneDSTDisplayNameCache = String::adopt(WTFMove(dstDisplayNameBuffer));
        }
#else
        auto& timeZoneCache = *toICUTimeZone(this->timeZoneCache());
        String language = defaultLanguage();
        icu::Locale locale(language.utf8().data());
        {
            icu::UnicodeString standardDisplayName;
            timeZoneCache.getDisplayName(false /* inDaylight */, icu::TimeZone::LONG, locale, standardDisplayName);
            m_timeZoneStandardDisplayNameCache = String({ standardDisplayName.getBuffer(), static_cast<size_t>(standardDisplayName.length()) });
        }
        {
            icu::UnicodeString dstDisplayName;
            timeZoneCache.getDisplayName(true /* inDaylight */, icu::TimeZone::LONG, locale, dstDisplayName);
            m_timeZoneDSTDisplayNameCache = String({ dstDisplayName.getBuffer(), static_cast<size_t>(dstDisplayName.length()) });
        }
#endif
    }
    if (isDST)
        return m_timeZoneDSTDisplayNameCache;
    return m_timeZoneStandardDisplayNameCache;
}

#if PLATFORM(COCOA)
static void timeZoneChangeNotification(CFNotificationCenterRef, void*, CFStringRef, const void*, CFDictionaryRef)
{
    ASSERT(isMainThread());
    ++lastTimeZoneID;
}
#endif

// To confine icu::TimeZone destructor invocation in this file.
DateCache::DateCache()
{
#if PLATFORM(COCOA)
    static std::once_flag onceKey;
    std::call_once(onceKey, [&] {
        CFNotificationCenterAddObserver(CFNotificationCenterGetLocalCenter(), nullptr, timeZoneChangeNotification, kCFTimeZoneSystemTimeZoneDidChangeNotification, nullptr, CFNotificationSuspensionBehaviorDeliverImmediately);
    });
#endif
}

DateCache::~DateCache() = default;

Ref<DateInstanceData> DateCache::cachedDateInstanceData(double millisecondsFromEpoch)
{
    return *m_dateInstanceCache.add(millisecondsFromEpoch);
}

void DateCache::timeZoneCacheSlow()
{
    ASSERT(!m_timeZoneCache);

    Vector<UChar, 32> timeZoneID;
    getTimeZoneOverride(timeZoneID);
#if HAVE(ICU_C_TIMEZONE_API)
    auto* cache = new OpaqueICUTimeZone;

    String canonical;
    UErrorCode status = U_ZERO_ERROR;
    if (timeZoneID.isEmpty()) {
        status = callBufferProducingFunction(ucal_getHostTimeZone, timeZoneID);
        ASSERT_UNUSED(status, U_SUCCESS(status));
    }
    if (U_SUCCESS(status)) {
        Vector<UChar, 32> canonicalBuffer;
        auto status = callBufferProducingFunction(ucal_getCanonicalTimeZoneID, timeZoneID.data(), timeZoneID.size(), canonicalBuffer, nullptr);
        if (U_SUCCESS(status))
            canonical = String(canonicalBuffer);
    }
    if (canonical.isNull() || isUTCEquivalent(canonical))
        canonical = "UTC"_s;
    cache->m_canonicalTimeZoneID = WTFMove(canonical);

    status = U_ZERO_ERROR;
    cache->m_calendar = std::unique_ptr<UCalendar, ICUDeleter<ucal_close>>(ucal_open(timeZoneID.data(), timeZoneID.size(), "", UCAL_DEFAULT, &status));
    ASSERT_UNUSED(status, U_SUCCESS(status));
    ucal_setGregorianChange(cache->m_calendar.get(), minECMAScriptTime, &status); // Ignore "unsupported" error.
    m_timeZoneCache = std::unique_ptr<OpaqueICUTimeZone, OpaqueICUTimeZoneDeleter>(cache);
#else
    if (!timeZoneID.isEmpty()) {
        m_timeZoneCache = std::unique_ptr<OpaqueICUTimeZone, OpaqueICUTimeZoneDeleter>(toOpaqueICUTimeZone(icu::TimeZone::createTimeZone(icu::UnicodeString(timeZoneID.data(), timeZoneID.size()))));
        return;
    }
    // Do not use icu::TimeZone::createDefault. ICU internally has a cache for timezone and createDefault returns this cached value.
    m_timeZoneCache = std::unique_ptr<OpaqueICUTimeZone, OpaqueICUTimeZoneDeleter>(toOpaqueICUTimeZone(icu::TimeZone::detectHostTimeZone()));
#endif
}

void DateCache::resetIfNecessarySlow()
{
    // FIXME: We should clear it only when we know the timezone has been changed on Non-Cocoa platforms.
    // https://bugs.webkit.org/show_bug.cgi?id=218365
    m_timeZoneCache.reset();
    for (auto& cache : m_caches)
        cache.reset();
    m_yearMonthDayCache = std::nullopt;
    m_cachedDateString = String();
    m_cachedDateStringValue = std::numeric_limits<double>::quiet_NaN();
    m_dateInstanceCache.reset();
    m_timeZoneStandardDisplayNameCache = String();
    m_timeZoneDSTDisplayNameCache = String();
}

} // namespace JSC<|MERGE_RESOLUTION|>--- conflicted
+++ resolved
@@ -453,8 +453,7 @@
         return std::numeric_limits<double>::quiet_NaN();
     }
 
-<<<<<<< HEAD
-    auto parseDateImpl = [this](const CString& dateString) {
+    auto parseDateImpl = [this] (auto dateString) {
         if (Options::useV8DateParser()) {
             bool local = false;
             double value = v8::ParseDateTimeString(dateString.data(), dateString.length(), local);
@@ -464,10 +463,6 @@
 
             return v8::TimeClip(value);
         }
-
-=======
-    auto parseDateImpl = [this] (auto dateString) {
->>>>>>> b154a7f9
         bool isLocalTime;
         double value = WTF::parseES5Date(dateString, isLocalTime);
         if (std::isnan(value))

--- conflicted
+++ resolved
@@ -113,12 +113,8 @@
 
 #if HAVE(ICU_C_TIMEZONE_API)
 class OpaqueICUTimeZone {
-<<<<<<< HEAD
-    WTF_MAKE_FAST_ALLOCATED(OpaqueICUTimeZone);
-
-=======
+    // WTF_MAKE_FAST_ALLOCATED(OpaqueICUTimeZone);
     WTF_MAKE_TZONE_ALLOCATED(OpaqueICUTimeZone);
->>>>>>> a1c73363
 public:
     std::unique_ptr<UCalendar, ICUDeleter<ucal_close>> m_calendar;
     String m_canonicalTimeZoneID;

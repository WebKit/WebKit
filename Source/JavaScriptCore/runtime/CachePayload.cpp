--- conflicted
+++ resolved
@@ -64,37 +64,18 @@
 
 CachePayload::~CachePayload() {
     if (m_destructor)
-        m_destructor(data());
+        m_destructor(span().data());
 }
 
 std::span<const uint8_t> CachePayload::span() const
 {
     return WTF::switchOn(m_data,
         [](const FileSystem::MappedFileData& data) {
-<<<<<<< HEAD
-            return data.span().data();
-        }, [](const std::pair<MallocPtr<uint8_t, VMMalloc>, size_t>& data) -> const uint8_t* {
-            return data.first.get();
-        }, [](const std::span<uint8_t>& data) -> const uint8_t* {
-            return data.data();
-        }
-    );
-}
-
-size_t CachePayload::size() const
-{
-    return WTF::switchOn(m_data,
-        [](const FileSystem::MappedFileData& data) -> size_t {
-            return data.size();
-        }, [](const std::pair<MallocPtr<uint8_t, VMMalloc>, size_t>& data) -> size_t {
-            return data.second;
-        }, [](const std::span<uint8_t>& data) -> size_t {
-            return data.size();
-=======
             return data.span();
         }, [](const std::pair<MallocPtr<uint8_t, VMMalloc>, size_t>& data) {
             return std::span<const uint8_t> { data.first.get(), data.second };
->>>>>>> a9fce285
+        }, [](const std::span<uint8_t>& data) -> std::span<const uint8_t> { 
+            return data;
         }
     );
 }

/*
 *  Copyright (C) 2006-2019 Apple Inc. All rights reserved.
 *
 *  This library is free software; you can redistribute it and/or
 *  modify it under the terms of the GNU Library General Public
 *  License as published by the Free Software Foundation; either
 *  version 2 of the License, or (at your option) any later version.
 *
 *  This library is distributed in the hope that it will be useful,
 *  but WITHOUT ANY WARRANTY; without even the implied warranty of
 *  MERCHANTABILITY or FITNESS FOR A PARTICULAR PURPOSE.  See the GNU
 *  Library General Public License for more details.
 *
 *  You should have received a copy of the GNU Library General Public License
 *  along with this library; see the file COPYING.LIB.  If not, write to
 *  the Free Software Foundation, Inc., 51 Franklin Street, Fifth Floor,
 *  Boston, MA 02110-1301, USA.
 *
 */

#pragma once

namespace JSC {

<<<<<<< HEAD
enum JSType : uint8_t {
    // The CellType value must come before any JSType that is a JSCell.
    CellType,
    StructureType,
    StringType,
    HeapBigIntType,
    LastMaybeFalsyCellPrimitive = HeapBigIntType,
    SymbolType,

    GetterSetterType,
    CustomGetterSetterType,
    APIValueWrapperType,

    NativeExecutableType,

    ProgramExecutableType,
    ModuleProgramExecutableType,
    EvalExecutableType,
    FunctionExecutableType,

    UnlinkedFunctionExecutableType,

    UnlinkedProgramCodeBlockType,
    UnlinkedModuleProgramCodeBlockType,
    UnlinkedEvalCodeBlockType,
    UnlinkedFunctionCodeBlockType,
        
    CodeBlockType,

    JSImmutableButterflyType,
    JSSourceCodeType,
    JSScriptFetcherType,
    JSScriptFetchParametersType,

    // The ObjectType value must come before any JSType that is a subclass of JSObject.
    ObjectType,
    FinalObjectType,
    JSCalleeType,
    JSFunctionType,
    InternalFunctionType,
    NullSetterFunctionType,
    BooleanObjectType,
    NumberObjectType,
    ErrorInstanceType,
    GlobalProxyType,
    DirectArgumentsType,
    ScopedArgumentsType,
    ClonedArgumentsType,

    // Start JSArray types.
    ArrayType,
    DerivedArrayType,
    // End JSArray types.

    ArrayBufferType,

    // Start JSArrayBufferView types. Keep in sync with the order of FOR_EACH_TYPED_ARRAY_TYPE_EXCLUDING_DATA_VIEW.
    Int8ArrayType,
    Uint8ArrayType,
    Uint8ClampedArrayType,
    Int16ArrayType,
    Uint16ArrayType,
    Int32ArrayType,
    Uint32ArrayType,
    Float32ArrayType,
    Float64ArrayType,
    BigInt64ArrayType,
    BigUint64ArrayType,
    DataViewType,
    // End JSArrayBufferView types.

    // JSScope <- JSWithScope
    //         <- StrictEvalActivation
    //         <- JSSymbolTableObject  <- JSLexicalEnvironment      <- JSModuleEnvironment
    //                                 <- JSSegmentedVariableObject <- JSGlobalLexicalEnvironment
    //                                                              <- JSGlobalObject
    // Start JSScope types.
    // Start environment record types.
    GlobalObjectType,
    GlobalLexicalEnvironmentType,
    LexicalEnvironmentType,
    ModuleEnvironmentType,
    StrictEvalActivationType,
    // End environment record types.
    WithScopeType,
    // End JSScope types.

    ModuleNamespaceObjectType,
    ShadowRealmType,
    RegExpObjectType,
    JSDateType,
    ProxyObjectType,
    JSGeneratorType,
    JSAsyncGeneratorType,
    JSArrayIteratorType,
    JSMapIteratorType,
    JSSetIteratorType,
    JSStringIteratorType,
    JSPromiseType,
    JSMapType,
    JSSetType,
    JSWeakMapType,
    JSWeakSetType,
    WebAssemblyModuleType,
    WebAssemblyInstanceType,
    WebAssemblyGCObjectType,
    // Start StringObjectType types.
    StringObjectType,
    DerivedStringObjectType,
    // End StringObjectType types.
    InternalFieldTupleType,

    LastJSCObjectType = InternalFieldTupleType, // This is the last "JSC" Object type. After this, we have embedder's (e.g., WebCore) extended object types.
=======
// macro(JSType, DirectSpeculatedType)
#define FOR_EACH_JS_TYPE(macro) \
    /* The CellType value must come before any JSType that is a JSCell. */ \
    macro(CellType, SpecCellOther) \
    macro(StructureType, SpecCellOther) \
    macro(StringType, SpecString) \
    macro(HeapBigIntType, SpecHeapBigInt) \
    macro(SymbolType, SpecSymbol) \
    \
    macro(GetterSetterType, SpecCellOther) \
    macro(CustomGetterSetterType, SpecCellOther) \
    macro(APIValueWrapperType, SpecCellOther) \
    \
    macro(NativeExecutableType, SpecCellOther) \
    \
    macro(ProgramExecutableType, SpecCellOther) \
    macro(ModuleProgramExecutableType, SpecCellOther) \
    macro(EvalExecutableType, SpecCellOther) \
    macro(FunctionExecutableType, SpecCellOther) \
    \
    macro(UnlinkedFunctionExecutableType, SpecCellOther) \
    \
    macro(UnlinkedProgramCodeBlockType, SpecCellOther) \
    macro(UnlinkedModuleProgramCodeBlockType, SpecCellOther) \
    macro(UnlinkedEvalCodeBlockType, SpecCellOther) \
    macro(UnlinkedFunctionCodeBlockType, SpecCellOther) \
    \
    macro(CodeBlockType, SpecCellOther) \
    \
    macro(JSImmutableButterflyType, SpecCellOther) \
    macro(JSSourceCodeType, SpecCellOther) \
    macro(JSScriptFetcherType, SpecCellOther) \
    macro(JSScriptFetchParametersType, SpecCellOther) \
    \
    /* The ObjectType value must come before any JSType that is a subclass of JSObject. */ \
    macro(ObjectType, SpecObjectOther) \
    macro(FinalObjectType, SpecFinalObject) \
    macro(JSCalleeType, SpecObjectOther) \
    macro(JSFunctionType, SpecFunction) \
    macro(InternalFunctionType, SpecObjectOther) \
    macro(NullSetterFunctionType, SpecObjectOther) \
    macro(BooleanObjectType, SpecObjectOther) \
    macro(NumberObjectType, SpecObjectOther) \
    macro(ErrorInstanceType, SpecObjectOther) \
    macro(GlobalProxyType, SpecObjectOther) \
    macro(DirectArgumentsType, SpecDirectArguments) \
    macro(ScopedArgumentsType, SpecScopedArguments) \
    macro(ClonedArgumentsType, SpecObjectOther) \
    \
    /* Start JSArray types. */ \
    macro(ArrayType, SpecArray) \
    macro(DerivedArrayType, SpecDerivedArray) \
    /* End JSArray types. */ \
    \
    macro(ArrayBufferType, SpecObjectOther) \
    \
    /* Start JSArrayBufferView types. Keep in sync with the order of FOR_EACH_TYPED_ARRAY_TYPE_EXCLUDING_DATA_VIEW. */ \
    macro(Int8ArrayType, SpecInt8Array) \
    macro(Uint8ArrayType,SpecUint8Array) \
    macro(Uint8ClampedArrayType, SpecUint8ClampedArray) \
    macro(Int16ArrayType, SpecInt16Array) \
    macro(Uint16ArrayType, SpecUint16Array) \
    macro(Int32ArrayType, SpecInt32Array) \
    macro(Uint32ArrayType, SpecUint32Array) \
    macro(Float32ArrayType, SpecFloat32Array) \
    macro(Float64ArrayType, SpecFloat64Array) \
    macro(BigInt64ArrayType, SpecBigInt64Array) \
    macro(BigUint64ArrayType, SpecBigUint64Array) \
    macro(DataViewType, SpecDataViewObject) \
    /* End JSArrayBufferView types. */ \
    \
    /* JSScope <- JSWithScope */ \
    /*         <- StrictEvalActivation */ \
    /*         <- JSSymbolTableObject  <- JSLexicalEnvironment      <- JSModuleEnvironment */ \
    /*                                 <- JSSegmentedVariableObject <- JSGlobalLexicalEnvironment */ \
    /*                                                              <- JSGlobalObject */ \
    /* Start JSScope types. */ \
    /* Start environment record types. */ \
    macro(GlobalObjectType, SpecObjectOther) \
    macro(GlobalLexicalEnvironmentType, SpecObjectOther) \
    macro(LexicalEnvironmentType, SpecObjectOther) \
    macro(ModuleEnvironmentType, SpecObjectOther) \
    macro(StrictEvalActivationType, SpecObjectOther) \
    /* End environment record types. */ \
    macro(WithScopeType, SpecObjectOther) \
    /* End JSScope types. */ \
    \
    macro(ModuleNamespaceObjectType, SpecObjectOther) \
    macro(ShadowRealmType, SpecObjectOther) \
    macro(RegExpObjectType, SpecRegExpObject) \
    macro(JSDateType, SpecDateObject) \
    macro(ProxyObjectType, SpecProxyObject) \
    macro(JSGeneratorType, SpecObjectOther) \
    macro(JSAsyncGeneratorType, SpecObjectOther) \
    macro(JSArrayIteratorType, SpecObjectOther) \
    macro(JSMapIteratorType, SpecObjectOther) \
    macro(JSSetIteratorType, SpecObjectOther) \
    macro(JSStringIteratorType, SpecObjectOther) \
    macro(JSPromiseType, SpecPromiseObject) \
    macro(JSMapType, SpecMapObject) \
    macro(JSSetType, SpecSetObject) \
    macro(JSWeakMapType, SpecWeakMapObject) \
    macro(JSWeakSetType, SpecWeakSetObject) \
    macro(WebAssemblyModuleType, SpecObjectOther) \
    macro(WebAssemblyInstanceType, SpecObjectOther) \
    macro(WebAssemblyGCObjectType, SpecObjectOther) \
    /* Start StringObjectType types. */ \
    macro(StringObjectType, SpecStringObject) \
    /* We do not want to accept String.prototype in StringObjectUse, so that we do not include it as SpecStringObject. */ \
    macro(DerivedStringObjectType, SpecObjectOther) \
    /* End StringObjectType types. */ \


enum JSType : uint8_t {
#define JSC_DEFINE_JS_TYPE(type, speculatedType) type,
    FOR_EACH_JS_TYPE(JSC_DEFINE_JS_TYPE)
#undef JSC_DEFINE_JS_TYPE
    LastJSCObjectType = DerivedStringObjectType, // This is the last "JSC" Object type. After this, we have embedder's (e.g., WebCore) extended object types.
>>>>>>> ad82b554
    MaxJSType = 0b11111111,
};

static constexpr uint32_t LastMaybeFalsyCellPrimitive = HeapBigIntType;

static constexpr uint32_t FirstTypedArrayType = Int8ArrayType;
static constexpr uint32_t LastTypedArrayType = DataViewType;
static constexpr uint32_t LastTypedArrayTypeExcludingDataView = LastTypedArrayType - 1;

// LastObjectType should be MaxJSType (not LastJSCObjectType) since embedders can add their extended object types after the enums listed in JSType.
static constexpr uint32_t FirstObjectType = ObjectType;
static constexpr uint32_t LastObjectType = MaxJSType;

static constexpr uint32_t FirstScopeType = GlobalObjectType;
static constexpr uint32_t LastScopeType = WithScopeType;

static constexpr uint32_t NumberOfTypedArrayTypes = LastTypedArrayType - FirstTypedArrayType + 1;
static constexpr uint32_t NumberOfTypedArrayTypesExcludingDataView = NumberOfTypedArrayTypes - 1;
static constexpr uint32_t NumberOfTypedArrayTypesExcludingBigIntArraysAndDataView = NumberOfTypedArrayTypes - 3;

static_assert(sizeof(JSType) == sizeof(uint8_t), "sizeof(JSType) is one byte.");
static_assert(LastJSCObjectType < 0b11100000, "Embedder can use 0b11100000 or upper.");

inline constexpr bool isTypedArrayType(JSType type)
{
    return (static_cast<uint32_t>(type) - FirstTypedArrayType) < NumberOfTypedArrayTypesExcludingDataView;
}

inline constexpr bool isTypedArrayTypeIncludingDataView(JSType type)
{
    return (static_cast<uint32_t>(type) - FirstTypedArrayType) < NumberOfTypedArrayTypes;
}

inline constexpr bool isObjectType(JSType type) { return type >= ObjectType; }

} // namespace JSC

namespace WTF {

class PrintStream;

void printInternal(PrintStream&, JSC::JSType);

} // namespace WTF<|MERGE_RESOLUTION|>--- conflicted
+++ resolved
@@ -22,121 +22,6 @@
 
 namespace JSC {
 
-<<<<<<< HEAD
-enum JSType : uint8_t {
-    // The CellType value must come before any JSType that is a JSCell.
-    CellType,
-    StructureType,
-    StringType,
-    HeapBigIntType,
-    LastMaybeFalsyCellPrimitive = HeapBigIntType,
-    SymbolType,
-
-    GetterSetterType,
-    CustomGetterSetterType,
-    APIValueWrapperType,
-
-    NativeExecutableType,
-
-    ProgramExecutableType,
-    ModuleProgramExecutableType,
-    EvalExecutableType,
-    FunctionExecutableType,
-
-    UnlinkedFunctionExecutableType,
-
-    UnlinkedProgramCodeBlockType,
-    UnlinkedModuleProgramCodeBlockType,
-    UnlinkedEvalCodeBlockType,
-    UnlinkedFunctionCodeBlockType,
-        
-    CodeBlockType,
-
-    JSImmutableButterflyType,
-    JSSourceCodeType,
-    JSScriptFetcherType,
-    JSScriptFetchParametersType,
-
-    // The ObjectType value must come before any JSType that is a subclass of JSObject.
-    ObjectType,
-    FinalObjectType,
-    JSCalleeType,
-    JSFunctionType,
-    InternalFunctionType,
-    NullSetterFunctionType,
-    BooleanObjectType,
-    NumberObjectType,
-    ErrorInstanceType,
-    GlobalProxyType,
-    DirectArgumentsType,
-    ScopedArgumentsType,
-    ClonedArgumentsType,
-
-    // Start JSArray types.
-    ArrayType,
-    DerivedArrayType,
-    // End JSArray types.
-
-    ArrayBufferType,
-
-    // Start JSArrayBufferView types. Keep in sync with the order of FOR_EACH_TYPED_ARRAY_TYPE_EXCLUDING_DATA_VIEW.
-    Int8ArrayType,
-    Uint8ArrayType,
-    Uint8ClampedArrayType,
-    Int16ArrayType,
-    Uint16ArrayType,
-    Int32ArrayType,
-    Uint32ArrayType,
-    Float32ArrayType,
-    Float64ArrayType,
-    BigInt64ArrayType,
-    BigUint64ArrayType,
-    DataViewType,
-    // End JSArrayBufferView types.
-
-    // JSScope <- JSWithScope
-    //         <- StrictEvalActivation
-    //         <- JSSymbolTableObject  <- JSLexicalEnvironment      <- JSModuleEnvironment
-    //                                 <- JSSegmentedVariableObject <- JSGlobalLexicalEnvironment
-    //                                                              <- JSGlobalObject
-    // Start JSScope types.
-    // Start environment record types.
-    GlobalObjectType,
-    GlobalLexicalEnvironmentType,
-    LexicalEnvironmentType,
-    ModuleEnvironmentType,
-    StrictEvalActivationType,
-    // End environment record types.
-    WithScopeType,
-    // End JSScope types.
-
-    ModuleNamespaceObjectType,
-    ShadowRealmType,
-    RegExpObjectType,
-    JSDateType,
-    ProxyObjectType,
-    JSGeneratorType,
-    JSAsyncGeneratorType,
-    JSArrayIteratorType,
-    JSMapIteratorType,
-    JSSetIteratorType,
-    JSStringIteratorType,
-    JSPromiseType,
-    JSMapType,
-    JSSetType,
-    JSWeakMapType,
-    JSWeakSetType,
-    WebAssemblyModuleType,
-    WebAssemblyInstanceType,
-    WebAssemblyGCObjectType,
-    // Start StringObjectType types.
-    StringObjectType,
-    DerivedStringObjectType,
-    // End StringObjectType types.
-    InternalFieldTupleType,
-
-    LastJSCObjectType = InternalFieldTupleType, // This is the last "JSC" Object type. After this, we have embedder's (e.g., WebCore) extended object types.
-=======
 // macro(JSType, DirectSpeculatedType)
 #define FOR_EACH_JS_TYPE(macro) \
     /* The CellType value must come before any JSType that is a JSCell. */ \
@@ -248,14 +133,13 @@
     /* We do not want to accept String.prototype in StringObjectUse, so that we do not include it as SpecStringObject. */ \
     macro(DerivedStringObjectType, SpecObjectOther) \
     /* End StringObjectType types. */ \
-
+    macro(InternalFieldTupleType, SpecCellOther) \
 
 enum JSType : uint8_t {
 #define JSC_DEFINE_JS_TYPE(type, speculatedType) type,
     FOR_EACH_JS_TYPE(JSC_DEFINE_JS_TYPE)
 #undef JSC_DEFINE_JS_TYPE
-    LastJSCObjectType = DerivedStringObjectType, // This is the last "JSC" Object type. After this, we have embedder's (e.g., WebCore) extended object types.
->>>>>>> ad82b554
+    LastJSCObjectType = InternalFieldTupleType, // This is the last "JSC" Object type. After this, we have embedder's (e.g., WebCore) extended object types.
     MaxJSType = 0b11111111,
 };
 

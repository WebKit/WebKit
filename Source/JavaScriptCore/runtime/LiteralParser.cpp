--- conflicted
+++ resolved
@@ -867,45 +867,6 @@
             while (m_ptr < m_end && isSafeStringCharacterForIdentifier<SafeStringCharacterSet::Strict>(*m_ptr, '"'))
                 ++m_ptr;
         } else {
-<<<<<<< HEAD
-            ([&]() ALWAYS_INLINE_LAMBDA {
-#if CPU(ARM64) || CPU(X86_64)
-                constexpr size_t stride = 16 / sizeof(CharType);
-                using UnsignedType = std::make_unsigned_t<CharType>;
-                if (static_cast<size_t>(m_end - m_ptr) >= stride) {
-                    constexpr auto quoteMask = SIMD::splat(static_cast<UnsignedType>('"'));
-                    constexpr auto escapeMask = SIMD::splat(static_cast<UnsignedType>('\\'));
-                    constexpr auto controlMask = SIMD::splat(static_cast<UnsignedType>(' '));
-                    for (; m_ptr + (stride - 1) < m_end; m_ptr += stride) {
-                        auto input = SIMD::load(bitwise_cast<const UnsignedType*>(m_ptr));
-                        auto quotes = SIMD::equal(input, quoteMask);
-                        auto escapes = SIMD::equal(input, escapeMask);
-                        auto controls = SIMD::lessThan(input, controlMask);
-                        auto mask = SIMD::merge(quotes, SIMD::merge(escapes, controls));
-                        if (auto index = SIMD::findFirstNonZeroIndex(mask)) {
-                            m_ptr += index.value();
-                            return;
-                        }
-                    }
-                    if (m_ptr < m_end) {
-                        auto input = SIMD::load(bitwise_cast<const UnsignedType*>(m_end - stride));
-                        auto quotes = SIMD::equal(input, quoteMask);
-                        auto escapes = SIMD::equal(input, escapeMask);
-                        auto controls = SIMD::lessThan(input, controlMask);
-                        auto mask = SIMD::merge(quotes, SIMD::merge(escapes, controls));
-                        if (auto index = SIMD::findFirstNonZeroIndex(mask)) {
-                            m_ptr = m_end - stride + index.value();
-                            return;
-                        }
-                        m_ptr = m_end;
-                    }
-                    return;
-                }
-#endif
-                while (m_ptr < m_end && isSafeStringCharacter<SafeStringCharacterSet::Strict>(*m_ptr, '"'))
-                    ++m_ptr;
-            }());
-=======
             using UnsignedType = std::make_unsigned_t<CharType>;
             constexpr auto quoteMask = SIMD::splat<UnsignedType>('"');
             constexpr auto escapeMask = SIMD::splat<UnsignedType>('\\');
@@ -923,7 +884,6 @@
             };
 
             m_ptr = SIMD::find(std::span { m_ptr, m_end }, vectorMatch, scalarMatch);
->>>>>>> d565b919
         }
     } else {
         while (m_ptr < m_end && isSafeStringCharacter<SafeStringCharacterSet::Sloppy>(*m_ptr, terminator))

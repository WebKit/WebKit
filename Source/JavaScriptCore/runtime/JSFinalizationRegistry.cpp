--- conflicted
+++ resolved
@@ -151,12 +151,8 @@
     });
 
     if (!m_hasAlreadyScheduledWork && (readiedCell || deadCount(locker))) {
-<<<<<<< HEAD
-        auto ticket = vm.deferredWorkTimer->addPendingWork(vm, this, { });
+        auto ticket = vm.deferredWorkTimer->addPendingWork(DeferredWorkTimer::WorkType::ImminentlyScheduled, vm, this, { });
         #ifndef BUN_SKIP_FAILING_ASSERTIONS
-=======
-        auto ticket = vm.deferredWorkTimer->addPendingWork(DeferredWorkTimer::WorkType::ImminentlyScheduled, vm, this, { });
->>>>>>> ab85a67f
         ASSERT(vm.deferredWorkTimer->hasPendingWork(ticket));
         #endif
         vm.deferredWorkTimer->scheduleWorkSoon(ticket, [this](DeferredWorkTimer::Ticket) {

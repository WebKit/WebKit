/*
 *  Copyright (C) 1999-2000 Harri Porten (porten@kde.org)
 *  Copyright (C) 2003-2023 Apple Inc. All rights reserved.
 *
 *  This library is free software; you can redistribute it and/or
 *  modify it under the terms of the GNU Lesser General Public
 *  License as published by the Free Software Foundation; either
 *  version 2 of the License, or (at your option) any later version.
 *
 *  This library is distributed in the hope that it will be useful,
 *  but WITHOUT ANY WARRANTY; without even the implied warranty of
 *  MERCHANTABILITY or FITNESS FOR A PARTICULAR PURPOSE.  See the GNU
 *  Lesser General Public License for more details.
 *
 *  You should have received a copy of the GNU Lesser General Public
 *  License along with this library; if not, write to the Free Software
 *  Foundation, Inc., 51 Franklin Street, Fifth Floor, Boston, MA  02110-1301  USA
 *
 */

#include "config.h"
#include "ErrorInstance.h"

#include "CodeBlock.h"
#include "InlineCallFrame.h"
#include "IntegrityInlines.h"
#include "Interpreter.h"
#include "JSCInlines.h"
#include "ParseInt.h"
#include "StackFrame.h"

namespace JSC {

const ClassInfo ErrorInstance::s_info = { "Error"_s, &JSNonFinalObject::s_info, nullptr, nullptr, CREATE_METHOD_TABLE(ErrorInstance) };

ErrorInstance::ErrorInstance(VM& vm, Structure* structure, ErrorType errorType)
    : Base(vm, structure)
    , m_errorType(errorType)
    , m_stackOverflowError(false)
    , m_outOfMemoryError(false)
    , m_errorInfoMaterialized(false)
    , m_nativeGetterTypeError(false)
#if ENABLE(WEBASSEMBLY)
    , m_catchableFromWasm(true)
#endif // ENABLE(WEBASSEMBLY)
{
}

ErrorInstance* ErrorInstance::create(JSGlobalObject* globalObject, String&& message, ErrorType errorType, unsigned line, unsigned column, String&& sourceURL, String&& stackString)
{
    VM& vm = globalObject->vm();
    Structure* structure = globalObject->errorStructure(errorType);
    ErrorInstance* instance = new (NotNull, allocateCell<ErrorInstance>(vm)) ErrorInstance(vm, structure, errorType);
    instance->finishCreation(vm, WTFMove(message), line, column, WTFMove(sourceURL), WTFMove(stackString));
    return instance;
}

ErrorInstance* ErrorInstance::create(JSGlobalObject* globalObject, Structure* structure, JSValue message, JSValue options, SourceAppender appender, RuntimeType type, ErrorType errorType, bool useCurrentFrame)
{
    VM& vm = globalObject->vm();
    auto scope = DECLARE_THROW_SCOPE(vm);

    String messageString = message.isUndefined() ? String() : message.toWTFString(globalObject);
    RETURN_IF_EXCEPTION(scope, nullptr);

    JSValue cause;
    if (options.isObject()) {
        // Since `throw undefined;` is valid, we need to distinguish the case where `cause` is an explicit undefined.
        cause = asObject(options)->getIfPropertyExists(globalObject, vm.propertyNames->cause);
        RETURN_IF_EXCEPTION(scope, nullptr);
    }

    return create(globalObject, vm, structure, messageString, cause, appender, type, errorType, useCurrentFrame);
}

static String appendSourceToErrorMessage(CodeBlock* codeBlock, ErrorInstance* exception, BytecodeIndex bytecodeIndex, const String& message)
{
    ErrorInstance::SourceAppender appender = exception->sourceAppender();
    exception->clearSourceAppender();
    RuntimeType type = exception->runtimeTypeForCause();
    exception->clearRuntimeTypeForCause();

    if (!codeBlock->hasExpressionInfo() || message.isNull())
        return message;
<<<<<<< HEAD

    int startOffset = 0;
    int endOffset = 0;
    int divotPoint = 0;
=======
    
    unsigned startOffset = 0;
    unsigned endOffset = 0;
    unsigned divotPoint = 0;
>>>>>>> a1c73363
    unsigned line = 0;
    unsigned column = 0;

    codeBlock->expressionRangeForBytecodeIndex(bytecodeIndex, divotPoint, startOffset, endOffset, line, column);

    int expressionStart = divotPoint - startOffset;
    int expressionStop = divotPoint + endOffset;

    StringView sourceString = codeBlock->source().provider()->source();
    if (!expressionStop || expressionStart > static_cast<int>(sourceString.length()))
        return message;

    if (expressionStart < expressionStop)
        return appender(message, codeBlock->source().provider()->getRange(expressionStart, expressionStop), type, ErrorInstance::FoundExactSource);

    // No range information, so give a few characters of context.
    int dataLength = sourceString.length();
    int start = expressionStart;
    int stop = expressionStart;
    // Get up to 20 characters of context to the left and right of the divot, clamping to the line.
    // Then strip whitespace.
    while (start > 0 && (expressionStart - start < 20) && sourceString[start - 1] != '\n')
        start--;
    while (start < (expressionStart - 1) && isStrWhiteSpace(sourceString[start]))
        start++;
    while (stop < dataLength && (stop - expressionStart < 20) && sourceString[stop] != '\n')
        stop++;
    while (stop > expressionStart && isStrWhiteSpace(sourceString[stop - 1]))
        stop--;
    return appender(message, codeBlock->source().provider()->getRange(start, stop), type, ErrorInstance::FoundApproximateSource);
}

void ErrorInstance::captureStackTrace(VM& vm, JSGlobalObject* globalObject, size_t framesToSkip, bool append)
{
    {
        Locker locker { cellLock() };

        size_t limit = globalObject->stackTraceLimit().value();
        std::unique_ptr<Vector<StackFrame>> stackTrace = makeUnique<Vector<StackFrame>>();
        vm.interpreter.getStackTrace(this, *stackTrace, framesToSkip, limit);

        if (!m_stackTrace || !append) {
            m_stackTrace = WTFMove(stackTrace);
            vm.writeBarrier(this);
            return;
        }

        if (m_stackTrace) {
            size_t remaining = limit - std::min(stackTrace->size(), limit);
            remaining = std::min(remaining, m_stackTrace->size());
            if (remaining > 0) {
                ASSERT(m_stackTrace->size() >= remaining);
                stackTrace->append(m_stackTrace->data(), remaining);
            }
        }

        m_stackTrace = WTFMove(stackTrace);
    }
    vm.writeBarrier(this);
}

void ErrorInstance::finishCreation(VM& vm, JSGlobalObject* globalObject, const String& message, JSValue cause, SourceAppender appender, RuntimeType type, bool useCurrentFrame)
{
    Base::finishCreation(vm);
    ASSERT(inherits(info()));

    m_sourceAppender = appender;
    m_runtimeTypeForCause = type;

    std::unique_ptr<Vector<StackFrame>> stackTrace = getStackTrace(globalObject, vm, this, useCurrentFrame);
    {
        Locker locker { cellLock() };
        m_stackTrace = WTFMove(stackTrace);
    }
    vm.writeBarrier(this);

    String messageWithSource = message;

    if (m_stackTrace && !m_stackTrace->isEmpty() && hasSourceAppender()) {
        auto [codeBlock, bytecodeIndex] = getBytecodeIndex(vm, vm.topCallFrame);
        if (codeBlock)
            messageWithSource = appendSourceToErrorMessage(codeBlock, this, bytecodeIndex, message);
    }

    if (!messageWithSource.isNull()) {
        putDirect(vm, vm.propertyNames->message, jsString(vm, WTFMove(messageWithSource)), static_cast<unsigned>(PropertyAttribute::DontEnum));
    }

    if (!cause.isEmpty())
        putDirect(vm, vm.propertyNames->cause, cause, static_cast<unsigned>(PropertyAttribute::DontEnum));
}

void ErrorInstance::finishCreation(VM& vm, String&& message, unsigned line, unsigned column, String&& sourceURL, String&& stackString)
{
    Base::finishCreation(vm);
    ASSERT(inherits(info()));

    m_line = line;
    m_column = column;
    m_sourceURL = WTFMove(sourceURL);
    m_stackString = WTFMove(stackString);
    if (!message.isNull())
        putDirect(vm, vm.propertyNames->message, jsString(vm, WTFMove(message)), static_cast<unsigned>(PropertyAttribute::DontEnum));
}

// Based on ErrorPrototype's errorProtoFuncToString(), but is modified to
// have no observable side effects to the user (i.e. does not call proxies,
// and getters).
String ErrorInstance::sanitizedMessageString(JSGlobalObject* globalObject)
{
    VM& vm = globalObject->vm();
    auto scope = DECLARE_THROW_SCOPE(vm);
    Integrity::auditStructureID(structureID());

    JSValue messageValue;
    auto messagePropertName = vm.propertyNames->message;
    PropertySlot messageSlot(this, PropertySlot::InternalMethodType::VMInquiry, &vm);
    if (JSObject::getOwnPropertySlot(this, globalObject, messagePropertName, messageSlot) && messageSlot.isValue())
        messageValue = messageSlot.getValue(globalObject, messagePropertName);
    RETURN_IF_EXCEPTION(scope, {});

    if (!messageValue || !messageValue.isPrimitive())
        return {};

    RELEASE_AND_RETURN(scope, messageValue.toWTFString(globalObject));
}

String ErrorInstance::sanitizedNameString(JSGlobalObject* globalObject)
{
    VM& vm = globalObject->vm();
    auto scope = DECLARE_THROW_SCOPE(vm);
    Integrity::auditStructureID(structureID());

    JSValue nameValue;
    auto namePropertName = vm.propertyNames->name;
    PropertySlot nameSlot(this, PropertySlot::InternalMethodType::VMInquiry, &vm);

    JSValue currentObj = this;
    unsigned prototypeDepth = 0;

    // We only check the current object and its prototype (2 levels) because normal
    // Error objects may have a name property, and if not, its prototype should have
    // a name property for the type of error e.g. "SyntaxError".
    while (currentObj.isCell() && prototypeDepth++ < 2) {
        JSObject* obj = jsCast<JSObject*>(currentObj);
        if (JSObject::getOwnPropertySlot(obj, globalObject, namePropertName, nameSlot) && nameSlot.isValue()) {
            nameValue = nameSlot.getValue(globalObject, namePropertName);
            break;
        }
        currentObj = obj->getPrototypeDirect();
    }
    RETURN_IF_EXCEPTION(scope, {});

    if (!nameValue || !nameValue.isPrimitive())
        return "Error"_s;
    RELEASE_AND_RETURN(scope, nameValue.toWTFString(globalObject));
}

String ErrorInstance::sanitizedToString(JSGlobalObject* globalObject)
{
    VM& vm = globalObject->vm();
    auto scope = DECLARE_THROW_SCOPE(vm);
    Integrity::auditStructureID(structureID());

    String nameString = sanitizedNameString(globalObject);
    RETURN_IF_EXCEPTION(scope, String());

    String messageString = sanitizedMessageString(globalObject);
    RETURN_IF_EXCEPTION(scope, String());

    return makeString(nameString, nameString.isEmpty() || messageString.isEmpty() ? ""_s : ": "_s, messageString);
}

void ErrorInstance::finalizeUnconditionally(VM& vm, CollectionScope)
{
    if (!m_stackTrace)
        return;

    // We don't want to keep our stack traces alive forever if the user doesn't access the stack trace.
    // If we did, we might end up keeping functions (and their global objects) alive that happened to
    // get caught in a trace.
    for (const auto& frame : *m_stackTrace.get()) {
        if (!frame.isMarked(vm)) {
            computeErrorInfo(vm, false);
            return;
        }
    }
}

void ErrorInstance::computeErrorInfo(VM& vm, bool allocationAllowed)
{
    ASSERT(!m_errorInfoMaterialized);

    if (m_stackTrace && !m_stackTrace->isEmpty()) {
        auto& fn = vm.onComputeErrorInfo();
        if (fn && allocationAllowed) {
            // This function may call `globalObject` or potentially even execute arbitrary JS code.
            // We cannot gurantee the lifetime of this stack trace to continue to be valid.
            // We have to move it out of the ErrorInstance.
            WTF::Vector<StackFrame> stackTrace = WTFMove(*m_stackTrace.get());
            m_stackString = fn(vm, stackTrace, m_line, m_column, m_sourceURL, allocationAllowed ? this : nullptr);
        } else if (fn && !allocationAllowed) {
            m_stackString = fn(vm, *m_stackTrace.get(), m_line, m_column, m_sourceURL, nullptr);
        } else {
            getLineColumnAndSource(vm, m_stackTrace.get(), m_line, m_column, m_sourceURL);
            m_stackString = Interpreter::stackTraceAsString(vm, *m_stackTrace.get());
        }
        m_stackTrace = nullptr;
    }
}

bool ErrorInstance::materializeErrorInfoIfNeeded(VM& vm)
{
    if (m_errorInfoMaterialized)
        return false;

    computeErrorInfo(vm, true);

    if (!m_stackString.isNull()) {
        auto attributes = static_cast<unsigned>(PropertyAttribute::DontEnum);

        putDirect(vm, vm.propertyNames->line, jsNumber(m_line), attributes);
        putDirect(vm, vm.propertyNames->column, jsNumber(m_column), attributes);
        if (!m_sourceURL.isEmpty())
            putDirect(vm, vm.propertyNames->sourceURL, jsString(vm, WTFMove(m_sourceURL)), attributes);

        putDirect(vm, vm.propertyNames->stack, jsString(vm, WTFMove(m_stackString)), attributes);
    }

    m_errorInfoMaterialized = true;
    return true;
}

bool ErrorInstance::materializeErrorInfoIfNeeded(VM& vm, PropertyName propertyName)
{
    if (propertyName == vm.propertyNames->line
        || propertyName == vm.propertyNames->column
        || propertyName == vm.propertyNames->sourceURL
        || propertyName == vm.propertyNames->stack)
        return materializeErrorInfoIfNeeded(vm);
    return false;
}

bool ErrorInstance::getOwnPropertySlot(JSObject* object, JSGlobalObject* globalObject, PropertyName propertyName, PropertySlot& slot)
{
    VM& vm = globalObject->vm();
    ErrorInstance* thisObject = jsCast<ErrorInstance*>(object);
    thisObject->materializeErrorInfoIfNeeded(vm, propertyName);
    return Base::getOwnPropertySlot(thisObject, globalObject, propertyName, slot);
}

void ErrorInstance::getOwnSpecialPropertyNames(JSObject* object, JSGlobalObject* globalObject, PropertyNameArray&, DontEnumPropertiesMode mode)
{
    VM& vm = globalObject->vm();
    ErrorInstance* thisObject = jsCast<ErrorInstance*>(object);
    if (mode == DontEnumPropertiesMode::Include)
        thisObject->materializeErrorInfoIfNeeded(vm);
}

bool ErrorInstance::defineOwnProperty(JSObject* object, JSGlobalObject* globalObject, PropertyName propertyName, const PropertyDescriptor& descriptor, bool shouldThrow)
{
    VM& vm = globalObject->vm();
    ErrorInstance* thisObject = jsCast<ErrorInstance*>(object);
    thisObject->materializeErrorInfoIfNeeded(vm, propertyName);
    return Base::defineOwnProperty(thisObject, globalObject, propertyName, descriptor, shouldThrow);
}

bool ErrorInstance::put(JSCell* cell, JSGlobalObject* globalObject, PropertyName propertyName, JSValue value, PutPropertySlot& slot)
{
    VM& vm = globalObject->vm();
    ErrorInstance* thisObject = jsCast<ErrorInstance*>(cell);
    bool materializedProperties = thisObject->materializeErrorInfoIfNeeded(vm, propertyName);
    if (materializedProperties)
        slot.disableCaching();
    return Base::put(thisObject, globalObject, propertyName, value, slot);
}

bool ErrorInstance::deleteProperty(JSCell* cell, JSGlobalObject* globalObject, PropertyName propertyName, DeletePropertySlot& slot)
{
    VM& vm = globalObject->vm();
    ErrorInstance* thisObject = jsCast<ErrorInstance*>(cell);
    bool materializedProperties = thisObject->materializeErrorInfoIfNeeded(vm, propertyName);
    if (materializedProperties)
        slot.disableCaching();
    return Base::deleteProperty(thisObject, globalObject, propertyName, slot);
}

} // namespace JSC<|MERGE_RESOLUTION|>--- conflicted
+++ resolved
@@ -82,17 +82,10 @@
 
     if (!codeBlock->hasExpressionInfo() || message.isNull())
         return message;
-<<<<<<< HEAD
-
-    int startOffset = 0;
-    int endOffset = 0;
-    int divotPoint = 0;
-=======
     
     unsigned startOffset = 0;
     unsigned endOffset = 0;
     unsigned divotPoint = 0;
->>>>>>> a1c73363
     unsigned line = 0;
     unsigned column = 0;
 

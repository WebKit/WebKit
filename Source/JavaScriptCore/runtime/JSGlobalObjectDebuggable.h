/*
 * Copyright (C) 2013-2023 Apple Inc. All rights reserved.
 *
 * Redistribution and use in source and binary forms, with or without
 * modification, are permitted provided that the following conditions
 * are met:
 * 1. Redistributions of source code must retain the above copyright
 *    notice, this list of conditions and the following disclaimer.
 * 2. Redistributions in binary form must reproduce the above copyright
 *    notice, this list of conditions and the following disclaimer in the
 *    documentation and/or other materials provided with the distribution.
 *
 * THIS SOFTWARE IS PROVIDED BY APPLE INC. ``AS IS'' AND ANY
 * EXPRESS OR IMPLIED WARRANTIES, INCLUDING, BUT NOT LIMITED TO, THE
 * IMPLIED WARRANTIES OF MERCHANTABILITY AND FITNESS FOR A PARTICULAR
 * PURPOSE ARE DISCLAIMED.  IN NO EVENT SHALL APPLE INC. OR
 * CONTRIBUTORS BE LIABLE FOR ANY DIRECT, INDIRECT, INCIDENTAL, SPECIAL,
 * EXEMPLARY, OR CONSEQUENTIAL DAMAGES (INCLUDING, BUT NOT LIMITED TO,
 * PROCUREMENT OF SUBSTITUTE GOODS OR SERVICES; LOSS OF USE, DATA, OR
 * PROFITS; OR BUSINESS INTERRUPTION) HOWEVER CAUSED AND ON ANY THEORY
 * OF LIABILITY, WHETHER IN CONTRACT, STRICT LIABILITY, OR TORT
 * (INCLUDING NEGLIGENCE OR OTHERWISE) ARISING IN ANY WAY OUT OF THE USE
 * OF THIS SOFTWARE, EVEN IF ADVISED OF THE POSSIBILITY OF SUCH DAMAGE.
 */

#pragma once

#if ENABLE(REMOTE_INSPECTOR)

#include "RemoteInspectionTarget.h"
#include <wtf/Noncopyable.h>
#include <wtf/TZoneMalloc.h>

namespace Inspector {
class FrontendChannel;
enum class DisconnectReason;
}

namespace JSC {

class JSGlobalObject;

<<<<<<< HEAD
class JSGlobalObjectDebuggable : public Inspector::RemoteInspectionTarget {
    WTF_MAKE_FAST_ALLOCATED;
=======
class JSGlobalObjectDebuggable final : public Inspector::RemoteInspectionTarget {
    WTF_MAKE_TZONE_ALLOCATED(JSGlobalObjectDebuggable);
>>>>>>> a1c73363
    WTF_MAKE_NONCOPYABLE(JSGlobalObjectDebuggable);
public:
    JSGlobalObjectDebuggable(JSGlobalObject&);
    ~JSGlobalObjectDebuggable() { }

    Inspector::RemoteControllableTarget::Type type() const final { return m_type; }
    void setIsITML() { m_type = Inspector::RemoteControllableTarget::Type::ITML; }

    String name() const final;
    bool hasLocalDebugger() const final { return false; }

    void connect(Inspector::FrontendChannel&, bool isAutomaticConnection = false, bool immediatelyPause = false) final;
    void disconnect(Inspector::FrontendChannel&) final;
    void dispatchMessageFromRemote(String&& message) final;

    bool automaticInspectionAllowed() const final { return true; }
    void pauseWaitingForAutomaticInspection();

private:
    JSGlobalObject& m_globalObject;
    Inspector::RemoteControllableTarget::Type m_type { Inspector::RemoteControllableTarget::Type::JavaScript };
};

} // namespace JSC

SPECIALIZE_TYPE_TRAITS_BEGIN(JSC::JSGlobalObjectDebuggable)
    static bool isType(const Inspector::RemoteControllableTarget& target)
    {
        return target.type() == Inspector::RemoteControllableTarget::Type::JavaScript
            || target.type() == Inspector::RemoteControllableTarget::Type::ITML;
    }
SPECIALIZE_TYPE_TRAITS_END()

#endif // ENABLE(REMOTE_INSPECTOR)<|MERGE_RESOLUTION|>--- conflicted
+++ resolved
@@ -40,13 +40,10 @@
 
 class JSGlobalObject;
 
-<<<<<<< HEAD
-class JSGlobalObjectDebuggable : public Inspector::RemoteInspectionTarget {
-    WTF_MAKE_FAST_ALLOCATED;
-=======
+// class JSGlobalObjectDebuggable : public Inspector::RemoteInspectionTarget {
+//     WTF_MAKE_FAST_ALLOCATED;
 class JSGlobalObjectDebuggable final : public Inspector::RemoteInspectionTarget {
     WTF_MAKE_TZONE_ALLOCATED(JSGlobalObjectDebuggable);
->>>>>>> a1c73363
     WTF_MAKE_NONCOPYABLE(JSGlobalObjectDebuggable);
 public:
     JSGlobalObjectDebuggable(JSGlobalObject&);

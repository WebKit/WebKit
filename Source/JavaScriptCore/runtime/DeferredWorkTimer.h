--- conflicted
+++ resolved
@@ -72,11 +72,7 @@
 
     void doWork(VM&) final;
 
-<<<<<<< HEAD
-    Ticket addPendingWork(VM&, JSObject* target, Vector<Strong<JSCell>>&& dependencies, WorkKind kind = WorkKind::Other);
-=======
-    JS_EXPORT_PRIVATE Ticket addPendingWork(VM&, JSObject* target, Vector<Strong<JSCell>>&& dependencies);
->>>>>>> a1c73363
+    JS_EXPORT_PRIVATE Ticket addPendingWork(VM&, JSObject* target, Vector<Strong<JSCell>>&& dependencies, WorkKind kind = WorkKind::Other);
     bool hasAnyPendingWork() const;
     bool hasPendingWork(Ticket);
     bool hasDependancyInPendingWork(Ticket, JSCell* dependency);

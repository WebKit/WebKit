--- conflicted
+++ resolved
@@ -71,12 +71,8 @@
 
     void doWork(VM&) final;
 
-<<<<<<< HEAD
     Ticket addPendingWork(VM&, JSObject* target, Vector<Strong<JSCell>>&& dependencies, WorkKind kind = WorkKind::Other);
-=======
-    Ticket addPendingWork(VM&, JSObject* target, Vector<Strong<JSCell>>&& dependencies);
     bool hasAnyPendingWork() const;
->>>>>>> b5e4644a
     bool hasPendingWork(Ticket);
     bool hasDependancyInPendingWork(Ticket, JSCell* dependency);
     bool cancelPendingWork(Ticket);

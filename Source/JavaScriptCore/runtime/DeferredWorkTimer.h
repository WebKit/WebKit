--- conflicted
+++ resolved
@@ -46,17 +46,13 @@
 public:
     using Base = JSRunLoopTimer;
 
-<<<<<<< HEAD
     enum class WorkKind : uint8_t {
         Other,
         Atomics,
         WebAssembly,
     };
 
-    class TicketData : public CanMakeWeakPtr<TicketData>, public ThreadSafeRefCounted<TicketData>  {
-=======
     class TicketData : public ThreadSafeRefCountedAndCanMakeThreadSafeWeakPtr<TicketData>  {
->>>>>>> b58969a8
     private:
         WTF_MAKE_TZONE_ALLOCATED(TicketData);
         WTF_MAKE_NONCOPYABLE(TicketData);

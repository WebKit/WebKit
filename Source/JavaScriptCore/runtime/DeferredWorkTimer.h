--- conflicted
+++ resolved
@@ -46,16 +46,9 @@
 public:
     using Base = JSRunLoopTimer;
 
-<<<<<<< HEAD
-    enum class WorkKind : uint8_t {
-        Other,
-        Atomics,
-        WebAssembly,
-=======
     enum class WorkType : uint8_t {
         ImminentlyScheduled,
         AtSomePoint,
->>>>>>> ab85a67f
     };
 
     class TicketData : public ThreadSafeRefCountedAndCanMakeThreadSafeWeakPtr<TicketData>  {
@@ -89,15 +82,10 @@
 
     void doWork(VM&) final;
 
-<<<<<<< HEAD
-    JS_EXPORT_PRIVATE Ticket addPendingWork(VM&, JSObject* target, Vector<Weak<JSCell>>&& dependencies, WorkKind kind = WorkKind::Other);
-    bool hasAnyPendingWork() const;
-=======
     JS_EXPORT_PRIVATE Ticket addPendingWork(WorkType, VM&, JSObject* target, Vector<Weak<JSCell>>&& dependencies);
 
     JS_EXPORT_PRIVATE bool hasAnyPendingWork() const;
     JS_EXPORT_PRIVATE bool hasImminentlyScheduledWork() const;
->>>>>>> ab85a67f
     bool hasPendingWork(Ticket);
     bool hasDependencyInPendingWork(Ticket, JSCell* dependency);
     bool cancelPendingWork(Ticket);
@@ -117,7 +105,7 @@
 
     static Ref<DeferredWorkTimer> create(VM& vm) { return adoptRef(*new DeferredWorkTimer(vm)); }
 
-    WTF::Function<void(Ref<TicketData>, WorkKind)> onAddPendingWork;
+    WTF::Function<void(Ref<TicketData>, WorkType)> onAddPendingWork;
     WTF::Function<void(Ticket, Task&&)> onScheduleWorkSoon;
     WTF::Function<void(Ticket)> onCancelPendingWork;
 private:

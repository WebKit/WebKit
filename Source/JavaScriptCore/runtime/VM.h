--- conflicted
+++ resolved
@@ -928,20 +928,20 @@
     DrainMicrotaskDelayScope drainMicrotaskDelayScope() { return DrainMicrotaskDelayScope { *this }; }
     JS_EXPORT_PRIVATE void drainMicrotasks();
     void setOnEachMicrotaskTick(WTF::Function<void(VM&)>&& func) { m_onEachMicrotaskTick = WTFMove(func); }
-<<<<<<< HEAD
+// <<<<<<< HEAD
     
     WTF::Function<String(VM&, Vector<StackFrame>& stackTrace, unsigned &line, unsigned &column, String& sourceURL, JSC::JSObject*)>& onComputeErrorInfo() { return m_onComputeErrorInfo; }
     void setOnComputeErrorInfo(WTF::Function<String(VM&, Vector<StackFrame>& stackTrace, unsigned &line, unsigned &column, String& sourceURL, JSC::JSObject*)>&& func) { m_onComputeErrorInfo = WTFMove(func); }
     
-    void finalizeSynchronousJSExecution() { ASSERT(currentThreadIsHoldingAPILock()); m_currentWeakRefVersion++; }
-=======
+    // void finalizeSynchronousJSExecution() { ASSERT(currentThreadIsHoldingAPILock()); m_currentWeakRefVersion++; }
+// =======
     void finalizeSynchronousJSExecution()
     {
         ASSERT(currentThreadIsHoldingAPILock());
         m_currentWeakRefVersion++;
         setMightBeExecutingTaintedCode(false);
     }
->>>>>>> 3ed444be
+// >>>>>>> upstream/main
     uintptr_t currentWeakRefVersion() const { return m_currentWeakRefVersion; }
 
     void setGlobalConstRedeclarationShouldThrow(bool globalConstRedeclarationThrow) { m_globalConstRedeclarationShouldThrow = globalConstRedeclarationThrow; }

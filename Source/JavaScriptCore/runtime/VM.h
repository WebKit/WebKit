--- conflicted
+++ resolved
@@ -895,9 +895,7 @@
     bool enableControlFlowProfiler();
     bool disableControlFlowProfiler();
 
-<<<<<<< HEAD
     void queueMicrotask(QueuedTask&& task) { m_microtaskQueue.enqueue(WTFMove(task)); }
-=======
     class JS_EXPORT_PRIVATE DrainMicrotaskDelayScope {
     public:
         explicit DrainMicrotaskDelayScope(VM&);
@@ -916,8 +914,6 @@
     };
 
     DrainMicrotaskDelayScope drainMicrotaskDelayScope() { return DrainMicrotaskDelayScope { *this }; }
-    void queueMicrotask(QueuedTask&&);
->>>>>>> b5e4644a
     JS_EXPORT_PRIVATE void drainMicrotasks();
     void setOnEachMicrotaskTick(WTF::Function<void(VM&)>&& func) { m_onEachMicrotaskTick = WTFMove(func); }
     

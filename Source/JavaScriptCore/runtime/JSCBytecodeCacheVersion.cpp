--- conflicted
+++ resolved
@@ -57,11 +57,16 @@
 
 uint32_t computeJSCBytecodeCacheVersion()
 {
-<<<<<<< HEAD
-#if OS(DARWIN) && !USE(BUN_JSC_ADDITIONS)
-=======
+#if USE(BUN_JSC_ADDITIONS)
+    if (byteCodeCacheVersion != 0) {
+        return byteCodeCacheVersion;
+    }
+
+    static constexpr uint32_t precomputedCacheVersion = SuperFastHash::computeHash(__TIMESTAMP__);
+    byteCodeCacheVersion = precomputedCacheVersion;
+    return precomputedCacheVersion;
+#else
     UNUSED_VARIABLE(JSCBytecodeCacheVersionInternal::verbose);
->>>>>>> a9fce285
     static LazyNeverDestroyed<uint32_t> cacheVersion;
     static std::once_flag onceFlag;
     std::call_once(onceFlag, [] {
@@ -69,7 +74,7 @@
 #if OS(DARWIN)
         uuid_t uuid;
         if (const mach_header* header = dyld_image_header_containing_address(jsFunctionAddr); header && _dyld_get_image_uuid(header, uuid)) {
-            uuid_string_t uuidString = {};
+            uuid_string_t uuidString = { };
             uuid_unparse(uuid, uuidString);
             cacheVersion.construct(SuperFastHash::computeHash(uuidString));
             dataLogLnIf(JSCBytecodeCacheVersionInternal::verbose, "UUID of JavaScriptCore.framework:", uuidString);
@@ -160,21 +165,13 @@
         cacheVersion.construct(0);
         dataLogLnIf(JSCBytecodeCacheVersionInternal::verbose, "Failed to get UUID for JavaScriptCore framework");
 #else
-<<<<<<< HEAD
-    if (byteCodeCacheVersion != 0) {
-        return byteCodeCacheVersion;
-    }
-    static constexpr uint32_t precomputedCacheVersion = SuperFastHash::computeHash(__TIMESTAMP__);
-    byteCodeCacheVersion = precomputedCacheVersion;
-    return precomputedCacheVersion;
-=======
         UNUSED_VARIABLE(jsFunctionAddr);
         static constexpr uint32_t precomputedCacheVersion = SuperFastHash::computeHash(__TIMESTAMP__);
         cacheVersion.construct(precomputedCacheVersion);
->>>>>>> a9fce285
 #endif
     });
     return cacheVersion.get();
+#endif
 }
 
 } // namespace JSC
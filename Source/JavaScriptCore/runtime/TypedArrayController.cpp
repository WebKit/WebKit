--- conflicted
+++ resolved
@@ -28,11 +28,7 @@
 
 namespace JSC {
 
-<<<<<<< HEAD
-} // namespace JSC
-=======
 TypedArrayController::TypedArrayController() = default;
 TypedArrayController::~TypedArrayController() = default;
 
-} // namespace JSC
->>>>>>> d565b919
+} // namespace JSC
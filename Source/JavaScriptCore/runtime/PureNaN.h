/*
 * Copyright (C) 2014 Apple Inc. All rights reserved.
 *
 * Redistribution and use in source and binary forms, with or without
 * modification, are permitted provided that the following conditions
 * are met:
 * 1. Redistributions of source code must retain the above copyright
 *    notice, this list of conditions and the following disclaimer.
 * 2. Redistributions in binary form must reproduce the above copyright
 *    notice, this list of conditions and the following disclaimer in the
 *    documentation and/or other materials provided with the distribution.
 *
 * THIS SOFTWARE IS PROVIDED BY APPLE INC. ``AS IS'' AND ANY
 * EXPRESS OR IMPLIED WARRANTIES, INCLUDING, BUT NOT LIMITED TO, THE
 * IMPLIED WARRANTIES OF MERCHANTABILITY AND FITNESS FOR A PARTICULAR
 * PURPOSE ARE DISCLAIMED.  IN NO EVENT SHALL APPLE INC. OR
 * CONTRIBUTORS BE LIABLE FOR ANY DIRECT, INDIRECT, INCIDENTAL, SPECIAL,
 * EXEMPLARY, OR CONSEQUENTIAL DAMAGES (INCLUDING, BUT NOT LIMITED TO,
 * PROCUREMENT OF SUBSTITUTE GOODS OR SERVICES; LOSS OF USE, DATA, OR
 * PROFITS; OR BUSINESS INTERRUPTION) HOWEVER CAUSED AND ON ANY THEORY
 * OF LIABILITY, WHETHER IN CONTRACT, STRICT LIABILITY, OR TORT
 * (INCLUDING NEGLIGENCE OR OTHERWISE) ARISING IN ANY WAY OUT OF THE USE
 * OF THIS SOFTWARE, EVEN IF ADVISED OF THE POSSIBILITY OF SUCH DAMAGE. 
 */

#pragma once

#include <bit>
#include <wtf/Assertions.h>
#include <wtf/StdLibExtras.h>

namespace JSC {

// NaN (not-a-number) double values are central to how JavaScriptCore encodes JavaScript
// values (JSValues).  All values, including integers and non-numeric values, are always
// encoded using the IEEE 754 binary double format.  Non-double values are encoded using
// a NaN with the sign bit set.  The 51-bit payload is then used for encoding the actual
// value - be it an integer or a pointer to an object, or something else. But we only
// make use of the low 49 bits and the top 15 bits being all set to 1 is the indicator
// that a value is not a double. Top 15 bits being set to 1 also indicate a signed
// signaling NaN with some additional NaN payload bits.
//
// Our use of NaN encoding means that we have to be careful with how we use NaNs for
// ordinary doubles. For example, it would be wrong to ever use a NaN that has the top
// 15 bits set, as that would look like a non-double value to JSC.
//
// We can trust that on all of the hardware/OS combinations that we care about,
// NaN-producing math operations never produce a NaN that looks like a tagged value. But
// if we're ever in a situation where we worry about it, we can use purifyNaN() to get a
// NaN that doesn't look like a tagged non-double value. The JavaScript language doesn't
// distinguish between different flavors of NaN and there is no way to detect what kind
// of NaN you have - hence so long as all double NaNs are purified then our tagging
// scheme remains sound.
//
// It's worth noting that there are cases, like sin(), that will almost produce a NaN
// that breaks us. sin(-inf) returns 0xfff8000000000000. This doesn't break us because
// not all of the top 15 bits are set. But it's very close. Hence our assumptions about
// NaN are just about the most aggressive assumptions we could possibly make without
// having to call purifyNaN() in surprising places.
//
// For naming purposes, we say that a NaN is "pure" if it is safe to tag, in the sense
// that doing so would result in a tagged value that would pass the "are you a double"
// test. We say that a NaN is "impure" if attempting to tag it would result in a value
// that would look like something other than a double.

// Some kind of pure NaN.
// Be sure that we define exactly the kind of NaN that is safe. We engineer the bits
// ourselves to ensure that it's !isImpureNaN(). FWIW, this is what
// numeric_limits<double>::quiet_NaN() returns on Mac/X86_64. But AFAICT there is
// no guarantee that quiet_NaN would return a pureNaN on all platforms. For example,
// the docs appear to imply that quiet_NaN could even return a double with the
// signaling bit set on hardware that doesn't do signaling. That would probably
// never happen, but it's healthy to be paranoid.
<<<<<<< HEAD
static constexpr double PNaN { __bit_cast<double>(0x7ff8000000000000ll) };
=======
static constexpr uint64_t PNaNAsBits { 0x7ff8000000000000ll };
static constexpr double PNaN { std::bit_cast<double>(PNaNAsBits) };
>>>>>>> a9fce285

inline constexpr bool isImpureNaN(double value)
{
    // Tests if the double value would break JSVALUE64 encoding, which is the most
    // aggressive kind of encoding that we currently use.
    return __bit_cast<uint64_t>(value) >= 0xfffe000000000000llu;
}

// If the given value is NaN then return a NaN that is known to be pure.
inline constexpr double purifyNaN(double value)
{
    if (value != value)
        return PNaN;
    return value;
}

} // namespace JSC<|MERGE_RESOLUTION|>--- conflicted
+++ resolved
@@ -71,12 +71,8 @@
 // the docs appear to imply that quiet_NaN could even return a double with the
 // signaling bit set on hardware that doesn't do signaling. That would probably
 // never happen, but it's healthy to be paranoid.
-<<<<<<< HEAD
-static constexpr double PNaN { __bit_cast<double>(0x7ff8000000000000ll) };
-=======
 static constexpr uint64_t PNaNAsBits { 0x7ff8000000000000ll };
-static constexpr double PNaN { std::bit_cast<double>(PNaNAsBits) };
->>>>>>> a9fce285
+static constexpr double PNaN { __bit_cast<double>(PNaNAsBits) };
 
 inline constexpr bool isImpureNaN(double value)
 {

/*
 * Copyright (C) 2013-2023 Apple Inc. All rights reserved.
 *
 * Redistribution and use in source and binary forms, with or without
 * modification, are permitted provided that the following conditions
 * are met:
 * 1. Redistributions of source code must retain the above copyright
 *    notice, this list of conditions and the following disclaimer.
 * 2. Redistributions in binary form must reproduce the above copyright
 *    notice, this list of conditions and the following disclaimer in the
 *    documentation and/or other materials provided with the distribution.
 *
 * THIS SOFTWARE IS PROVIDED BY APPLE INC. ``AS IS'' AND ANY
 * EXPRESS OR IMPLIED WARRANTIES, INCLUDING, BUT NOT LIMITED TO, THE
 * IMPLIED WARRANTIES OF MERCHANTABILITY AND FITNESS FOR A PARTICULAR
 * PURPOSE ARE DISCLAIMED.  IN NO EVENT SHALL APPLE INC. OR
 * CONTRIBUTORS BE LIABLE FOR ANY DIRECT, INDIRECT, INCIDENTAL, SPECIAL,
 * EXEMPLARY, OR CONSEQUENTIAL DAMAGES (INCLUDING, BUT NOT LIMITED TO,
 * PROCUREMENT OF SUBSTITUTE GOODS OR SERVICES; LOSS OF USE, DATA, OR
 * PROFITS; OR BUSINESS INTERRUPTION) HOWEVER CAUSED AND ON ANY THEORY
 * OF LIABILITY, WHETHER IN CONTRACT, STRICT LIABILITY, OR TORT
 * (INCLUDING NEGLIGENCE OR OTHERWISE) ARISING IN ANY WAY OUT OF THE USE
 * OF THIS SOFTWARE, EVEN IF ADVISED OF THE POSSIBILITY OF SUCH DAMAGE.
 */

#include "config.h"
#include "VMEntryScope.h"

#include "Options.h"
#include "SamplingProfiler.h"
#include "VM.h"
#include "VMEntryScopeInlines.h"
#include "WasmCapabilities.h"
#include "WasmMachineThreads.h"
#include "Watchdog.h"
#include <wtf/WTFConfig.h>

namespace JSC {

void VMEntryScope::setUpSlow()
{
    m_vm.entryScope = this;

<<<<<<< HEAD
        auto& thread = Thread::current();
        if (UNLIKELY(!thread.isJSThread())) {
            Thread::registerJSThread(thread);

#if ENABLE(WEBASSEMBLY)
            if (Wasm::isSupported())
                Wasm::startTrackingCurrentThread();
#endif
=======
    auto& thread = Thread::current();
    if (UNLIKELY(!thread.isJSThread())) {
        Thread::registerJSThread(thread);
>>>>>>> 2682c4c4

        if (Wasm::isSupported())
            Wasm::startTrackingCurrentThread();
#if HAVE(MACH_EXCEPTIONS)
<<<<<<< HEAD
            registerThreadForMachExceptionHandling(thread);
#endif
        }

        vm.firePrimitiveGigacageEnabledIfNecessary();

        // Reset the date cache between JS invocations to force the VM to
        // observe time zone changes.
        vm.resetDateCacheIfNecessary();

        if (UNLIKELY(vm.watchdog()))
            vm.watchdog()->enteredVM();

#if ENABLE(SAMPLING_PROFILER)
        {
            SamplingProfiler* samplingProfiler = vm.samplingProfiler();
            if (UNLIKELY(samplingProfiler))
                samplingProfiler->noticeVMEntry();
        }
=======
        if (g_wtfConfig.signalHandlers.initState == WTF::SignalHandlers::InitState::AddedHandlers)
            registerThreadForMachExceptionHandling(thread);
>>>>>>> 2682c4c4
#endif
    }

    if (UNLIKELY(m_vm.hasAnyEntryScopeServiceRequest() || m_vm.hasTimeZoneChange()))
        m_vm.executeEntryScopeServicesOnEntry();
}

<<<<<<< HEAD
void VMEntryScope::addDidPopListener(Function<void()>&& listener)
=======
void VMEntryScope::tearDownSlow()
>>>>>>> 2682c4c4
{
    ASSERT_WITH_MESSAGE(!m_vm.hasCheckpointOSRSideState(), "Exitting the VM but pending checkpoint side state still available");

<<<<<<< HEAD
    if (UNLIKELY(Options::useTracePoints()))
        tracePoint(VMEntryScopeEnd);

    if (UNLIKELY(m_vm.watchdog()))
        m_vm.watchdog()->exitedVM();

=======
>>>>>>> 2682c4c4
    m_vm.entryScope = nullptr;

    if (UNLIKELY(m_vm.hasAnyEntryScopeServiceRequest()))
        m_vm.executeEntryScopeServicesOnExit();
}

} // namespace JSC<|MERGE_RESOLUTION|>--- conflicted
+++ resolved
@@ -41,48 +41,15 @@
 {
     m_vm.entryScope = this;
 
-<<<<<<< HEAD
-        auto& thread = Thread::current();
-        if (UNLIKELY(!thread.isJSThread())) {
-            Thread::registerJSThread(thread);
-
-#if ENABLE(WEBASSEMBLY)
-            if (Wasm::isSupported())
-                Wasm::startTrackingCurrentThread();
-#endif
-=======
     auto& thread = Thread::current();
     if (UNLIKELY(!thread.isJSThread())) {
         Thread::registerJSThread(thread);
->>>>>>> 2682c4c4
 
         if (Wasm::isSupported())
             Wasm::startTrackingCurrentThread();
 #if HAVE(MACH_EXCEPTIONS)
-<<<<<<< HEAD
-            registerThreadForMachExceptionHandling(thread);
-#endif
-        }
-
-        vm.firePrimitiveGigacageEnabledIfNecessary();
-
-        // Reset the date cache between JS invocations to force the VM to
-        // observe time zone changes.
-        vm.resetDateCacheIfNecessary();
-
-        if (UNLIKELY(vm.watchdog()))
-            vm.watchdog()->enteredVM();
-
-#if ENABLE(SAMPLING_PROFILER)
-        {
-            SamplingProfiler* samplingProfiler = vm.samplingProfiler();
-            if (UNLIKELY(samplingProfiler))
-                samplingProfiler->noticeVMEntry();
-        }
-=======
         if (g_wtfConfig.signalHandlers.initState == WTF::SignalHandlers::InitState::AddedHandlers)
             registerThreadForMachExceptionHandling(thread);
->>>>>>> 2682c4c4
 #endif
     }
 
@@ -90,23 +57,10 @@
         m_vm.executeEntryScopeServicesOnEntry();
 }
 
-<<<<<<< HEAD
-void VMEntryScope::addDidPopListener(Function<void()>&& listener)
-=======
 void VMEntryScope::tearDownSlow()
->>>>>>> 2682c4c4
 {
     ASSERT_WITH_MESSAGE(!m_vm.hasCheckpointOSRSideState(), "Exitting the VM but pending checkpoint side state still available");
 
-<<<<<<< HEAD
-    if (UNLIKELY(Options::useTracePoints()))
-        tracePoint(VMEntryScopeEnd);
-
-    if (UNLIKELY(m_vm.watchdog()))
-        m_vm.watchdog()->exitedVM();
-
-=======
->>>>>>> 2682c4c4
     m_vm.entryScope = nullptr;
 
     if (UNLIKELY(m_vm.hasAnyEntryScopeServiceRequest()))

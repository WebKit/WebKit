--- conflicted
+++ resolved
@@ -728,17 +728,14 @@
     friend JSString* jsString(JSGlobalObject*, const String&, const String&, const String&);
     friend JSString* jsSubstringOfResolved(VM&, GCDeferralContext*, JSString*, unsigned, unsigned);
     friend JSString* jsSubstring(VM&, JSGlobalObject*, JSString*, unsigned, unsigned);
-<<<<<<< HEAD
 
 
     JS_EXPORT_PRIVATE void iterRope(jsstring_iterator*) const;
     NEVER_INLINE void iterRopeSlowCase(jsstring_iterator*) const;
     void iterRopeInternalNoSubstring(jsstring_iterator*) const;
-=======
     friend JSString* jsAtomString(JSGlobalObject*, VM&, JSString*);
     friend JSString* jsAtomString(JSGlobalObject*, VM&, JSString*, JSString*);
     friend JSString* jsAtomString(JSGlobalObject*, VM&, JSString*, JSString*, JSString*);
->>>>>>> 8661025c
 };
 
 JS_EXPORT_PRIVATE JSString* jsStringWithCacheSlowCase(VM&, StringImpl&);

/*
 *  Copyright (C) 1999-2001 Harri Porten (porten@kde.org)
 *  Copyright (C) 2001 Peter Kelly (pmk@post.com)
 *  Copyright (C) 2003-2023 Apple Inc. All rights reserved.
 *
 *  This library is free software; you can redistribute it and/or
 *  modify it under the terms of the GNU Library General Public
 *  License as published by the Free Software Foundation; either
 *  version 2 of the License, or (at your option) any later version.
 *
 *  This library is distributed in the hope that it will be useful,
 *  but WITHOUT ANY WARRANTY; without even the implied warranty of
 *  MERCHANTABILITY or FITNESS FOR A PARTICULAR PURPOSE.  See the GNU
 *  Library General Public License for more details.
 *
 *  You should have received a copy of the GNU Library General Public License
 *  along with this library; see the file COPYING.LIB.  If not, write to
 *  the Free Software Foundation, Inc., 51 Franklin Street, Fifth Floor,
 *  Boston, MA 02110-1301, USA.
 *
 */

#pragma once

#include "ArgList.h"
#include "CallFrame.h"
#include "CommonIdentifiers.h"
#include "EnsureStillAliveHere.h"
#include "GCOwnedDataScope.h"
#include "GetVM.h"
#include "Identifier.h"
#include "PropertyDescriptor.h"
#include "PropertySlot.h"
#include "Structure.h"
#include "ThrowScope.h"
#include <array>
#include <wtf/CheckedArithmetic.h>
#include <wtf/ForbidHeapAllocation.h>
#include <wtf/MathExtras.h>
#include <wtf/text/StringView.h>
#include <wtf/ForkExtras.h>

#if OS(DARWIN)
#include <mach/vm_param.h>
#endif

namespace JSC {

class JSString;
class JSRopeString;
class LLIntOffsetsExtractor;

JSString* jsEmptyString(VM&);
JSString* jsString(VM&, const String&); // returns empty string if passed null string
JSString* jsString(VM&, String&&); // returns empty string if passed null string
JSString* jsString(VM&, const AtomString&); // returns empty string if passed null string
JSString* jsString(VM&, AtomString&&); // returns empty string if passed null string
JSString* jsString(VM&, StringView); // returns empty string if passed null string

JSString* jsString(VM&, RefPtr<AtomStringImpl>&&);
JSString* jsString(VM&, Ref<AtomStringImpl>&&);
JSString* jsString(VM&, Ref<StringImpl>&&);

JSString* jsSingleCharacterString(VM&, UChar);
JSString* jsSingleCharacterString(VM&, LChar);
JSString* jsSubstring(VM&, const String&, unsigned offset, unsigned length);

// Non-trivial strings are two or more characters long.
// These functions are faster than just calling jsString.
JSString* jsNontrivialString(VM&, const String&);
JSString* jsNontrivialString(VM&, String&&);

// Should be used for strings that are owned by an object that will
// likely outlive the JSValue this makes, such as the parse tree or a
// DOM object that contains a String
JSString* jsOwnedString(VM&, const String&);

bool isJSString(JSCell*);
bool isJSString(JSValue);
JSString* asString(JSValue);

// In 64bit architecture, JSString and JSRopeString have the following memory layout to make sizeof(JSString) == 16 and sizeof(JSRopeString) == 32.
// JSString has only one pointer. We use it for String. length() and is8Bit() queries go to StringImpl. In JSRopeString, we reuse the above pointer
// place for the 1st fiber. JSRopeString has three fibers so its size is 48. To keep length and is8Bit flag information in JSRopeString, JSRopeString
// encodes these information into the fiber pointers. is8Bit flag is encoded in the 1st fiber pointer. length is embedded directly, and two fibers
// are compressed into 12bytes. isRope information is encoded in the first fiber's LSB.
//
// Since length of JSRopeString should be frequently accessed compared to each fiber, we put length in contiguous 32byte field, and compress 2nd
// and 3rd fibers into the following 80byte fields. One problem is that now 2nd and 3rd fibers are split. Storing and loading 2nd and 3rd fibers
// are not one pointer load operation. To make concurrent collector work correctly, we must initialize 2nd and 3rd fibers at JSRopeString creation
// and we must not modify these part later.
//
//              0                        8        10               16          20           24           26           28           32
// JSString     [   ID      ][  header  ][   String pointer      0]
// JSRopeString [   ID      ][  header  ][   1st fiber         xyz][  length  ][2nd lower32][2nd upper16][3rd lower16][3rd upper32]
//                                                               ^
//                                            x:(is8Bit),y:(isSubstring),z:(isRope) bit flags
class JSString : public JSCell {
public:
    friend class JIT;
    friend class VM;
    friend class SpecializedThunkJIT;
    friend class JSRopeString;
    friend class MarkStack;
    friend class SlotVisitor;
    friend class SmallStrings;

    typedef JSCell Base;
    // Do we really need OverridesGetOwnPropertySlot?
    // FIXME: https://bugs.webkit.org/show_bug.cgi?id=212956
    // Do we really need InterceptsGetOwnPropertySlotByIndexEvenWhenLengthIsNotZero?
    // FIXME: https://bugs.webkit.org/show_bug.cgi?id=212958
    static constexpr unsigned StructureFlags = Base::StructureFlags | OverridesGetOwnPropertySlot | InterceptsGetOwnPropertySlotByIndexEvenWhenLengthIsNotZero | StructureIsImmortal | OverridesPut;

    static constexpr bool needsDestruction = true;
    static void destroy(JSCell*);

    // We specialize the string subspace to get the fastest possible sweep. This wouldn't be
    // necessary if JSString didn't have a destructor.
    template<typename, SubspaceAccess>
    static GCClient::IsoSubspace* subspaceFor(VM& vm)
    {
        return &vm.stringSpace();
    }

    // We employ overflow checks in many places with the assumption that MaxLength
    // is INT_MAX. Hence, it cannot be changed into another length value without
    // breaking all the bounds and overflow checks that assume this.
    static constexpr unsigned MaxLength = std::numeric_limits<int32_t>::max();
    static_assert(MaxLength == String::MaxLength);

    static constexpr uintptr_t isRopeInPointer = 0x1;

    static constexpr unsigned maxLengthForOnStackResolve = 2048;

private:
    String& uninitializedValueInternal() const
    {
        return *bitwise_cast<String*>(&m_fiber);
    }

    String& valueInternal() const
    {
        ASSERT(!isRope());
        return uninitializedValueInternal();
    }

    static constexpr TypeInfo defaultTypeInfo() { return TypeInfo(StringType, StructureFlags); }
    static constexpr int32_t defaultTypeInfoBlob()
    {
        return TypeInfoBlob::typeInfoBlob(NonArray, defaultTypeInfo().type(), defaultTypeInfo().inlineTypeFlags());
    }

    JSString(VM& vm, Ref<StringImpl>&& value)
        : JSCell(CreatingWellDefinedBuiltinCell, vm.stringStructure.get()->id(), defaultTypeInfoBlob())
    {
        new (&uninitializedValueInternal()) String(WTFMove(value));
    }

    JSString(VM& vm)
        : JSCell(CreatingWellDefinedBuiltinCell, vm.stringStructure.get()->id(), defaultTypeInfoBlob())
        , m_fiber(isRopeInPointer)
    {
    }

    void finishCreation(VM& vm, unsigned length)
    {
        ASSERT_UNUSED(length, length > 0);
        ASSERT(!valueInternal().isNull());
        Base::finishCreation(vm);
    }

    void finishCreation(VM& vm, unsigned length, size_t cost)
    {
        ASSERT_UNUSED(length, length > 0);
        ASSERT(!valueInternal().isNull());
        Base::finishCreation(vm);
        vm.heap.reportExtraMemoryAllocated(this, cost);
    }

    void finishCreation(VM& vm, GCDeferralContext* deferralContext, unsigned length, size_t cost)
    {
        ASSERT_UNUSED(length, length > 0);
        ASSERT(!valueInternal().isNull());
        Base::finishCreation(vm);
        vm.heap.reportExtraMemoryAllocated(deferralContext, this, cost);
    }

    static JSString* createEmptyString(VM&);

    static JSString* create(VM& vm, Ref<StringImpl>&& value)
    {
        unsigned length = value->length();
        ASSERT(length > 0);
        size_t cost = value->cost();
        JSString* newString = new (NotNull, allocateCell<JSString>(vm)) JSString(vm, WTFMove(value));
        newString->finishCreation(vm, length, cost);
        return newString;
    }

    static JSString* create(VM& vm, GCDeferralContext* deferralContext, Ref<StringImpl>&& value)
    {
        unsigned length = value->length();
        ASSERT(length > 0);
        size_t cost = value->cost();
        JSString* newString = new (NotNull, allocateCell<JSString>(vm, deferralContext)) JSString(vm, WTFMove(value));
        newString->finishCreation(vm, deferralContext, length, cost);
        return newString;
    }
    static JSString* createHasOtherOwner(VM& vm, Ref<StringImpl>&& value)
    {
        unsigned length = value->length();
        JSString* newString = new (NotNull, allocateCell<JSString>(vm)) JSString(vm, WTFMove(value));
        newString->finishCreation(vm, length);
        return newString;
    }

protected:
    DECLARE_DEFAULT_FINISH_CREATION;

public:
    Identifier toIdentifier(JSGlobalObject*) const;
    AtomString toAtomString(JSGlobalObject*) const;
    AtomString toExistingAtomString(JSGlobalObject*) const;

    GCOwnedDataScope<StringView> view(JSGlobalObject*) const;

    ALWAYS_INLINE bool equalInline(JSGlobalObject*, JSString* other) const;
    inline bool equal(JSGlobalObject*, JSString* other) const;
    GCOwnedDataScope<const String&> value(JSGlobalObject*) const;
    inline GCOwnedDataScope<const String&> tryGetValue(bool allocationAllowed = true) const;
    GCOwnedDataScope<const String&> tryGetValueWithoutGC() const;
    const StringImpl* getValueImpl() const;
    const StringImpl* tryGetValueImpl() const;
    ALWAYS_INLINE unsigned length() const;

    JSValue toPrimitive(JSGlobalObject*, PreferredPrimitiveType) const;
    bool toBoolean() const { return !!length(); }
    JSObject* toObject(JSGlobalObject*) const;
    double toNumber(JSGlobalObject*) const;

    bool getStringPropertySlot(JSGlobalObject*, PropertyName, PropertySlot&);
    bool getStringPropertySlot(JSGlobalObject*, unsigned propertyName, PropertySlot&);
    bool getStringPropertyDescriptor(JSGlobalObject*, PropertyName, PropertyDescriptor&);

    bool canGetIndex(unsigned i) { return i < length(); }
    JSString* getIndex(JSGlobalObject*, unsigned);

    static Structure* createStructure(VM&, JSGlobalObject*, JSValue);

    static constexpr ptrdiff_t offsetOfValue() { return OBJECT_OFFSETOF(JSString, m_fiber); }

    DECLARE_EXPORT_INFO;

    static void dumpToStream(const JSCell*, PrintStream&);
    static size_t estimatedSize(JSCell*, VM&);
    DECLARE_VISIT_CHILDREN;

    ALWAYS_INLINE bool isRope() const
    {
        return m_fiber & isRopeInPointer;
    }

    bool is8Bit() const;

    // --- ADDED ---
    inline void value(jsstring_iterator* iterator) const;
    // --- ADDED ---

protected:
    friend class JSValue;
    friend class JSCell;

    JS_EXPORT_PRIVATE bool equalSlowCase(JSGlobalObject*, JSString* other) const;
    JS_EXPORT_PRIVATE bool equalSlowCase(JSGlobalObject*, const char* ptr, size_t len) const;
    bool isSubstring() const;

    uintptr_t fiberConcurrently() const { return m_fiber; }

    mutable uintptr_t m_fiber;

private:
    friend class LLIntOffsetsExtractor;

    void swapToAtomString(VM&, RefPtr<AtomStringImpl>&&) const;

    friend JSString* jsString(VM&, const String&);
    friend JSString* jsString(VM&, String&&);
    friend JSString* jsString(VM&, StringView);
    friend JSString* jsString(VM&, const String&, GCDeferralContext*);
    friend JSString* jsString(VM&, String&&, GCDeferralContext*);
    friend JSString* jsString(JSGlobalObject*, JSString*, JSString*);
    friend JSString* jsString(JSGlobalObject*, const String&, JSString*);
    friend JSString* jsString(JSGlobalObject*, JSString*, const String&);
    friend JSString* jsString(JSGlobalObject*, const String&, const String&);
    friend JSString* jsString(JSGlobalObject*, JSString*, JSString*, JSString*);
    friend JSString* jsString(JSGlobalObject*, const String&, const String&, const String&);
    friend JS_EXPORT_PRIVATE JSString* jsStringWithCacheSlowCase(VM&, StringImpl&);
    friend JSString* jsSingleCharacterString(VM&, UChar);
    friend JSString* jsSingleCharacterString(VM&, LChar);
    friend JSString* jsNontrivialString(VM&, const String&);
    friend JSString* jsNontrivialString(VM&, String&&);
    friend JSString* jsSubstring(VM&, const String&, unsigned, unsigned);
    friend JSString* jsSubstring(VM&, JSGlobalObject*, JSString*, unsigned, unsigned);
    friend JSString* jsSubstringOfResolved(VM&, GCDeferralContext*, JSString*, unsigned, unsigned);
    friend JSString* jsOwnedString(VM&, const String&);
    friend JSString* jsAtomString(JSGlobalObject*, VM&, JSString*);
    friend JSString* jsAtomString(JSGlobalObject*, VM&, JSString*, JSString*);
    friend JSString* jsAtomString(JSGlobalObject*, VM&, JSString*, JSString*, JSString*);
};

// NOTE: This class cannot override JSString's destructor. JSString's destructor is called directly
// from JSStringSubspace::
class JSRopeString final : public JSString {
    friend class JSString;
public:
    static void destroy(JSCell*);

    template<typename, SubspaceAccess>
    static GCClient::IsoSubspace* subspaceFor(VM& vm)
    {
        return &vm.ropeStringSpace();
    }

    // We use lower 3bits of fiber0 for flags. These bits are usable due to alignment, and it is OK even in 32bit architecture.
    static constexpr uintptr_t is8BitInPointer = static_cast<uintptr_t>(StringImpl::flagIs8Bit());
    static constexpr uintptr_t isSubstringInPointer = 0x2;
    static_assert(is8BitInPointer == 0b100);
    static_assert(isSubstringInPointer == 0b010);
    static_assert(isRopeInPointer == 0b001);
    static constexpr uintptr_t stringMask = ~(isRopeInPointer | is8BitInPointer | isSubstringInPointer);
#if CPU(ADDRESS64)
    static_assert(sizeof(uintptr_t) == sizeof(uint64_t));
    class CompactFibers {
    public:
        static constexpr uintptr_t addressMask = (1ULL << OS_CONSTANT(EFFECTIVE_ADDRESS_WIDTH)) - 1;
        JSString* fiber1() const
        {
#if CPU(LITTLE_ENDIAN)
            return bitwise_cast<JSString*>(WTF::unalignedLoad<uintptr_t>(&m_fiber1Lower) & addressMask);
#else
            return bitwise_cast<JSString*>(static_cast<uintptr_t>(m_fiber1Lower) | (static_cast<uintptr_t>(m_fiber1Upper) << 32));
#endif
        }

        void initializeFiber1(JSString* fiber)
        {
            uintptr_t pointer = bitwise_cast<uintptr_t>(fiber);
            m_fiber1Lower = static_cast<uint32_t>(pointer);
            m_fiber1Upper = static_cast<uint16_t>(pointer >> 32);
        }

        JSString* fiber2() const
        {
#if CPU(LITTLE_ENDIAN)
            return bitwise_cast<JSString*>(WTF::unalignedLoad<uintptr_t>(&m_fiber1Upper) >> 16);
#else
            return bitwise_cast<JSString*>(static_cast<uintptr_t>(m_fiber2Lower) | (static_cast<uintptr_t>(m_fiber2Upper) << 16));
#endif
        }
        void initializeFiber2(JSString* fiber)
        {
            uintptr_t pointer = bitwise_cast<uintptr_t>(fiber);
            m_fiber2Lower = static_cast<uint16_t>(pointer);
            m_fiber2Upper = static_cast<uint32_t>(pointer >> 16);
        }

        unsigned length() const { return m_length; }
        void initializeLength(unsigned length)
        {
            m_length = length;
        }

        static constexpr ptrdiff_t offsetOfLength() { return OBJECT_OFFSETOF(CompactFibers, m_length); }
        static constexpr ptrdiff_t offsetOfFiber1() { return OBJECT_OFFSETOF(CompactFibers, m_length); }
        static constexpr ptrdiff_t offsetOfFiber2() { return OBJECT_OFFSETOF(CompactFibers, m_fiber1Upper); }

    private:
        friend class LLIntOffsetsExtractor;

        uint32_t m_length { 0 };
        uint32_t m_fiber1Lower { 0 };
        uint16_t m_fiber1Upper { 0 };
        uint16_t m_fiber2Lower { 0 };
        uint32_t m_fiber2Upper { 0 };
    };
    static_assert(sizeof(CompactFibers) == sizeof(void*) * 2);
#else
    class CompactFibers {
    public:
        JSString* fiber1() const
        {
            return m_fiber1;
        }
        void initializeFiber1(JSString* fiber)
        {
            m_fiber1 = fiber;
        }

        JSString* fiber2() const
        {
            return m_fiber2;
        }
        void initializeFiber2(JSString* fiber)
        {
            m_fiber2 = fiber;
        }

        unsigned length() const { return m_length; }
        void initializeLength(unsigned length)
        {
            m_length = length;
        }

        static constexpr ptrdiff_t offsetOfLength() { return OBJECT_OFFSETOF(CompactFibers, m_length); }
        static constexpr ptrdiff_t offsetOfFiber1() { return OBJECT_OFFSETOF(CompactFibers, m_fiber1); }
        static constexpr ptrdiff_t offsetOfFiber2() { return OBJECT_OFFSETOF(CompactFibers, m_fiber2); }

    private:
        friend class LLIntOffsetsExtractor;

        uint32_t m_length { 0 };
        JSString* m_fiber1 { nullptr };
        JSString* m_fiber2 { nullptr };
    };
#endif

    template <class OverflowHandler = CrashOnOverflow>
    class RopeBuilder : public OverflowHandler {
        WTF_FORBID_HEAP_ALLOCATION;
    public:
        RopeBuilder(VM& vm)
            : m_vm(vm)
        {
        }

        bool append(JSString* jsString)
        {
            if (UNLIKELY(this->hasOverflowed()))
                return false;
            if (!jsString->length())
                return true;
            if (m_strings.size() == JSRopeString::s_maxInternalRopeLength)
                expand();

            static_assert(JSString::MaxLength == std::numeric_limits<int32_t>::max());
            auto sum = checkedSum<int32_t>(m_length, jsString->length());
            if (sum.hasOverflowed()) {
                this->overflowed();
                return false;
            }
            ASSERT(static_cast<unsigned>(sum) <= MaxLength);
            m_strings.append(jsString);
            m_length = static_cast<unsigned>(sum);
            return true;
        }

        JSString* release()
        {
            RELEASE_ASSERT(!this->hasOverflowed());
            JSString* result = nullptr;
            switch (m_strings.size()) {
            case 0: {
                ASSERT(!m_length);
                result = jsEmptyString(m_vm);
                break;
            }
            case 1: {
                result = asString(m_strings.at(0));
                break;
            }
            case 2: {
                result = JSRopeString::create(m_vm, asString(m_strings.at(0)), asString(m_strings.at(1)));
                break;
            }
            case 3: {
                result = JSRopeString::create(m_vm, asString(m_strings.at(0)), asString(m_strings.at(1)), asString(m_strings.at(2)));
                break;
            }
            default:
                ASSERT_NOT_REACHED();
                break;
            }
            ASSERT(result->length() == m_length);
            m_strings.clear();
            m_length = 0;
            return result;
        }

        unsigned length() const
        {
            ASSERT(!this->hasOverflowed());
            return m_length;
        }

    private:
        void expand();

        VM& m_vm;
        MarkedArgumentBuffer m_strings;
        unsigned m_length { 0 };
    };

    inline unsigned length() const
    {
        return m_compactFibers.length();
    }

private:
    friend class LLIntOffsetsExtractor;

    void convertToNonRope(String&&) const;

    void initializeIs8Bit(bool flag) const
    {
        if (flag)
            m_fiber |= is8BitInPointer;
        else
            m_fiber &= ~is8BitInPointer;
    }

    void initializeIsSubstring(bool flag) const
    {
        if (flag)
            m_fiber |= isSubstringInPointer;
        else
            m_fiber &= ~isSubstringInPointer;
    }

    ALWAYS_INLINE void initializeLength(unsigned length)
    {
        ASSERT(length <= MaxLength);
        m_compactFibers.initializeLength(length);
    }

    JSRopeString(VM& vm)
        : JSString(vm)
    {
        initializeIsSubstring(false);
        initializeLength(0);
        initializeIs8Bit(true);
        initializeFiber0(nullptr);
        initializeFiber1(nullptr);
        initializeFiber2(nullptr);
    }

    JSRopeString(VM& vm, unsigned length, bool is8Bit, JSString* s1, JSString* s2)
        : JSString(vm)
    {
        ASSERT(!sumOverflows<int32_t>(s1->length(), s2->length()));
        initializeIsSubstring(false);
        initializeLength(length);
        initializeIs8Bit(is8Bit);
        initializeFiber0(s1);
        initializeFiber1(s2);
        initializeFiber2(nullptr);
        ASSERT((s1->length() + s2->length()) == this->length());
    }

    JSRopeString(VM& vm, unsigned length, bool is8Bit, JSString* s1, JSString* s2, JSString* s3)
        : JSString(vm)
    {
        ASSERT(!sumOverflows<int32_t>(s1->length(), s2->length(), s3->length()));
        initializeIsSubstring(false);
        initializeLength(length);
        initializeIs8Bit(is8Bit);
        initializeFiber0(s1);
        initializeFiber1(s2);
        initializeFiber2(s3);
        ASSERT((s1->length() + s2->length() + s3->length()) == this->length());
    }

    JSRopeString(VM& vm, unsigned length, bool is8Bit, JSString* base, unsigned offset)
        : JSString(vm)
    {
        ASSERT(!sumOverflows<int32_t>(offset, length));
        ASSERT(offset + length <= base->length());
        initializeIsSubstring(true);
        initializeLength(length);
        initializeIs8Bit(is8Bit);
        initializeSubstringBase(base);
        initializeSubstringOffset(offset);
        ASSERT(length == this->length());
        ASSERT(!base->isRope());
    }

    ALWAYS_INLINE void finishCreationSubstringOfResolved(VM& vm)
    {
        Base::finishCreation(vm);
    }

public:
    static constexpr ptrdiff_t offsetOfLength() { return OBJECT_OFFSETOF(JSRopeString, m_compactFibers) + CompactFibers::offsetOfLength(); } // 32byte width.
    static constexpr ptrdiff_t offsetOfFlags() { return offsetOfValue(); }
    static constexpr ptrdiff_t offsetOfFiber0() { return offsetOfValue(); }
    static constexpr ptrdiff_t offsetOfFiber1() { return OBJECT_OFFSETOF(JSRopeString, m_compactFibers) + CompactFibers::offsetOfFiber1(); }
    static constexpr ptrdiff_t offsetOfFiber2() { return OBJECT_OFFSETOF(JSRopeString, m_compactFibers) + CompactFibers::offsetOfFiber2(); }

    static constexpr unsigned s_maxInternalRopeLength = 3;

    // If nullOrExecForOOM is null, resolveRope() will be do nothing in the event of an OOM error.
    // The rope value will remain a null string in that case.
    JS_EXPORT_PRIVATE const String& resolveRope(JSGlobalObject* nullOrGlobalObjectForOOM) const;
    JS_EXPORT_PRIVATE const String& resolveRopeWithoutGC() const;

    template<typename CharacterType>
    static void resolveToBuffer(JSString*, JSString*, JSString*, CharacterType* buffer, unsigned length, uint8_t* stackLimit);

private:
    template<typename CharacterType>
    static void resolveToBufferSlow(JSString*, JSString*, JSString*, CharacterType* buffer, unsigned length, uint8_t* stackLimit);

    static JSRopeString* create(VM& vm, JSString* s1, JSString* s2)
    {
        unsigned length = s1->length() + s2->length();
        bool is8Bit = !!(static_cast<unsigned>(!!s1->is8Bit()) & static_cast<unsigned>(!!s2->is8Bit()));
        JSRopeString* newString = new (NotNull, allocateCell<JSRopeString>(vm)) JSRopeString(vm, length, is8Bit, s1, s2);
        newString->finishCreation(vm);
        ASSERT(newString->length());
        ASSERT(newString->isRope());
        return newString;
    }
    static JSRopeString* create(VM& vm, JSString* s1, JSString* s2, JSString* s3)
    {
        unsigned length = s1->length() + s2->length() + s3->length();
        bool is8Bit = !!(static_cast<unsigned>(!!s1->is8Bit()) & static_cast<unsigned>(!!s2->is8Bit()) & static_cast<unsigned>(!!s3->is8Bit()));
        JSRopeString* newString = new (NotNull, allocateCell<JSRopeString>(vm)) JSRopeString(vm, length, is8Bit, s1, s2, s3);
        newString->finishCreation(vm);
        ASSERT(newString->length());
        ASSERT(newString->isRope());
        return newString;
    }

    ALWAYS_INLINE static JSRopeString* createSubstringOfResolved(VM& vm, GCDeferralContext* deferralContext, JSString* base, unsigned offset, unsigned length, bool is8Bit)
    {
        JSRopeString* newString = new (NotNull, allocateCell<JSRopeString>(vm, deferralContext)) JSRopeString(vm, length, is8Bit, base, offset);
        newString->finishCreationSubstringOfResolved(vm);
        ASSERT(newString->length());
        ASSERT(newString->isRope());
        return newString;
    }

    friend JSValue jsStringFromRegisterArray(JSGlobalObject*, Register*, unsigned);

    template<bool reportAllocation, typename Function> const String& resolveRopeWithFunction(JSGlobalObject* nullOrGlobalObjectForOOM, Function&&) const;
    JS_EXPORT_PRIVATE AtomString resolveRopeToAtomString(JSGlobalObject*) const;
    JS_EXPORT_PRIVATE RefPtr<AtomStringImpl> resolveRopeToExistingAtomString(JSGlobalObject*) const;
    template<typename CharacterType> void resolveRopeInternalNoSubstring(CharacterType*, uint8_t* stackLimit) const;
    Identifier toIdentifier(JSGlobalObject*) const;
    void outOfMemory(JSGlobalObject* nullOrGlobalObjectForOOM) const;
    GCOwnedDataScope<StringView> view(JSGlobalObject*) const;

    JSString* fiber0() const
    {
        return bitwise_cast<JSString*>(m_fiber & stringMask);
    }

    JSString* fiber1() const
    {
        return m_compactFibers.fiber1();
    }

    JSString* fiber2() const
    {
        return m_compactFibers.fiber2();
    }

    JSString* fiber(unsigned i) const
    {
        ASSERT(!isSubstring());
        ASSERT(i < s_maxInternalRopeLength);
        switch (i) {
        case 0:
            return fiber0();
        case 1:
            return fiber1();
        case 2:
            return fiber2();
        }
        ASSERT_NOT_REACHED();
        return nullptr;
    }

    void initializeFiber0(JSString* fiber)
    {
        uintptr_t pointer = bitwise_cast<uintptr_t>(fiber);
        ASSERT(!(pointer & ~stringMask));
        m_fiber = (pointer | (m_fiber & ~stringMask));
    }

    void initializeFiber1(JSString* fiber)
    {
        m_compactFibers.initializeFiber1(fiber);
    }

    void initializeFiber2(JSString* fiber)
    {
        m_compactFibers.initializeFiber2(fiber);
    }

    void initializeSubstringBase(JSString* fiber)
    {
        initializeFiber1(fiber);
    }

    JSString* substringBase() const { return fiber1(); }

    void initializeSubstringOffset(unsigned offset)
    {
        m_compactFibers.initializeFiber2(bitwise_cast<JSString*>(static_cast<uintptr_t>(offset)));
    }

    unsigned substringOffset() const
    {
        return static_cast<unsigned>(bitwise_cast<uintptr_t>(fiber2()));
    }

    static_assert(s_maxInternalRopeLength >= 2);
    mutable CompactFibers m_compactFibers;

    friend JSString* jsString(JSGlobalObject*, JSString*, JSString*);
    friend JSString* jsString(JSGlobalObject*, const String&, JSString*);
    friend JSString* jsString(JSGlobalObject*, JSString*, const String&);
    friend JSString* jsString(JSGlobalObject*, const String&, const String&);
    friend JSString* jsString(JSGlobalObject*, JSString*, JSString*, JSString*);
    friend JSString* jsString(JSGlobalObject*, const String&, const String&, const String&);
    friend JSString* jsSubstringOfResolved(VM&, GCDeferralContext*, JSString*, unsigned, unsigned);
    friend JSString* jsSubstring(VM&, JSGlobalObject*, JSString*, unsigned, unsigned);


    JS_EXPORT_PRIVATE void iterRope(jsstring_iterator*) const;
    NEVER_INLINE void iterRopeSlowCase(jsstring_iterator*) const;
    void iterRopeInternalNoSubstring(jsstring_iterator*) const;
    friend JSString* jsAtomString(JSGlobalObject*, VM&, JSString*);
    friend JSString* jsAtomString(JSGlobalObject*, VM&, JSString*, JSString*);
    friend JSString* jsAtomString(JSGlobalObject*, VM&, JSString*, JSString*, JSString*);
};

JS_EXPORT_PRIVATE JSString* jsStringWithCacheSlowCase(VM&, StringImpl&);

// JSString::is8Bit is safe to be called concurrently. Concurrent threads can access is8Bit even if the main thread
// is in the middle of converting JSRopeString to JSString.
ALWAYS_INLINE bool JSString::is8Bit() const
{
    uintptr_t pointer = fiberConcurrently();
    if (pointer & isRopeInPointer) {
        // Do not load m_fiber twice. We should use the information in pointer.
        // Otherwise, JSRopeString may be converted to JSString between the first and second accesses.
        return pointer & JSRopeString::is8BitInPointer;
    }
    return bitwise_cast<StringImpl*>(pointer)->is8Bit();
}

// JSString::length is safe to be called concurrently. Concurrent threads can access length even if the main thread
// is in the middle of converting JSRopeString to JSString. This is OK because we never override the length bits
// when we resolve a JSRopeString.
ALWAYS_INLINE unsigned JSString::length() const
{
    uintptr_t pointer = fiberConcurrently();
    if (pointer & isRopeInPointer)
        return jsCast<const JSRopeString*>(this)->length();
    return bitwise_cast<StringImpl*>(pointer)->length();
}

inline const StringImpl* JSString::getValueImpl() const
{
    ASSERT(!isRope());
    return bitwise_cast<StringImpl*>(m_fiber);
}

inline const StringImpl* JSString::tryGetValueImpl() const
{
    uintptr_t pointer = fiberConcurrently();
    if (pointer & isRopeInPointer)
        return nullptr;
    return bitwise_cast<StringImpl*>(pointer);
}

inline JSString* asString(JSValue value)
{
    ASSERT(value.asCell()->isString());
    return jsCast<JSString*>(value.asCell());
}

// This MUST NOT GC.
inline JSString* jsEmptyString(VM& vm)
{
    return vm.smallStrings.emptyString();
}

ALWAYS_INLINE JSString* jsSingleCharacterString(VM& vm, UChar c)
{
    if constexpr (validateDFGDoesGC)
        vm.verifyCanGC();
    if (c <= maxSingleCharacterString)
        return vm.smallStrings.singleCharacterString(c);
    return JSString::create(vm, StringImpl::create(std::span { &c, 1 }));
}

ALWAYS_INLINE JSString* jsSingleCharacterString(VM& vm, LChar c)
{
    if constexpr (validateDFGDoesGC)
        vm.verifyCanGC();
    ASSERT(maxSingleCharacterString >= 0xff);
    return vm.smallStrings.singleCharacterString(c);
}

inline JSString* jsNontrivialString(VM& vm, const String& s)
{
    ASSERT(s.length() > 1);
    return JSString::create(vm, *s.impl());
}

inline JSString* jsNontrivialString(VM& vm, String&& s)
{
    ASSERT(s.length() > 1);
    return JSString::create(vm, s.releaseImpl().releaseNonNull());
}

ALWAYS_INLINE Identifier JSRopeString::toIdentifier(JSGlobalObject* globalObject) const
{
    VM& vm = getVM(globalObject);
    auto scope = DECLARE_THROW_SCOPE(vm);
    auto atomString = static_cast<const JSRopeString*>(this)->resolveRopeToAtomString(globalObject);
    RETURN_IF_EXCEPTION(scope, { });
    return Identifier::fromString(vm, atomString);
}

ALWAYS_INLINE void JSString::swapToAtomString(VM& vm, RefPtr<AtomStringImpl>&& atom) const
{
    // We replace currently held string with new AtomString. But the old string can be accessed from concurrent compilers and GC threads at any time.
    // So, we keep the old string alive by appending it to Heap::m_possiblyAccessedStringsFromConcurrentThreads. And GC clears that list when GC finishes.
    // This is OK since (1) when finishing GC concurrent compiler threads and GC threads are stopped, and (2) AtomString is already held in the atom table,
    // and we anyway keep this old string until this JSString* is GC-ed. So it does not increase any memory pressure, we release at the same timing.
    ASSERT(!isCompilationThread() && !Thread::mayBeGCThread());
    String target(WTFMove(atom));
    WTF::storeStoreFence(); // Ensure AtomStringImpl's string is fully initialized when it is exposed to concurrent threads.
    valueInternal().swap(target);
    vm.heap.appendPossiblyAccessedStringFromConcurrentThreads(WTFMove(target));
}

ALWAYS_INLINE Identifier JSString::toIdentifier(JSGlobalObject* globalObject) const
{
    if constexpr (validateDFGDoesGC)
        vm().verifyCanGC();
    if (isRope())
        return static_cast<const JSRopeString*>(this)->toIdentifier(globalObject);
    VM& vm = getVM(globalObject);
    if (valueInternal().impl()->isAtom())
        return Identifier::fromString(vm, Ref { *static_cast<AtomStringImpl*>(valueInternal().impl()) });
    if (vm.lastAtomizedIdentifierStringImpl.ptr() != valueInternal().impl()) {
        vm.lastAtomizedIdentifierStringImpl = *valueInternal().impl();
        vm.lastAtomizedIdentifierAtomStringImpl = AtomStringImpl::add(valueInternal().impl()).releaseNonNull();
    }
    // It is possible that AtomStringImpl::add converts existing valueInternal()'s StringImpl to AtomicStringImpl,
    // thus we need to recheck atomicity status here.
    if (!valueInternal().impl()->isAtom())
        swapToAtomString(vm, RefPtr { vm.lastAtomizedIdentifierAtomStringImpl.ptr() });
    return Identifier::fromString(vm, Ref { vm.lastAtomizedIdentifierAtomStringImpl });
}

ALWAYS_INLINE AtomString JSString::toAtomString(JSGlobalObject* globalObject) const
{
    if constexpr (validateDFGDoesGC)
        vm().verifyCanGC();
    if (isRope())
        return static_cast<const JSRopeString*>(this)->resolveRopeToAtomString(globalObject);
    AtomString atom(valueInternal());
    // It is possible that AtomString constructor converts existing valueInternal()'s StringImpl to AtomicStringImpl,
    // thus we need to recheck atomicity status here.
    if (!valueInternal().impl()->isAtom())
        swapToAtomString(getVM(globalObject), RefPtr { atom.impl() });
    return atom;
}

ALWAYS_INLINE AtomString JSString::toExistingAtomString(JSGlobalObject* globalObject) const
{
    if constexpr (validateDFGDoesGC)
        vm().verifyCanGC();
    if (isRope())
        return static_cast<const JSRopeString*>(this)->resolveRopeToExistingAtomString(globalObject);
    if (valueInternal().impl()->isAtom())
        return static_cast<AtomStringImpl*>(valueInternal().impl());
    return AtomStringImpl::lookUp(valueInternal().impl());
}

inline GCOwnedDataScope<const String&> JSString::value(JSGlobalObject* globalObject) const
{
    if constexpr (validateDFGDoesGC)
        vm().verifyCanGC();
    if (isRope())
        return { this, static_cast<const JSRopeString*>(this)->resolveRope(globalObject) };
    return { this, valueInternal() };
}

<<<<<<< HEAD
inline void JSString::value(jsstring_iterator* iterator) const
{
      if (isRope()) {
          static_cast<const JSRopeString*>(this)->iterRope(iterator);
          return;
      }


    auto internal = valueInternal().impl();
    if (this->is8Bit()) {
        auto span8 = internal->span8();
        iterator->append8(iterator, (void*)span8.data(), span8.size());
    } else {
        auto span16 = internal->span16();
        iterator->append16(iterator, (void*)span16.data(), span16.size());
    }
}

inline const String& JSString::tryGetValue(bool allocationAllowed) const
=======
inline GCOwnedDataScope<const String&> JSString::tryGetValue(bool allocationAllowed) const
>>>>>>> d565b919
{
    if (allocationAllowed) {
        if constexpr (validateDFGDoesGC)
            vm().verifyCanGC();
        if (isRope()) {
            // Pass nullptr for the JSGlobalObject so that resolveRope does not throw in the event of an OOM error.
            return { this, static_cast<const JSRopeString*>(this)->resolveRope(nullptr) };
        }
    } else
        RELEASE_ASSERT(!isRope());
    return { this, valueInternal() };
}

inline JSString* JSString::getIndex(JSGlobalObject* globalObject, unsigned i)
{
    VM& vm = getVM(globalObject);
    auto scope = DECLARE_THROW_SCOPE(vm);
    ASSERT(canGetIndex(i));
    auto view = this->view(globalObject);
    RETURN_IF_EXCEPTION(scope, nullptr);
    return jsSingleCharacterString(vm, view[i]);
}

inline JSString* jsString(VM& vm, const String& s)
{
    int size = s.length();
    if (!size)
        return vm.smallStrings.emptyString();
    if (size == 1) {
        if (auto c = s.characterAt(0); c <= maxSingleCharacterString)
            return vm.smallStrings.singleCharacterString(c);
    }
    return JSString::create(vm, *s.impl());
}

inline JSString* jsString(VM& vm, String&& s)
{
    int size = s.length();
    if (!size)
        return vm.smallStrings.emptyString();
    if (size == 1) {
        if (auto c = s.characterAt(0); c <= maxSingleCharacterString)
            return vm.smallStrings.singleCharacterString(c);
    }
    return JSString::create(vm, s.releaseImpl().releaseNonNull());
}

inline JSString* jsString(VM& vm, const String& s, GCDeferralContext* deferralContext)
{
    int size = s.length();
    if (!size)
        return vm.smallStrings.emptyString();
    if (size == 1) {
        if (auto c = s.characterAt(0); c <= maxSingleCharacterString)
            return vm.smallStrings.singleCharacterString(c);
    }
    return JSString::create(vm, deferralContext, *s.impl());
}

inline JSString* jsString(VM& vm, String&& s, GCDeferralContext* deferralContext)
{
    int size = s.length();
    if (!size)
        return vm.smallStrings.emptyString();
    if (size == 1) {
        if (auto c = s.characterAt(0); c <= maxSingleCharacterString)
            return vm.smallStrings.singleCharacterString(c);
    }
    return JSString::create(vm, deferralContext, s.releaseImpl().releaseNonNull());
}

ALWAYS_INLINE JSString* jsString(VM& vm, const AtomString& s)
{
    return jsString(vm, s.string());
}

ALWAYS_INLINE JSString* jsString(VM& vm, AtomString&& s)
{
    return jsString(vm, s.releaseString());
}

inline JSString* jsString(VM& vm, StringView s)
{
    int size = s.length();
    if (!size)
        return vm.smallStrings.emptyString();
    if (size == 1) {
        if (auto c = s.characterAt(0); c <= maxSingleCharacterString)
            return vm.smallStrings.singleCharacterString(c);
    }
    auto impl = s.is8Bit() ? StringImpl::create(s.span8()) : StringImpl::create(s.span16());
    return JSString::create(vm, WTFMove(impl));
}

ALWAYS_INLINE JSString* jsString(VM& vm, RefPtr<AtomStringImpl>&& s)
{
    return jsString(vm, String { WTFMove(s) });
}

ALWAYS_INLINE JSString* jsString(VM& vm, Ref<AtomStringImpl>&& s)
{
    return jsString(vm, String { WTFMove(s) });
}

ALWAYS_INLINE JSString* jsString(VM& vm, Ref<StringImpl>&& s)
{
    return jsString(vm, String { WTFMove(s) });
}

inline JSString* jsSubstring(VM& vm, JSGlobalObject* globalObject, JSString* base, unsigned offset, unsigned length)
{
    auto scope = DECLARE_THROW_SCOPE(vm);

    ASSERT(offset <= base->length());
    ASSERT(length <= base->length());
    ASSERT(offset + length <= base->length());
    if (!length)
        return vm.smallStrings.emptyString();
    if (!offset && length == base->length())
        return base;

    // For now, let's not allow substrings with a rope base.
    // Resolve non-substring rope bases so we don't have to deal with it.
    // FIXME: Evaluate if this would be worth adding more branches.
    if (base->isSubstring()) {
        JSRopeString* baseRope = jsCast<JSRopeString*>(base);
        base = baseRope->substringBase();
        offset = baseRope->substringOffset() + offset;
        ASSERT(!base->isRope());
    } else if (base->isRope()) {
        jsCast<JSRopeString*>(base)->resolveRope(globalObject);
        RETURN_IF_EXCEPTION(scope, nullptr);
    }
    return jsSubstringOfResolved(vm, nullptr, base, offset, length);
}

inline JSString* jsSubstringOfResolved(VM& vm, JSString* s, unsigned offset, unsigned length)
{
    return jsSubstringOfResolved(vm, nullptr, s, offset, length);
}

inline JSString* jsSubstring(JSGlobalObject* globalObject, JSString* s, unsigned offset, unsigned length)
{
    return jsSubstring(getVM(globalObject), globalObject, s, offset, length);
}

inline JSString* jsSubstring(VM& vm, const String& s, unsigned offset, unsigned length)
{
    ASSERT(offset <= s.length());
    ASSERT(length <= s.length());
    ASSERT(offset + length <= s.length());
    if (!length)
        return vm.smallStrings.emptyString();
    if (length == 1) {
        if (auto c = s.characterAt(offset); c <= maxSingleCharacterString)
            return vm.smallStrings.singleCharacterString(c);
    }
    auto impl = StringImpl::createSubstringSharingImpl(*s.impl(), offset, length);
    if (impl->isSubString())
        return JSString::createHasOtherOwner(vm, WTFMove(impl));
    return JSString::create(vm, WTFMove(impl));
}

inline JSString* jsOwnedString(VM& vm, const String& s)
{
    int size = s.length();
    if (!size)
        return vm.smallStrings.emptyString();
    if (size == 1) {
        if (auto c = s.characterAt(0); c <= maxSingleCharacterString)
            return vm.smallStrings.singleCharacterString(c);
    }
    return JSString::createHasOtherOwner(vm, *s.impl());
}

ALWAYS_INLINE JSString* jsStringWithCache(VM& vm, const String& s)
{
    unsigned length = s.length();
    if (!length)
        return jsEmptyString(vm);

    auto& stringImpl = *s.impl();
    if (length == 1) {
        if (auto c = stringImpl[0]; c <= maxSingleCharacterString)
            return vm.smallStrings.singleCharacterString(c);
    }

    if (auto* lastCachedString = vm.lastCachedString.get()) {
        if (lastCachedString->getValueImpl() == &stringImpl)
            return lastCachedString;
    }

    return jsStringWithCacheSlowCase(vm, stringImpl);
}

ALWAYS_INLINE bool JSString::getStringPropertySlot(JSGlobalObject* globalObject, PropertyName propertyName, PropertySlot& slot)
{
    VM& vm = getVM(globalObject);
    auto scope = DECLARE_THROW_SCOPE(vm);

    if (propertyName == vm.propertyNames->length) {
        slot.setValue(this, PropertyAttribute::DontEnum | PropertyAttribute::DontDelete | PropertyAttribute::ReadOnly, jsNumber(length()));
        return true;
    }

    std::optional<uint32_t> index = parseIndex(propertyName);
    if (index && index.value() < length()) {
        JSValue value = getIndex(globalObject, index.value());
        RETURN_IF_EXCEPTION(scope, false);
        slot.setValue(this, PropertyAttribute::DontDelete | PropertyAttribute::ReadOnly, value);
        return true;
    }

    return false;
}

ALWAYS_INLINE bool JSString::getStringPropertySlot(JSGlobalObject* globalObject, unsigned propertyName, PropertySlot& slot)
{
    VM& vm = getVM(globalObject);
    auto scope = DECLARE_THROW_SCOPE(vm);

    if (propertyName < length()) {
        JSValue value = getIndex(globalObject, propertyName);
        RETURN_IF_EXCEPTION(scope, false);
        slot.setValue(this, PropertyAttribute::DontDelete | PropertyAttribute::ReadOnly, value);
        return true;
    }

    return false;
}

inline bool isJSString(JSCell* cell)
{
    return cell->type() == StringType;
}

inline bool isJSString(JSValue v)
{
    return v.isCell() && isJSString(v.asCell());
}

ALWAYS_INLINE GCOwnedDataScope<StringView> JSRopeString::view(JSGlobalObject* globalObject) const
{
    if constexpr (validateDFGDoesGC)
        vm().verifyCanGC();
    if (isSubstring()) {
        auto& base = substringBase()->valueInternal();
        // We return the substring as that's the owner and JSStringJoiner will end up retaining a reference to the underlying string.
        return { substringBase(), StringView { base }.substring(substringOffset(), length()) };
    }
    auto& string = resolveRope(globalObject);
    return { this, string };
}

ALWAYS_INLINE GCOwnedDataScope<StringView> JSString::view(JSGlobalObject* globalObject) const
{
    if (isRope())
        return static_cast<const JSRopeString&>(*this).view(globalObject);
    return { this, valueInternal() };
}

inline bool JSString::isSubstring() const
{
    return fiberConcurrently() & JSRopeString::isSubstringInPointer;
}

} // namespace JSC<|MERGE_RESOLUTION|>--- conflicted
+++ resolved
@@ -893,7 +893,6 @@
     return { this, valueInternal() };
 }
 
-<<<<<<< HEAD
 inline void JSString::value(jsstring_iterator* iterator) const
 {
       if (isRope()) {
@@ -912,10 +911,7 @@
     }
 }
 
-inline const String& JSString::tryGetValue(bool allocationAllowed) const
-=======
 inline GCOwnedDataScope<const String&> JSString::tryGetValue(bool allocationAllowed) const
->>>>>>> d565b919
 {
     if (allocationAllowed) {
         if constexpr (validateDFGDoesGC)

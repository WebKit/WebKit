/*
 *  Copyright (C) 1999-2002 Harri Porten (porten@kde.org)
 *  Copyright (C) 2001 Peter Kelly (pmk@post.com)
 *  Copyright (C) 2004-2021 Apple Inc. All rights reserved.
 *
 *  This library is free software; you can redistribute it and/or
 *  modify it under the terms of the GNU Library General Public
 *  License as published by the Free Software Foundation; either
 *  version 2 of the License, or (at your option) any later version.
 *
 *  This library is distributed in the hope that it will be useful,
 *  but WITHOUT ANY WARRANTY; without even the implied warranty of
 *  MERCHANTABILITY or FITNESS FOR A PARTICULAR PURPOSE.  See the GNU
 *  Library General Public License for more details.
 *
 *  You should have received a copy of the GNU Library General Public License
 *  along with this library; see the file COPYING.LIB.  If not, write to
 *  the Free Software Foundation, Inc., 51 Franklin Street, Fifth Floor,
 *  Boston, MA 02110-1301, USA.
 *
 */

#include "config.h"
#include "JSString.h"

#include "JSGlobalObjectFunctions.h"
#include "JSGlobalObjectInlines.h"
#include "JSObjectInlines.h"
#include "StringObject.h"
#include "StrongInlines.h"
#include "StructureInlines.h"

namespace JSC {
    
const ClassInfo JSString::s_info = { "string"_s, nullptr, nullptr, nullptr, CREATE_METHOD_TABLE(JSString) };

Structure* JSString::createStructure(VM& vm, JSGlobalObject* globalObject, JSValue proto)
{
    return Structure::create(vm, globalObject, proto, defaultTypeInfo(), info());
}

JSString* JSString::createEmptyString(VM& vm)
{
    JSString* newString = new (NotNull, allocateCell<JSString>(vm)) JSString(vm, *StringImpl::empty());
    newString->finishCreation(vm);
    return newString;
}

template<>
void JSRopeString::RopeBuilder<RecordOverflow>::expand()
{
    RELEASE_ASSERT(!this->hasOverflowed());
    ASSERT(m_strings.size() == JSRopeString::s_maxInternalRopeLength);
    static_assert(3 == JSRopeString::s_maxInternalRopeLength);
    ASSERT(m_length);
    ASSERT(asString(m_strings.at(0))->length());
    ASSERT(asString(m_strings.at(1))->length());
    ASSERT(asString(m_strings.at(2))->length());

    JSString* string = JSRopeString::create(m_vm, asString(m_strings.at(0)), asString(m_strings.at(1)), asString(m_strings.at(2)));
    ASSERT(string->length() == m_length);
    m_strings.clear();
    m_strings.append(string);
}

void JSString::dumpToStream(const JSCell* cell, PrintStream& out)
{
    const JSString* thisObject = jsCast<const JSString*>(cell);
    out.printf("<%p, %s, [%u], ", thisObject, thisObject->className().characters(), thisObject->length());
    uintptr_t pointer = thisObject->fiberConcurrently();
    if (pointer & isRopeInPointer) {
        if (pointer & JSRopeString::isSubstringInPointer)
            out.printf("[substring]");
        else
            out.printf("[rope]");
    } else {
        if (WTF::StringImpl* ourImpl = bitwise_cast<StringImpl*>(pointer)) {
            if (ourImpl->is8Bit())
                out.printf("[8 %p]", ourImpl->characters8());
            else
                out.printf("[16 %p]", ourImpl->characters16());
        }
    }
    out.printf(">");
}

bool JSString::equalSlowCase(JSGlobalObject* globalObject, JSString* other) const
{
    return equalInline(globalObject, other);
}

size_t JSString::estimatedSize(JSCell* cell, VM& vm)
{
    JSString* thisObject = asString(cell);
    uintptr_t pointer = thisObject->fiberConcurrently();
    if (pointer & isRopeInPointer)
        return Base::estimatedSize(cell, vm);
    return Base::estimatedSize(cell, vm) + bitwise_cast<StringImpl*>(pointer)->costDuringGC();
}

template<typename Visitor>
void JSString::visitChildrenImpl(JSCell* cell, Visitor& visitor)
{
    JSString* thisObject = asString(cell);
    ASSERT_GC_OBJECT_INHERITS(thisObject, info());
    Base::visitChildren(thisObject, visitor);
    
    uintptr_t pointer = thisObject->fiberConcurrently();
    if (pointer & isRopeInPointer) {
        if (pointer & JSRopeString::isSubstringInPointer) {
            visitor.appendUnbarriered(static_cast<JSRopeString*>(thisObject)->fiber1());
            return;
        }
        for (unsigned index = 0; index < JSRopeString::s_maxInternalRopeLength; ++index) {
            JSString* fiber = nullptr;
            switch (index) {
            case 0:
                fiber = bitwise_cast<JSString*>(pointer & JSRopeString::stringMask);
                break;
            case 1:
                fiber = static_cast<JSRopeString*>(thisObject)->fiber1();
                break;
            case 2:
                fiber = static_cast<JSRopeString*>(thisObject)->fiber2();
                break;
            default:
                ASSERT_NOT_REACHED();
                return;
            }
            if (!fiber)
                break;
            visitor.appendUnbarriered(fiber);
        }
        return;
    }
    if (StringImpl* impl = bitwise_cast<StringImpl*>(pointer))
        visitor.reportExtraMemoryVisited(impl->costDuringGC());
}

DEFINE_VISIT_CHILDREN(JSString);

template<typename CharacterType>
void JSRopeString::resolveRopeInternalNoSubstring(CharacterType* buffer) const
{
    resolveToBuffer(this, buffer, length());
}

void JSRopeString::iterRopeInternalNoSubstring(jsstring_iterator* iter) const
{
    for (size_t i = 0; i < s_maxInternalRopeLength && fiber(i) && !iter->stop; ++i) {
        if (fiber(i)->isRope()) {
            iterRopeSlowCase(iter);
            return;
        }
    }

    size_t position = 0;

    for (size_t i = 0; i < s_maxInternalRopeLength && fiber(i) && !iter->stop; ++i) {
        const StringImpl& fiberString = *fiber(i)->valueInternal().impl();
        unsigned length = fiberString.length();
        if (fiberString.is8Bit())
            StringImpl::iterCharacters(iter, position, fiberString.characters8(), length);
        else
            StringImpl::iterCharacters(iter, position, fiberString.characters16(), length);
        position += length;
    }

    ASSERT(iter->stop || length() == position);
}

bool JSString::equalSlowCase(JSGlobalObject* globalObject, const char* ptr, size_t len) const
{
    VM& vm = globalObject->vm();
    auto scope = DECLARE_THROW_SCOPE(vm);

    if (length() != len)
        return false;

    String str1 = value(globalObject);
    RETURN_IF_EXCEPTION(scope, false);

    return WTF::equal(*str1.impl(), StringView(ptr, len));
}

AtomString JSRopeString::resolveRopeToAtomString(JSGlobalObject* globalObject) const
{
    VM& vm = globalObject->vm();
    auto scope = DECLARE_THROW_SCOPE(vm);

    auto convertToAtomString = [](const String& string) -> AtomString {
        ASSERT(!string.impl() || string.impl()->isAtom());
        return static_cast<AtomStringImpl*>(string.impl());
    };

    if (length() > maxLengthForOnStackResolve) {
        scope.release();
        return convertToAtomString(resolveRopeWithFunction(globalObject, [&] (Ref<StringImpl>&& newImpl) {
            return AtomStringImpl::add(newImpl.ptr());
        }));
    }

    AtomString atomString;
    if (!isSubstring()) {
        if (is8Bit()) {
            LChar buffer[maxLengthForOnStackResolve];
            resolveRopeInternalNoSubstring(buffer);
            atomString = AtomString(buffer, length());
        } else {
            UChar buffer[maxLengthForOnStackResolve];
            resolveRopeInternalNoSubstring(buffer);
            atomString = AtomString(buffer, length());
        }
    } else
        atomString = StringView { substringBase()->valueInternal() }.substring(substringOffset(), length()).toAtomString();

    // If we resolved a string that didn't previously exist, notify the heap that we've grown.
    if (atomString.impl()->hasOneRef())
        vm.heap.reportExtraMemoryAllocated(atomString.impl()->cost());

    convertToNonRope(String { atomString });

    return atomString;
}

RefPtr<AtomStringImpl> JSRopeString::resolveRopeToExistingAtomString(JSGlobalObject* globalObject) const
{
    VM& vm = globalObject->vm();
    auto scope = DECLARE_THROW_SCOPE(vm);

    if (length() > maxLengthForOnStackResolve) {
        RefPtr<AtomStringImpl> existingAtomString;
        resolveRopeWithFunction(globalObject, [&] (Ref<StringImpl>&& newImpl) -> Ref<StringImpl> {
            existingAtomString = AtomStringImpl::lookUp(newImpl.ptr());
            if (existingAtomString)
                return Ref { *existingAtomString };
            return WTFMove(newImpl);
        });
        RETURN_IF_EXCEPTION(scope, nullptr);
        return existingAtomString;
    }
    
    RefPtr<AtomStringImpl> existingAtomString;
    if (!isSubstring()) {
        if (is8Bit()) {
            LChar buffer[maxLengthForOnStackResolve];
            resolveRopeInternalNoSubstring(buffer);
            existingAtomString = AtomStringImpl::lookUp(buffer, length());
        } else {
            UChar buffer[maxLengthForOnStackResolve];
            resolveRopeInternalNoSubstring(buffer);
            existingAtomString = AtomStringImpl::lookUp(buffer, length());
        }
    } else
        existingAtomString = StringView { substringBase()->valueInternal() }.substring(substringOffset(), length()).toExistingAtomString().releaseImpl();

    if (existingAtomString)
        convertToNonRope(*existingAtomString);
    return existingAtomString;
}

template<typename Function>
const String& JSRopeString::resolveRopeWithFunction(JSGlobalObject* nullOrGlobalObjectForOOM, Function&& function) const
{
    ASSERT(isRope());
    
    VM& vm = this->vm();
    if (isSubstring()) {
        ASSERT(!substringBase()->isRope());
        auto newImpl = substringBase()->valueInternal().substringSharingImpl(substringOffset(), length());
        convertToNonRope(function(newImpl.releaseImpl().releaseNonNull()));
        return valueInternal();
    }
    
    if (is8Bit()) {
        LChar* buffer;
        auto newImpl = StringImpl::tryCreateUninitialized(length(), buffer);
        if (!newImpl) {
            outOfMemory(nullOrGlobalObjectForOOM);
            return nullString();
        }
        vm.heap.reportExtraMemoryAllocated(newImpl->cost());

        resolveRopeInternalNoSubstring(buffer);
        convertToNonRope(function(newImpl.releaseNonNull()));
        return valueInternal();
    }
    
    UChar* buffer;
    auto newImpl = StringImpl::tryCreateUninitialized(length(), buffer);
    if (!newImpl) {
        outOfMemory(nullOrGlobalObjectForOOM);
        return nullString();
    }
    vm.heap.reportExtraMemoryAllocated(newImpl->cost());
    
    resolveRopeInternalNoSubstring(buffer);
    convertToNonRope(function(newImpl.releaseNonNull()));
    return valueInternal();
}

const String& JSRopeString::resolveRope(JSGlobalObject* nullOrGlobalObjectForOOM) const
{
    return resolveRopeWithFunction(nullOrGlobalObjectForOOM, [] (Ref<StringImpl>&& newImpl) {
        return WTFMove(newImpl);
    });
}

<<<<<<< HEAD
void JSRopeString::iterRope(jsstring_iterator *iter) const
{
     ASSERT(isRope());

    if (isSubstring()) {
        ASSERT(!substringBase()->isRope());
        StringImpl *impl = substringBase()->valueInternal().impl();

        if (impl->is8Bit()) {
            auto ptr = impl->characters8() + substringOffset();
            size_t end = length();
            iter->append8(iter, (void*)ptr, end);
        } else {
            auto ptr = impl->characters16() + substringOffset();
            size_t end = length();
            iter->append16(iter, (void*)ptr, end);
        }

        return;
    }


    iterRopeInternalNoSubstring(iter);
}

// Overview: These functions convert a JSString from holding a string in rope form
// down to a simple String representation. It does so by building up the string
// backwards, since we want to avoid recursion, we expect that the tree structure
// representing the rope is likely imbalanced with more nodes down the left side
// (since appending to the string is likely more common) - and as such resolving
// in this fashion should minimize work queue size.  (If we built the queue forwards
// we would likely have to place all of the constituent StringImpls into the
// Vector before performing any concatenation, but by working backwards we likely
// only fill the queue with the number of substrings at any given level in a
// rope-of-ropes.)
template<typename CharacterType>
void JSRopeString::resolveRopeSlowCase(CharacterType* buffer) const
{
    CharacterType* position = buffer + length(); // We will be working backwards over the rope.
    Vector<JSString*, 32, UnsafeVectorOverflow> workQueue; // These strings are kept alive by the parent rope, so using a Vector is OK.

    for (size_t i = 0; i < s_maxInternalRopeLength && fiber(i); ++i)
        workQueue.append(fiber(i));

    while (!workQueue.isEmpty()) {
        JSString* currentFiber = workQueue.last();
        workQueue.removeLast();

        if (currentFiber->isRope()) {
            JSRopeString* currentFiberAsRope = static_cast<JSRopeString*>(currentFiber);
            if (currentFiberAsRope->isSubstring()) {
                ASSERT(!currentFiberAsRope->substringBase()->isRope());
                StringView view = *currentFiberAsRope->substringBase()->valueInternal().impl();
                unsigned offset = currentFiberAsRope->substringOffset();
                unsigned length = currentFiberAsRope->length();
                position -= length;
                view.substring(offset, length).getCharacters(position);
                continue;
            }
            for (size_t i = 0; i < s_maxInternalRopeLength && currentFiberAsRope->fiber(i); ++i)
                workQueue.append(currentFiberAsRope->fiber(i));
            continue;
        }

        StringView view = *currentFiber->valueInternal().impl();
        position -= view.length();
        view.getCharacters(position);
    }

    ASSERT(buffer == position);
}


void JSRopeString::iterRopeSlowCase(jsstring_iterator* iter) const
{
    size_t position = length(); // We will be working backwards over the rope.
    Vector<JSString*, 32, UnsafeVectorOverflow> workQueue; // These strings are kept alive by the parent rope, so using a Vector is OK.

    for (size_t i = 0; i < s_maxInternalRopeLength && fiber(i); ++i)
        workQueue.append(fiber(i));

    while (!workQueue.isEmpty() && !iter->stop) {
        JSString* currentFiber = workQueue.last();
        workQueue.removeLast();

        if (currentFiber->isRope()) {
            JSRopeString* currentFiberAsRope = static_cast<JSRopeString*>(currentFiber);
            if (currentFiberAsRope->isSubstring()) {
                ASSERT(!currentFiberAsRope->substringBase()->isRope());
                StringImpl* string = static_cast<StringImpl*>(
                    currentFiberAsRope->substringBase()->valueInternal().impl());
                unsigned offset = currentFiberAsRope->substringOffset();
                unsigned length = currentFiberAsRope->length();
                position -= length;
                if (string->is8Bit())
                    StringImpl::iterCharacters(iter, position, string->characters8() + offset, length);
                else
                    StringImpl::iterCharacters(iter, position, string->characters16() + offset, length);
                continue;
            }
            for (size_t i = 0; i < s_maxInternalRopeLength && currentFiberAsRope->fiber(i) && !iter->stop; ++i)
                workQueue.append(currentFiberAsRope->fiber(i));
            continue;
        }

        StringImpl* string = static_cast<StringImpl*>(currentFiber->valueInternal().impl());
        unsigned length = string->length();
        position -= length;
        if (string->is8Bit())
            StringImpl::iterCharacters(iter, position, string->characters8(), length);
        else
            StringImpl::iterCharacters(iter, position, string->characters16(), length);
    }

    ASSERT(position == 0 || iter->stop);
}

=======
>>>>>>> 8661025c
void JSRopeString::outOfMemory(JSGlobalObject* nullOrGlobalObjectForOOM) const
{
    ASSERT(isRope());
    if (nullOrGlobalObjectForOOM) {
        VM& vm = nullOrGlobalObjectForOOM->vm();
        auto scope = DECLARE_THROW_SCOPE(vm);
        throwOutOfMemoryError(nullOrGlobalObjectForOOM, scope);
    }
}

JSValue JSString::toPrimitive(JSGlobalObject*, PreferredPrimitiveType) const
{
    return const_cast<JSString*>(this);
}

double JSString::toNumber(JSGlobalObject* globalObject) const
{
    VM& vm = globalObject->vm();
    auto scope = DECLARE_THROW_SCOPE(vm);
    StringView view = unsafeView(globalObject);
    RETURN_IF_EXCEPTION(scope, 0);
    return jsToNumber(view);
}

inline StringObject* StringObject::create(VM& vm, JSGlobalObject* globalObject, JSString* string)
{
    StringObject* object = new (NotNull, allocateCell<StringObject>(vm)) StringObject(vm, globalObject->stringObjectStructure());
    object->finishCreation(vm, string);
    return object;
}

JSObject* JSString::toObject(JSGlobalObject* globalObject) const
{
    return StringObject::create(globalObject->vm(), globalObject, const_cast<JSString*>(this));
}

bool JSString::getStringPropertyDescriptor(JSGlobalObject* globalObject, PropertyName propertyName, PropertyDescriptor& descriptor)
{
    VM& vm = globalObject->vm();
    if (propertyName == vm.propertyNames->length) {
        descriptor.setDescriptor(jsNumber(length()), PropertyAttribute::DontEnum | PropertyAttribute::DontDelete | PropertyAttribute::ReadOnly);
        return true;
    }
    
    std::optional<uint32_t> index = parseIndex(propertyName);
    if (index && index.value() < length()) {
        descriptor.setDescriptor(getIndex(globalObject, index.value()), PropertyAttribute::DontDelete | PropertyAttribute::ReadOnly);
        return true;
    }
    
    return false;
}

JSString* jsStringWithCacheSlowCase(VM& vm, StringImpl& stringImpl)
{
    ASSERT(stringImpl.length() > 1 || (stringImpl.length() == 1 && stringImpl[0] > maxSingleCharacterString));
    JSString* string = JSString::create(vm, stringImpl);
    vm.lastCachedString.setWithoutWriteBarrier(string);
    return string;
}

} // namespace JSC<|MERGE_RESOLUTION|>--- conflicted
+++ resolved
@@ -306,7 +306,7 @@
     });
 }
 
-<<<<<<< HEAD
+
 void JSRopeString::iterRope(jsstring_iterator *iter) const
 {
      ASSERT(isRope());
@@ -331,54 +331,6 @@
 
     iterRopeInternalNoSubstring(iter);
 }
-
-// Overview: These functions convert a JSString from holding a string in rope form
-// down to a simple String representation. It does so by building up the string
-// backwards, since we want to avoid recursion, we expect that the tree structure
-// representing the rope is likely imbalanced with more nodes down the left side
-// (since appending to the string is likely more common) - and as such resolving
-// in this fashion should minimize work queue size.  (If we built the queue forwards
-// we would likely have to place all of the constituent StringImpls into the
-// Vector before performing any concatenation, but by working backwards we likely
-// only fill the queue with the number of substrings at any given level in a
-// rope-of-ropes.)
-template<typename CharacterType>
-void JSRopeString::resolveRopeSlowCase(CharacterType* buffer) const
-{
-    CharacterType* position = buffer + length(); // We will be working backwards over the rope.
-    Vector<JSString*, 32, UnsafeVectorOverflow> workQueue; // These strings are kept alive by the parent rope, so using a Vector is OK.
-
-    for (size_t i = 0; i < s_maxInternalRopeLength && fiber(i); ++i)
-        workQueue.append(fiber(i));
-
-    while (!workQueue.isEmpty()) {
-        JSString* currentFiber = workQueue.last();
-        workQueue.removeLast();
-
-        if (currentFiber->isRope()) {
-            JSRopeString* currentFiberAsRope = static_cast<JSRopeString*>(currentFiber);
-            if (currentFiberAsRope->isSubstring()) {
-                ASSERT(!currentFiberAsRope->substringBase()->isRope());
-                StringView view = *currentFiberAsRope->substringBase()->valueInternal().impl();
-                unsigned offset = currentFiberAsRope->substringOffset();
-                unsigned length = currentFiberAsRope->length();
-                position -= length;
-                view.substring(offset, length).getCharacters(position);
-                continue;
-            }
-            for (size_t i = 0; i < s_maxInternalRopeLength && currentFiberAsRope->fiber(i); ++i)
-                workQueue.append(currentFiberAsRope->fiber(i));
-            continue;
-        }
-
-        StringView view = *currentFiber->valueInternal().impl();
-        position -= view.length();
-        view.getCharacters(position);
-    }
-
-    ASSERT(buffer == position);
-}
-
 
 void JSRopeString::iterRopeSlowCase(jsstring_iterator* iter) const
 {
@@ -424,8 +376,6 @@
     ASSERT(position == 0 || iter->stop);
 }
 
-=======
->>>>>>> 8661025c
 void JSRopeString::outOfMemory(JSGlobalObject* nullOrGlobalObjectForOOM) const
 {
     ASSERT(isRope());

/*
 * Copyright (C) 2022-2023 Apple Inc. All rights reserved.
 *
 * Redistribution and use in source and binary forms, with or without
 * modification, are permitted provided that the following conditions
 * are met:
 * 1. Redistributions of source code must retain the above copyright
 *    notice, this list of conditions and the following disclaimer.
 * 2. Redistributions in binary form must reproduce the above copyright
 *    notice, this list of conditions and the following disclaimer in the
 *    documentation and/or other materials provided with the distribution.
 *
 * THIS SOFTWARE IS PROVIDED BY APPLE INC. ``AS IS'' AND ANY
 * EXPRESS OR IMPLIED WARRANTIES, INCLUDING, BUT NOT LIMITED TO, THE
 * IMPLIED WARRANTIES OF MERCHANTABILITY AND FITNESS FOR A PARTICULAR
 * PURPOSE ARE DISCLAIMED.  IN NO EVENT SHALL APPLE INC. OR
 * CONTRIBUTORS BE LIABLE FOR ANY DIRECT, INDIRECT, INCIDENTAL, SPECIAL,
 * EXEMPLARY, OR CONSEQUENTIAL DAMAGES (INCLUDING, BUT NOT LIMITED TO,
 * PROCUREMENT OF SUBSTITUTE GOODS OR SERVICES; LOSS OF USE, DATA, OR
 * PROFITS; OR BUSINESS INTERRUPTION) HOWEVER CAUSED AND ON ANY THEORY
 * OF LIABILITY, WHETHER IN CONTRACT, STRICT LIABILITY, OR TORT
 * (INCLUDING NEGLIGENCE OR OTHERWISE) ARISING IN ANY WAY OUT OF THE USE
 * OF THIS SOFTWARE, EVEN IF ADVISED OF THE POSSIBILITY OF SUCH DAMAGE.
 */
#pragma once

#include "DeferredWorkTimer.h"
#include "JSPromise.h"
#include <wtf/Condition.h>
#include <wtf/HashMap.h>
#include <wtf/Lock.h>
#include <wtf/SentinelLinkedList.h>
#include <wtf/TZoneMalloc.h>

namespace JSC {

enum class AtomicsWaitType : uint8_t { Sync, Async };
enum class AtomicsWaitValidation : uint8_t { Pass, Fail };

class Waiter final : public WTF::BasicRawSentinelNode<Waiter>, public ThreadSafeRefCounted<Waiter> {
    WTF_MAKE_TZONE_ALLOCATED(Waiter);

public:
<<<<<<< HEAD
    Waiter(VM* vm)
        : m_vm(vm)
        , m_isAsync(false)
    {
    }

    Waiter(JSPromise* promise)
        : m_vm(&promise->vm())
        , m_ticket(m_vm->deferredWorkTimer->addPendingWork(*m_vm, promise, { }, DeferredWorkTimer::WorkKind::Atomics))
        , m_isAsync(true)
    {
    }
=======
    Waiter(VM*);
    Waiter(JSPromise*);
    ~Waiter();
>>>>>>> d565b919

    bool isAsync() const
    {
        return m_isAsync;
    }

    VM* vm()
    {
        return m_vm;
    }

    void setVM(VM* vm)
    {
        m_vm = vm;
    }

    void clearVM(const AbstractLocker&)
    {
        m_vm = nullptr;
    }

    Condition& condition()
    {
        ASSERT(!m_isAsync);
        return m_condition;
    }

    DeferredWorkTimer::Ticket ticket(const AbstractLocker&) const
    {
        ASSERT(m_isAsync);
        return m_ticket;
    }

    void scheduleWorkAndClearTicket(DeferredWorkTimer::Task&&);

    void setTimer(const AbstractLocker&, Ref<RunLoop::DispatchTimer>&& timer)
    {
        ASSERT(m_isAsync);
        m_timer = WTFMove(timer);
    }

    bool hasTimer(const AbstractLocker&)
    {
        return !!m_timer;
    }

    void cancelTimer(const AbstractLocker&)
    {
        ASSERT(m_isAsync);
        // If the timeout for AsyncWaiter is infinity, we won't dispatch any timer.
        if (!m_timer)
            return;
        m_timer->stop();
        // This releases the strong reference to the Waiter in the timer.
        m_timer = nullptr;
    }

    void dump(PrintStream&) const;
private:
    VM* m_vm { nullptr };
    DeferredWorkTimer::Ticket m_ticket { nullptr };
    RefPtr<RunLoop::DispatchTimer> m_timer { nullptr };
    Condition m_condition;
    bool m_isAsync { false };
};

class WaiterList : public ThreadSafeRefCounted<WaiterList> {
    WTF_MAKE_TZONE_ALLOCATED(WaiterList);

public:
    ~WaiterList()
    {
        removeIf([](Waiter*) {
            return true;
        });
    }

    void addLast(const AbstractLocker&, Waiter& waiter)
    {
        m_waiters.append(&waiter);
        waiter.ref();
        m_size++;
    }

    Ref<Waiter> takeFirst(const AbstractLocker&)
    {
        // `takeFisrt` is used to consume a waiter (either notify, timeout, or remove).
        // So, the waiter must not be removed and belong to this list.
        Waiter& waiter = *m_waiters.begin();
        ASSERT((waiter.vm() || waiter.ticket(NoLockingNecessary)) && waiter.isOnList());
        Ref<Waiter> protectedWaiter = Ref { waiter };
        removeWithUpdate(waiter);
        return protectedWaiter;
    }

    bool findAndRemove(const AbstractLocker&, Waiter& target)
    {
#if ASSERT_ENABLED
        if (target.isOnList()) {
            bool found = false;
            for (auto iter = m_waiters.begin(); iter != m_waiters.end(); ++iter) {
                if (&*iter == &target)
                    found = true;
            }
            ASSERT(found);
        }
#endif

        if (!target.isOnList())
            return false;
        removeWithUpdate(target);
        return true;
    }

    template<typename Functor>
    void removeIf(const AbstractLocker&, const Functor& functor)
    {
        removeIf(functor);
    }

    unsigned size()
    {
        return m_size;
    }

    Lock lock;

private:
    template<typename Functor>
    void removeIf(const Functor& functor)
    {
        m_waiters.forEach([&](Waiter* waiter) {
            if (functor(waiter))
                removeWithUpdate(*waiter);
        });
    }

    void removeWithUpdate(Waiter& waiter)
    {
        m_waiters.remove(&waiter);
        waiter.deref();
        m_size--;
    }

    unsigned m_size { 0 };
    SentinelLinkedList<Waiter, BasicRawSentinelNode<Waiter>> m_waiters;
};

class WaiterListManager {
    WTF_MAKE_TZONE_ALLOCATED(WaiterListManager);
public:
    static WaiterListManager& singleton();

    enum class WaitSyncResult : int32_t {
        OK = 0,
        NotEqual = 1,
        TimedOut = 2,
    };

    JS_EXPORT_PRIVATE WaitSyncResult waitSync(VM&, int32_t* ptr, int32_t expected, Seconds timeout);
    JS_EXPORT_PRIVATE WaitSyncResult waitSync(VM&, int64_t* ptr, int64_t expected, Seconds timeout);
    JS_EXPORT_PRIVATE JSValue waitAsync(JSGlobalObject*, VM&, int32_t* ptr, int32_t expected, Seconds timeout);
    JS_EXPORT_PRIVATE JSValue waitAsync(JSGlobalObject*, VM&, int64_t* ptr, int64_t expected, Seconds timeout);

    enum class ResolveResult : uint8_t { Ok, Timeout };
    unsigned notifyWaiter(void* ptr, unsigned count);

    size_t waiterListSize(void* ptr);

    size_t totalWaiterCount();

    void unregister(VM*);
    void unregister(JSGlobalObject*);
    void unregister(uint8_t* arrayPtr, size_t);

private:
    template <typename ValueType>
    WaitSyncResult waitSyncImpl(VM&, ValueType* ptr, ValueType expectedValue, Seconds timeout);
    template <typename ValueType>
    JSValue waitAsyncImpl(JSGlobalObject*, VM&, ValueType* ptr, ValueType expectedValue, Seconds timeout);

    void notifyWaiterImpl(const AbstractLocker&, Ref<Waiter>&&, const ResolveResult);

    void timeoutAsyncWaiter(void* ptr, Ref<Waiter>&&);

    void cancelAsyncWaiter(const AbstractLocker&, Waiter*);

    Ref<WaiterList> findOrCreateList(void* ptr);

    RefPtr<WaiterList> findList(void* ptr);

    Lock m_waiterListsLock;
    HashMap<void*, Ref<WaiterList>> m_waiterLists;
};

} // namespace JSC<|MERGE_RESOLUTION|>--- conflicted
+++ resolved
@@ -41,24 +41,9 @@
     WTF_MAKE_TZONE_ALLOCATED(Waiter);
 
 public:
-<<<<<<< HEAD
-    Waiter(VM* vm)
-        : m_vm(vm)
-        , m_isAsync(false)
-    {
-    }
-
-    Waiter(JSPromise* promise)
-        : m_vm(&promise->vm())
-        , m_ticket(m_vm->deferredWorkTimer->addPendingWork(*m_vm, promise, { }, DeferredWorkTimer::WorkKind::Atomics))
-        , m_isAsync(true)
-    {
-    }
-=======
     Waiter(VM*);
     Waiter(JSPromise*);
     ~Waiter();
->>>>>>> d565b919
 
     bool isAsync() const
     {

/*
 * Copyright (C) 2015-2022 Apple Inc. All rights reserved.
 *
 * Redistribution and use in source and binary forms, with or without
 * modification, are permitted provided that the following conditions
 * are met:
 * 1. Redistributions of source code must retain the above copyright
 *    notice, this list of conditions and the following disclaimer.
 * 2. Redistributions in binary form must reproduce the above copyright
 *    notice, this list of conditions and the following disclaimer in the
 *    documentation and/or other materials provided with the distribution.
 *
 * THIS SOFTWARE IS PROVIDED BY APPLE INC. ``AS IS'' AND ANY
 * EXPRESS OR IMPLIED WARRANTIES, INCLUDING, BUT NOT LIMITED TO, THE
 * IMPLIED WARRANTIES OF MERCHANTABILITY AND FITNESS FOR A PARTICULAR
 * PURPOSE ARE DISCLAIMED.  IN NO EVENT SHALL APPLE INC. OR
 * CONTRIBUTORS BE LIABLE FOR ANY DIRECT, INDIRECT, INCIDENTAL, SPECIAL,
 * EXEMPLARY, OR CONSEQUENTIAL DAMAGES (INCLUDING, BUT NOT LIMITED TO,
 * PROCUREMENT OF SUBSTITUTE GOODS OR SERVICES; LOSS OF USE, DATA, OR
 * PROFITS; OR BUSINESS INTERRUPTION) HOWEVER CAUSED AND ON ANY THEORY
 * OF LIABILITY, WHETHER IN CONTRACT, STRICT LIABILITY, OR TORT
 * (INCLUDING NEGLIGENCE OR OTHERWISE) ARISING IN ANY WAY OUT OF THE USE
 * OF THIS SOFTWARE, EVEN IF ADVISED OF THE POSSIBILITY OF SUCH DAMAGE.
 */

#include "config.h"
#include "JSModuleRecord.h"

#include "BuiltinNames.h"
#include "Interpreter.h"
#include "JSCInlines.h"
#include "JSModuleEnvironment.h"
#include "JSModuleLoader.h"
#include "JSModuleNamespaceObject.h"
#include "UnlinkedModuleProgramCodeBlock.h"

namespace JSC {

const ClassInfo JSModuleRecord::s_info = { "ModuleRecord"_s, &Base::s_info, nullptr, nullptr, CREATE_METHOD_TABLE(JSModuleRecord) };


Structure* JSModuleRecord::createStructure(VM& vm, JSGlobalObject* globalObject, JSValue prototype)
{
    return Structure::create(vm, globalObject, prototype, TypeInfo(ObjectType, StructureFlags), info());
}

JSModuleRecord* JSModuleRecord::create(JSGlobalObject* globalObject, VM& vm, Structure* structure, const Identifier& moduleKey, const SourceCode& sourceCode, const VariableEnvironment& declaredVariables, const VariableEnvironment& lexicalVariables, CodeFeatures features)
{
    JSModuleRecord* instance = new (NotNull, allocateCell<JSModuleRecord>(vm)) JSModuleRecord(vm, structure, moduleKey, sourceCode, declaredVariables, lexicalVariables, features);
    instance->finishCreation(globalObject, vm);
    return instance;
}
JSModuleRecord::JSModuleRecord(VM& vm, Structure* structure, const Identifier& moduleKey, const SourceCode& sourceCode, const VariableEnvironment& declaredVariables, const VariableEnvironment& lexicalVariables, CodeFeatures features)
    : Base(vm, structure, moduleKey)
    , m_sourceCode(sourceCode)
    , m_declaredVariables(declaredVariables)
    , m_lexicalVariables(lexicalVariables)
    , m_features(features)
{
}

void JSModuleRecord::destroy(JSCell* cell)
{
    JSModuleRecord* thisObject = static_cast<JSModuleRecord*>(cell);
    thisObject->JSModuleRecord::~JSModuleRecord();
}

void JSModuleRecord::finishCreation(JSGlobalObject* globalObject, VM& vm)
{
    Base::finishCreation(globalObject, vm);
    ASSERT(inherits(info()));
}

template<typename Visitor>
void JSModuleRecord::visitChildrenImpl(JSCell* cell, Visitor& visitor)
{
    JSModuleRecord* thisObject = jsCast<JSModuleRecord*>(cell);
    ASSERT_GC_OBJECT_INHERITS(thisObject, info());
    Base::visitChildren(thisObject, visitor);
    visitor.append(thisObject->m_moduleProgramExecutable);
}

DEFINE_VISIT_CHILDREN(JSModuleRecord);

Synchronousness JSModuleRecord::link(JSGlobalObject* globalObject, JSValue scriptFetcher)
{
    VM& vm = globalObject->vm();
    auto scope = DECLARE_THROW_SCOPE(vm);

    ModuleProgramExecutable* executable = ModuleProgramExecutable::create(globalObject, sourceCode());
    EXCEPTION_ASSERT(!!scope.exception() == !executable);
    if (!executable) {
        throwSyntaxError(globalObject, scope);
        return Synchronousness::Sync;
    }
    instantiateDeclarations(globalObject, executable, scriptFetcher);
    RETURN_IF_EXCEPTION(scope, Synchronousness::Sync);
    m_moduleProgramExecutable.set(vm, this, executable);

    return executable->unlinkedCodeBlock()->isAsync() ? Synchronousness::Async : Synchronousness::Sync;
}

void JSModuleRecord::instantiateDeclarations(JSGlobalObject* globalObject, ModuleProgramExecutable* moduleProgramExecutable, JSValue scriptFetcher)
{
    VM& vm = globalObject->vm();
    auto scope = DECLARE_THROW_SCOPE(vm);

    // http://www.ecma-international.org/ecma-262/6.0/#sec-moduledeclarationinstantiation

    SymbolTable* symbolTable = moduleProgramExecutable->moduleEnvironmentSymbolTable();
    JSModuleEnvironment* moduleEnvironment = JSModuleEnvironment::create(vm, globalObject, globalObject->globalLexicalEnvironment(), symbolTable, jsTDZValue(), this);

    // http://www.ecma-international.org/ecma-262/6.0/#sec-moduledeclarationinstantiation
    // section 15.2.1.16.4 step 9.
    // Ensure all the indirect exports are correctly resolved to unique bindings.
    // Even if we avoided duplicate exports in the parser, still ambiguous exports occur due to the star export (`export * from "mod"`).
    // When we see this type of ambiguity for the indirect exports here, throw a syntax error.
    for (const auto& pair : exportEntries()) {
        const ExportEntry& exportEntry = pair.value;
        switch (exportEntry.type) {
        case ExportEntry::Type::Local:
        case ExportEntry::Type::Namespace:
            break;
        case ExportEntry::Type::Indirect: {
            Resolution resolution = resolveExport(globalObject, exportEntry.exportName);
            RETURN_IF_EXCEPTION(scope, void());
            switch (resolution.type) {
            case Resolution::Type::NotFound:
                throwSyntaxError(globalObject, scope, makeString("Indirectly exported binding name '"_s, StringView(exportEntry.exportName.impl()), "' is not found."_s));
                return;

            case Resolution::Type::Ambiguous:
                throwSyntaxError(globalObject, scope, makeString("Indirectly exported binding name '"_s, StringView(exportEntry.exportName.impl()), "' cannot be resolved due to ambiguous multiple bindings."_s));
                return;

            case Resolution::Type::Error:
                throwSyntaxError(globalObject, scope, "Indirectly exported binding name 'default' cannot be resolved by star export entries."_s);
                return;

            case Resolution::Type::Resolved:
                break;
            }
            break;
        }
        }
    }

    // https://tc39.es/ecma262/#sec-source-text-module-record-initialize-environment step 8
    // Instantiate namespace objects and initialize the bindings with them if required.
    // And ensure that all the imports correctly resolved to unique bindings.
    for (const auto& pair : importEntries()) {
        const ImportEntry& importEntry = pair.value;
        AbstractModuleRecord* importedModule = hostResolveImportedModule(globalObject, importEntry.moduleRequest);

#if CPU(ADDRESS64)
        // rdar://107531050: Speculative crash mitigation
        if (UNLIKELY(importedModule == bitwise_cast<AbstractModuleRecord*>(encodedJSUndefined()))) {
            RELEASE_ASSERT(vm.exceptionForInspection(), vm.traps().maybeNeedHandling(), vm.exceptionForInspection(), importedModule);
            RELEASE_ASSERT(vm.traps().maybeNeedHandling(), vm.traps().maybeNeedHandling(), vm.exceptionForInspection(), importedModule);
            if (!vm.exceptionForInspection() || !vm.traps().maybeNeedHandling()) {
                throwSyntaxError(globalObject, scope, makeString("Importing module '", String(importEntry.moduleRequest.impl()), "' is not found."));
                return;
            }
        }
#endif

        RETURN_IF_EXCEPTION(scope, void());
        switch (importEntry.type) {
        case AbstractModuleRecord::ImportEntryType::Namespace: {
            JSModuleNamespaceObject* namespaceObject = importedModule->getModuleNamespace(globalObject);
            RETURN_IF_EXCEPTION(scope, void());
            bool putResult = false;
            symbolTablePutTouchWatchpointSet(moduleEnvironment, globalObject, importEntry.localName, namespaceObject, /* shouldThrowReadOnlyError */ false, /* ignoreReadOnlyErrors */ true, putResult);
            RETURN_IF_EXCEPTION(scope, void());
            break;
        }

        case AbstractModuleRecord::ImportEntryType::Single: {
            Resolution resolution = importedModule->resolveExport(globalObject, importEntry.importName);
            RETURN_IF_EXCEPTION(scope, void());
            switch (resolution.type) {
            case Resolution::Type::NotFound:
<<<<<<< HEAD
                throwSyntaxError(globalObject, scope, makeString("Import named '", String(importEntry.importName.impl()), "' not found in module '", importedModule->moduleKey().string(), "'."));
                return;

            case Resolution::Type::Ambiguous:
                throwSyntaxError(globalObject, scope, makeString("Import named '", String(importEntry.importName.impl()), "' cannot be resolved due to ambiguous multiple bindings in module '", importedModule->moduleKey().string(), "'."));
                return;

            case Resolution::Type::Error:
                throwSyntaxError(globalObject, scope, makeString("Missing 'default' import in module '", importedModule->moduleKey().string(), "'."));
=======
                throwSyntaxError(globalObject, scope, makeString("Importing binding name '"_s, StringView(importEntry.importName.impl()), "' is not found."_s));
                return;

            case Resolution::Type::Ambiguous:
                throwSyntaxError(globalObject, scope, makeString("Importing binding name '"_s, StringView(importEntry.importName.impl()), "' cannot be resolved due to ambiguous multiple bindings."_s));
                return;

            case Resolution::Type::Error:
                throwSyntaxError(globalObject, scope, "Importing binding name 'default' cannot be resolved by star export entries."_s);
>>>>>>> 2682c4c4
                return;

            case Resolution::Type::Resolved: {
                if (vm.propertyNames->starNamespacePrivateName == resolution.localName) {
                    resolution.moduleRecord->getModuleNamespace(globalObject); // Force module namespace object materialization.
                    RETURN_IF_EXCEPTION(scope, void());
                }
                break;
            }
            }
            break;
        }
        }
    }

    // http://www.ecma-international.org/ecma-262/6.0/#sec-moduledeclarationinstantiation
    // section 15.2.1.16.4 step 14.
    // Module environment contains the heap allocated "var", "function", "let", "const", and "class".
    // When creating the environment, we initialized all the slots with empty, it's ok for lexical values.
    // But for "var" and "function", we should initialize it with undefined. They are contained in the declared variables.
    for (const auto& variable : declaredVariables()) {
        SymbolTableEntry entry = symbolTable->get(variable.key.get());
        VarOffset offset = entry.varOffset();
        if (!offset.isStack()) {
            bool putResult = false;
            symbolTablePutTouchWatchpointSet(moduleEnvironment, globalObject, Identifier::fromUid(vm, variable.key.get()), jsUndefined(), /* shouldThrowReadOnlyError */ false, /* ignoreReadOnlyErrors */ true, putResult);
            RETURN_IF_EXCEPTION(scope, void());
        }
    }

    // http://www.ecma-international.org/ecma-262/6.0/#sec-moduledeclarationinstantiation
    // section 15.2.1.16.4 step 16-a-iv.
    // Initialize heap allocated function declarations.
    // They can be called before the body of the module is executed under circular dependencies.
    UnlinkedModuleProgramCodeBlock* unlinkedCodeBlock = moduleProgramExecutable->unlinkedCodeBlock();
    for (size_t i = 0, numberOfFunctions = unlinkedCodeBlock->numberOfFunctionDecls(); i < numberOfFunctions; ++i) {
        UnlinkedFunctionExecutable* unlinkedFunctionExecutable = unlinkedCodeBlock->functionDecl(i);
        SymbolTableEntry entry = symbolTable->get(unlinkedFunctionExecutable->name().impl());
        VarOffset offset = entry.varOffset();
        if (!offset.isStack()) {
            ASSERT(!unlinkedFunctionExecutable->name().isEmpty());
            if (vm.typeProfiler() || vm.controlFlowProfiler()) {
                vm.functionHasExecutedCache()->insertUnexecutedRange(moduleProgramExecutable->sourceID(),
                    unlinkedFunctionExecutable->typeProfilingStartOffset(),
                    unlinkedFunctionExecutable->typeProfilingEndOffset());
            }
            JSFunction* function = JSFunction::create(vm, unlinkedFunctionExecutable->link(vm, moduleProgramExecutable, moduleProgramExecutable->source()), moduleEnvironment);
            bool putResult = false;
            symbolTablePutTouchWatchpointSet(moduleEnvironment, globalObject, unlinkedFunctionExecutable->name(), function, /* shouldThrowReadOnlyError */ false, /* ignoreReadOnlyErrors */ true, putResult);
            RETURN_IF_EXCEPTION(scope, void());
        }
    }

    if (m_features & ImportMetaFeature) {
        JSObject* metaProperties = globalObject->moduleLoader()->createImportMetaProperties(globalObject, identifierToJSValue(vm, moduleKey()), this, scriptFetcher);
        RETURN_IF_EXCEPTION(scope, void());
        bool putResult = false;
        symbolTablePutTouchWatchpointSet(moduleEnvironment, globalObject, vm.propertyNames->builtinNames().metaPrivateName(), metaProperties, /* shouldThrowReadOnlyError */ false, /* ignoreReadOnlyErrors */ true, putResult);
        RETURN_IF_EXCEPTION(scope, void());
    }

    scope.release();
    setModuleEnvironment(globalObject, moduleEnvironment);
}

JSValue JSModuleRecord::evaluate(JSGlobalObject* globalObject, JSValue sentValue, JSValue resumeMode)
{
    if (!m_moduleProgramExecutable)
        return jsUndefined();
    VM& vm = globalObject->vm();
    ModuleProgramExecutable* executable = m_moduleProgramExecutable.get();
    JSValue resultOrAwaitedValue = vm.interpreter.executeModuleProgram(this, executable, globalObject, moduleEnvironment(), sentValue, resumeMode);
    if (JSValue state = internalField(Field::State).get(); !state.isNumber() || state.asNumber() == static_cast<unsigned>(State::Executing))
        m_moduleProgramExecutable.clear();
    return resultOrAwaitedValue;
}

} // namespace JSC<|MERGE_RESOLUTION|>--- conflicted
+++ resolved
@@ -180,7 +180,6 @@
             RETURN_IF_EXCEPTION(scope, void());
             switch (resolution.type) {
             case Resolution::Type::NotFound:
-<<<<<<< HEAD
                 throwSyntaxError(globalObject, scope, makeString("Import named '", String(importEntry.importName.impl()), "' not found in module '", importedModule->moduleKey().string(), "'."));
                 return;
 
@@ -190,17 +189,6 @@
 
             case Resolution::Type::Error:
                 throwSyntaxError(globalObject, scope, makeString("Missing 'default' import in module '", importedModule->moduleKey().string(), "'."));
-=======
-                throwSyntaxError(globalObject, scope, makeString("Importing binding name '"_s, StringView(importEntry.importName.impl()), "' is not found."_s));
-                return;
-
-            case Resolution::Type::Ambiguous:
-                throwSyntaxError(globalObject, scope, makeString("Importing binding name '"_s, StringView(importEntry.importName.impl()), "' cannot be resolved due to ambiguous multiple bindings."_s));
-                return;
-
-            case Resolution::Type::Error:
-                throwSyntaxError(globalObject, scope, "Importing binding name 'default' cannot be resolved by star export entries."_s);
->>>>>>> 2682c4c4
                 return;
 
             case Resolution::Type::Resolved: {

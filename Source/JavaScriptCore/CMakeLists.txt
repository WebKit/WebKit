--- conflicted
+++ resolved
@@ -308,13 +308,7 @@
         set(OFFLINE_ASM_BACKEND "ARM64")
     elseif(ARM_THUMB2_DETECTED)
         set(OFFLINE_ASM_BACKEND "ARMv7")
-<<<<<<< HEAD
-    elseif(WTF_CPU_MIPS)
-        set(OFFLINE_ASM_BACKEND "MIPS")
-    elseif(WTF_CPU_RISCV64)
-=======
     elseif (WTF_CPU_RISCV64)
->>>>>>> 4d4013fb
         set(OFFLINE_ASM_BACKEND "RISCV64")
     endif()
 

--- conflicted
+++ resolved
@@ -156,14 +156,6 @@
     ${JavaScriptCore_DERIVED_SOURCES_DIR}/JSCBuiltins.cpp
 )
 
-<<<<<<< HEAD
-add_custom_command(
-    OUTPUT ${JavaScriptCore_DERIVED_SOURCES_DIR}/JSCBytecodeCacheVersion.cpp
-    MAIN_DEPENDENCY ${JAVASCRIPTCORE_DIR}/runtime/JSCBytecodeCacheVersion.cpp.in
-    COMMAND ${PERL_EXECUTABLE} -pe s/CACHED_TYPES_CKSUM/__TIMESTAMP__/ ${JAVASCRIPTCORE_DIR}/runtime/JSCBytecodeCacheVersion.cpp.in > ${JavaScriptCore_DERIVED_SOURCES_DIR}/JSCBytecodeCacheVersion.cpp
-    VERBATIM
-)
-=======
 find_program(TOUCH_EXECUTABLE touch)
 if (TOUCH_EXECUTABLE)
     add_custom_command(
@@ -182,7 +174,6 @@
             VERBATIM
     )
 endif ()
->>>>>>> ad82b554
 
 set(JavaScriptCore_FRAMEWORKS
     WTF

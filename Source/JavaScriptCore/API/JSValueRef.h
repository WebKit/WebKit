--- conflicted
+++ resolved
@@ -28,14 +28,14 @@
 #ifndef __cplusplus
 #include <stddef.h>
 #endif
-<<<<<<< HEAD
 #include <JavaScriptCore/JSBase.h>
 #include <JavaScriptCore/WebKitAvailability.h>
-#include <wtf/ForkExtras.h>
-=======
+
+#ifndef __cplusplus
+#include <stdbool.h>
+#endif
 #include <stddef.h> /* for size_t */
 #include <stdint.h> /* for int64_t and uint64_t */
->>>>>>> d565b919
 
 /*!
 @enum JSType

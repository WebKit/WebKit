/*
 * Copyright (C) 2018 Igalia S.L.
 *
 * This library is free software; you can redistribute it and/or
 * modify it under the terms of the GNU Library General Public
 * License as published by the Free Software Foundation; either
 * version 2 of the License, or (at your option) any later version.
 *
 * This library is distributed in the hope that it will be useful,
 * but WITHOUT ANY WARRANTY; without even the implied warranty of
 * MERCHANTABILITY or FITNESS FOR A PARTICULAR PURPOSE.  See the GNU
 * Library General Public License for more details.
 *
 * You should have received a copy of the GNU Library General Public License
 * along with this library; see the file COPYING.LIB.  If not, write to
 * the Free Software Foundation, Inc., 51 Franklin Street, Fifth Floor,
 * Boston, MA 02110-1301, USA.
 */

#include "config.h"
#include "JSCClass.h"

#include "APICast.h"
#include "JSAPIWrapperGlobalObject.h"
#include "JSAPIWrapperObject.h"
#include "JSCCallbackFunction.h"
#include "JSCClassPrivate.h"
#include "JSCContextPrivate.h"
#include "JSCExceptionPrivate.h"
#include "JSCInlines.h"
#include "JSCValuePrivate.h"
#include "JSCallbackObject.h"
#include "JSRetainPtr.h"
#include <wtf/glib/GUniquePtr.h>
#include <wtf/glib/WTFGType.h>

/**
 * JSCClass:
 * @short_description: JavaScript custom class
 * @title: JSCClass
 * @see_also: JSCContext
 *
 * A JSSClass represents a custom JavaScript class registered by the user in a #JSCContext.
 * It allows to create new JavaScripts objects whose instances are created by the user using
 * this API.
 * It's possible to add constructors, properties and methods for a JSSClass by providing
 * #GCallback<!-- -->s to implement them.
 */

enum {
    PROP_0,

    PROP_CONTEXT,
    PROP_NAME,
    PROP_PARENT
};

typedef struct _JSCClassPrivate {
    JSGlobalContextRef context;
    CString name;
    JSClassRef jsClass;
    JSCClassVTable* vtable;
    GDestroyNotify destroyFunction;
    JSCClass* parentClass;
    JSC::Weak<JSC::JSObject> prototype;
} JSCClassPrivate;

#if !ENABLE(2022_GLIB_API)
struct _JSCClassClass {
    GObjectClass parent_class;
};
#endif

WEBKIT_DEFINE_FINAL_TYPE(JSCClass, jsc_class, G_TYPE_OBJECT, GObject)

class VTableExceptionHandler {
public:
    VTableExceptionHandler(JSCContext* context, JSValueRef* exception)
        : m_context(context)
        , m_exception(exception)
        , m_savedException(exception ? jsc_context_get_exception(m_context) : nullptr)
    {
    }

    ~VTableExceptionHandler()
    {
        if (!m_exception)
            return;

        auto* exception = jsc_context_get_exception(m_context);
        if (m_savedException.get() == exception)
            return;

        *m_exception = jscExceptionGetJSValue(exception);
        if (m_savedException)
            jsc_context_throw_exception(m_context, m_savedException.get());
        else
            jsc_context_clear_exception(m_context);
    }

private:
    JSCContext* m_context { nullptr };
    JSValueRef* m_exception { nullptr };
    GRefPtr<JSCException> m_savedException;
};

static bool isWrappedObject(JSC::JSObject* jsObject)
{
    if (jsObject->isGlobalObject())
        return jsObject->inherits<JSC::JSCallbackObject<JSC::JSAPIWrapperGlobalObject>>();
    return jsObject->inherits<JSC::JSCallbackObject<JSC::JSAPIWrapperObject>>();
}

static JSClassRef wrappedObjectClass(JSC::JSObject* jsObject)
{
    ASSERT(isWrappedObject(jsObject));
    if (jsObject->isGlobalObject())
        return JSC::jsCast<JSC::JSCallbackObject<JSC::JSAPIWrapperGlobalObject>*>(jsObject)->classRef();
    return JSC::jsCast<JSC::JSCallbackObject<JSC::JSAPIWrapperObject>*>(jsObject)->classRef();
}

static GRefPtr<JSCContext> jscContextForObject(JSC::JSObject* jsObject)
{
    ASSERT(isWrappedObject(jsObject));
    JSC::JSGlobalObject* globalObject = jsObject->globalObject();
    if (jsObject->isGlobalObject()) {
        if (auto* globalScopeExtension = globalObject->globalScopeExtension())
            globalObject = JSC::JSScope::objectAtScope(globalScopeExtension)->globalObject();
    }
    return jscContextGetOrCreate(toGlobalRef(globalObject));
}

static JSValueRef getProperty(JSContextRef callerContext, JSObjectRef object, JSStringRef propertyName, JSValueRef* exception)
{

    auto* jsObject = toJS(object);
    if (!isWrappedObject(jsObject))
        return nullptr;

    auto context = jscContextForObject(jsObject);
    gpointer instance = jscContextWrappedObject(context.get(), object);
    if (!instance)
        return nullptr;

    VTableExceptionHandler exceptionHandler(context.get(), exception);

    RefPtr jsClass = wrappedObjectClass(jsObject);
    for (auto* jscClass = jscContextGetRegisteredClass(context.get(), jsClass.get()); jscClass; jscClass = jscClass->priv->parentClass) {
        if (!jscClass->priv->vtable)
            continue;

        if (auto* getPropertyFunction = jscClass->priv->vtable->get_property) {
            if (GRefPtr<JSCValue> value = adoptGRef(getPropertyFunction(jscClass, context.get(), instance, propertyName->string().utf8().data())))
                return jscValueGetJSValue(value.get());
        }
    }
    return nullptr;
}

static bool setProperty(JSContextRef callerContext, JSObjectRef object, JSStringRef propertyName, JSValueRef value, JSValueRef* exception)
{

    auto* jsObject = toJS(object);
    if (!isWrappedObject(jsObject))
        return false;

    auto context = jscContextForObject(jsObject);
    gpointer instance = jscContextWrappedObject(context.get(), object);
    if (!instance)
        return false;

    VTableExceptionHandler exceptionHandler(context.get(), exception);

    GRefPtr<JSCValue> propertyValue;
    RefPtr jsClass = wrappedObjectClass(jsObject);
    for (auto* jscClass = jscContextGetRegisteredClass(context.get(), jsClass.get()); jscClass; jscClass = jscClass->priv->parentClass) {
        if (!jscClass->priv->vtable)
            continue;

        if (auto* setPropertyFunction = jscClass->priv->vtable->set_property) {
            if (!propertyValue)
                propertyValue = jscContextGetOrCreateValue(context.get(), value);
            if (setPropertyFunction(jscClass, context.get(), instance, propertyName->string().utf8().data(), propertyValue.get()))
                return true;
        }
    }
    return false;
}

static bool hasProperty(JSContextRef callerContext, JSObjectRef object, JSStringRef propertyName)
{

    auto* jsObject = toJS(object);
    if (!isWrappedObject(jsObject))
        return false;

    auto context = jscContextForObject(jsObject);
    gpointer instance = jscContextWrappedObject(context.get(), object);
    if (!instance)
        return false;

    RefPtr jsClass = wrappedObjectClass(jsObject);
    for (auto* jscClass = jscContextGetRegisteredClass(context.get(), jsClass.get()); jscClass; jscClass = jscClass->priv->parentClass) {
        if (!jscClass->priv->vtable)
            continue;

        if (auto* hasPropertyFunction = jscClass->priv->vtable->has_property) {
            if (hasPropertyFunction(jscClass, context.get(), instance, propertyName->string().utf8().data()))
                return true;
        }
    }

    return false;
}

static bool deleteProperty(JSContextRef callerContext, JSObjectRef object, JSStringRef propertyName, JSValueRef* exception)
{

    auto* jsObject = toJS(object);
    if (!isWrappedObject(jsObject))
        return false;

    auto context = jscContextForObject(jsObject);
    gpointer instance = jscContextWrappedObject(context.get(), object);
    if (!instance)
        return false;

    VTableExceptionHandler exceptionHandler(context.get(), exception);

    RefPtr jsClass = wrappedObjectClass(jsObject);
    for (auto* jscClass = jscContextGetRegisteredClass(context.get(), jsClass.get()); jscClass; jscClass = jscClass->priv->parentClass) {
        if (!jscClass->priv->vtable)
            continue;

        if (auto* deletePropertyFunction = jscClass->priv->vtable->delete_property) {
            if (deletePropertyFunction(jscClass, context.get(), instance, propertyName->string().utf8().data()))
                return true;
        }
    }
    return false;
}

static void getPropertyNames(JSContextRef callerContext, JSObjectRef object, JSPropertyNameAccumulatorRef propertyNames)
{

    auto* jsObject = toJS(object);
    if (!isWrappedObject(jsObject))
        return;

    auto context = jscContextForObject(jsObject);
    gpointer instance = jscContextWrappedObject(context.get(), object);
    if (!instance)
        return;

    RefPtr jsClass = wrappedObjectClass(jsObject);
    for (auto* jscClass = jscContextGetRegisteredClass(context.get(), jsClass.get()); jscClass; jscClass = jscClass->priv->parentClass) {
        if (!jscClass->priv->vtable)
            continue;

        if (auto* enumeratePropertiesFunction = jscClass->priv->vtable->enumerate_properties) {
            GUniquePtr<char*> properties(enumeratePropertiesFunction(jscClass, context.get(), instance));
            if (properties) {
                unsigned i = 0;
                while (const auto* name = properties.get()[i++]) {
                    JSRetainPtr<JSStringRef> propertyName(Adopt, JSStringCreateWithUTF8CString(name));
                    JSPropertyNameAccumulatorAddName(propertyNames, propertyName.get());
                }
            }
        }
    }
}

static void jscClassGetProperty(GObject* object, guint propID, GValue* value, GParamSpec* paramSpec)
{
    JSCClass* jscClass = JSC_CLASS(object);

    switch (propID) {
    case PROP_NAME:
        g_value_set_string(value, jscClass->priv->name.data());
        break;
    case PROP_PARENT:
        g_value_set_object(value, jscClass->priv->parentClass);
        break;
    default:
        G_OBJECT_WARN_INVALID_PROPERTY_ID(object, propID, paramSpec);
    }
}

static void jscClassSetProperty(GObject* object, guint propID, const GValue* value, GParamSpec* paramSpec)
{
    JSCClass* jscClass = JSC_CLASS(object);

    switch (propID) {
    case PROP_CONTEXT:
        jscClass->priv->context = jscContextGetJSContext(JSC_CONTEXT(g_value_get_object(value)));
        break;
    case PROP_NAME:
        jscClass->priv->name = g_value_get_string(value);
        break;
    case PROP_PARENT:
        if (auto* parent = g_value_get_object(value))
            jscClass->priv->parentClass = JSC_CLASS(parent);
        break;
    default:
        G_OBJECT_WARN_INVALID_PROPERTY_ID(object, propID, paramSpec);
    }
}

static void jscClassDispose(GObject* object)
{
    JSCClass* jscClass = JSC_CLASS(object);
    if (jscClass->priv->jsClass) {
        JSClassRelease(jscClass->priv->jsClass);
        jscClass->priv->jsClass = nullptr;
    }

    G_OBJECT_CLASS(jsc_class_parent_class)->dispose(object);
}

static void jsc_class_class_init(JSCClassClass* klass)
{
    GObjectClass* objClass = G_OBJECT_CLASS(klass);
    objClass->dispose = jscClassDispose;
    objClass->get_property = jscClassGetProperty;
    objClass->set_property = jscClassSetProperty;

    /**
     * JSCClass:context:
     *
     * The #JSCContext in which the class was registered.
     */
    g_object_class_install_property(objClass,
        PROP_CONTEXT,
        g_param_spec_object(
            "context",
            nullptr, nullptr,
            JSC_TYPE_CONTEXT,
            static_cast<GParamFlags>(WEBKIT_PARAM_WRITABLE | G_PARAM_CONSTRUCT_ONLY)));

    /**
     * JSCClass:name:
     *
     * The name of the class.
     */
    g_object_class_install_property(objClass,
        PROP_NAME,
        g_param_spec_string(
            "name",
            nullptr, nullptr,
            nullptr,
            static_cast<GParamFlags>(WEBKIT_PARAM_READWRITE | G_PARAM_CONSTRUCT_ONLY)));

    /**
     * JSCClass:parent:
     *
     * The parent class or %NULL in case of final classes.
     */
    g_object_class_install_property(objClass,
        PROP_PARENT,
        g_param_spec_object(
            "parent",
            nullptr, nullptr,
            JSC_TYPE_CLASS,
            static_cast<GParamFlags>(WEBKIT_PARAM_READWRITE | G_PARAM_CONSTRUCT_ONLY)));
}

/**
 * JSCClassGetPropertyFunction:
 * @jsc_class: a #JSCClass
 * @context: a #JSCContext
 * @instance: the @jsc_class instance
 * @name: the property name
 *
 * The type of get_property in #JSCClassVTable. This is only required when you need to handle
 * external properties not added to the prototype.
 *
 * Returns: (transfer full) (nullable): a #JSCValue or %NULL to forward the request to
 *    the parent class or prototype chain
 */

/**
 * JSCClassSetPropertyFunction:
 * @jsc_class: a #JSCClass
 * @context: a #JSCContext
 * @instance: the @jsc_class instance
 * @name: the property name
 * @value: the #JSCValue to set
 *
 * The type of set_property in #JSCClassVTable. This is only required when you need to handle
 * external properties not added to the prototype.
 *
 * Returns: %TRUE if handled or %FALSE to forward the request to the parent class or prototype chain.
 */

/**
 * JSCClassHasPropertyFunction:
 * @jsc_class: a #JSCClass
 * @context: a #JSCContext
 * @instance: the @jsc_class instance
 * @name: the property name
 *
 * The type of has_property in #JSCClassVTable. This is only required when you need to handle
 * external properties not added to the prototype.
 *
 * Returns: %TRUE if @instance has a property with @name or %FALSE to forward the request
 *    to the parent class or prototype chain.
 */

/**
 * JSCClassDeletePropertyFunction:
 * @jsc_class: a #JSCClass
 * @context: a #JSCContext
 * @instance: the @jsc_class instance
 * @name: the property name
 *
 * The type of delete_property in #JSCClassVTable. This is only required when you need to handle
 * external properties not added to the prototype.
 *
 * Returns: %TRUE if handled or %FALSE to to forward the request to the parent class or prototype chain.
 */

/**
 * JSCClassEnumeratePropertiesFunction:
 * @jsc_class: a #JSCClass
 * @context: a #JSCContext
 * @instance: the @jsc_class instance
 *
 * The type of enumerate_properties in #JSCClassVTable. This is only required when you need to handle
 * external properties not added to the prototype.
 *
 * Returns: (array zero-terminated=1) (transfer full) (nullable): a %NULL-terminated array of strings
 *    containing the property names, or %NULL if @instance doesn't have enumerable properties.
 */

/**
 * JSCClassVTable:
 * @get_property: a #JSCClassGetPropertyFunction for getting a property.
 * @set_property: a #JSCClassSetPropertyFunction for setting a property.
 * @has_property: a #JSCClassHasPropertyFunction for querying a property.
 * @delete_property: a #JSCClassDeletePropertyFunction for deleting a property.
 * @enumerate_properties: a #JSCClassEnumeratePropertiesFunction for enumerating properties.
 *
 * Virtual table for a JSCClass. This can be optionally used when registering a #JSCClass in a #JSCContext
 * to provide a custom implementation for the class. All virtual functions are optional and can be set to
 * %NULL to fallback to the default implementation.
 */

GRefPtr<JSCClass> jscClassCreate(JSCContext* context, const char* name, JSCClass* parentClass, JSCClassVTable* vtable, GDestroyNotify destroyFunction)
{
    GRefPtr<JSCClass> jscClass = adoptGRef(JSC_CLASS(g_object_new(JSC_TYPE_CLASS, "context", context, "name", name, "parent", parentClass, nullptr)));

    JSCClassPrivate* priv = jscClass->priv;
    priv->vtable = vtable;
    priv->destroyFunction = destroyFunction;

    JSClassDefinition definition = kJSClassDefinitionEmpty;
    definition.className = priv->name.data();

#define SET_IMPL_IF_NEEDED(definitionFunc, vtableFunc) \
    for (auto* klass = jscClass.get(); klass; klass = klass->priv->parentClass) { \
        if (klass->priv->vtable && klass->priv->vtable->vtableFunc) { \
            definition.definitionFunc = definitionFunc; \
            break; \
        } \
    }

    SET_IMPL_IF_NEEDED(getProperty, get_property);
    SET_IMPL_IF_NEEDED(setProperty, set_property);
    SET_IMPL_IF_NEEDED(hasProperty, has_property);
    SET_IMPL_IF_NEEDED(deleteProperty, delete_property);
    SET_IMPL_IF_NEEDED(getPropertyNames, enumerate_properties);

#undef SET_IMPL_IF_NEEDED

    priv->jsClass = JSClassCreate(&definition);

    GUniquePtr<char> prototypeName(g_strdup_printf("%sPrototype", priv->name.data()));
    JSClassDefinition prototypeDefinition = kJSClassDefinitionEmpty;
    prototypeDefinition.className = prototypeName.get();
    RefPtr prototypeClass = JSClassCreate(&prototypeDefinition);
    priv->prototype = jscContextGetOrCreateJSWrapper(context, prototypeClass.get());
    JSClassRelease(prototypeClass.get());

    if (priv->parentClass)
        JSObjectSetPrototype(jscContextGetJSContext(context), toRef(priv->prototype.get()), toRef(priv->parentClass->priv->prototype.get()));
    return jscClass;
}

JSClassRef jscClassGetJSClass(JSCClass* jscClass)
{
    return jscClass->priv->jsClass;
}

JSC::JSObject* jscClassGetOrCreateJSWrapper(JSCClass* jscClass, JSCContext* context, gpointer wrappedObject)
{
    JSCClassPrivate* priv = jscClass->priv;
    return jscContextGetOrCreateJSWrapper(context, priv->jsClass, toRef(priv->prototype.get()), wrappedObject, priv->destroyFunction);
}

JSGlobalContextRef jscClassCreateContextWithJSWrapper(JSCClass* jscClass, JSCContext* context, gpointer wrappedObject)
{
    JSCClassPrivate* priv = jscClass->priv;
    return jscContextCreateContextWithJSWrapper(context, priv->jsClass, toRef(priv->prototype.get()), wrappedObject, priv->destroyFunction);
}

void jscClassInvalidate(JSCClass* jscClass)
{
    jscClass->priv->context = nullptr;
}

/**
 * jsc_class_get_name:
 * @jsc_class: a @JSCClass
 *
 * Get the class name of @jsc_class
 *
 * Returns: (transfer none): the name of @jsc_class
 */
const char* jsc_class_get_name(JSCClass* jscClass)
{
    g_return_val_if_fail(JSC_IS_CLASS(jscClass), nullptr);

    return jscClass->priv->name.data();
}

/**
 * jsc_class_get_parent:
 * @jsc_class: a @JSCClass
 *
 * Get the parent class of @jsc_class
 *
 * Returns: (transfer none): the parent class of @jsc_class
 */
JSCClass* jsc_class_get_parent(JSCClass* jscClass)
{
    g_return_val_if_fail(JSC_IS_CLASS(jscClass), nullptr);

    return jscClass->priv->parentClass;
}

static GRefPtr<JSCValue> jscClassCreateConstructor(JSCClass* jscClass, const char* name, GCallback callback, gpointer userData, GDestroyNotify destroyNotify, GType returnType, std::optional<Vector<GType>>&& parameters)
{
    // If the constructor doesn't have arguments, we need to swap the fake instance and user data to ensure
    // user data is the first parameter and fake instance ignored.
    GRefPtr<GClosure> closure;
    if (parameters && parameters->isEmpty() && userData)
        closure = adoptGRef(g_cclosure_new_swap(callback, userData, reinterpret_cast<GClosureNotify>(reinterpret_cast<GCallback>(destroyNotify))));
    else
        closure = adoptGRef(g_cclosure_new(callback, userData, reinterpret_cast<GClosureNotify>(reinterpret_cast<GCallback>(destroyNotify))));
    JSCClassPrivate* priv = jscClass->priv;
    JSC::JSGlobalObject* globalObject = toJS(priv->context);
<<<<<<< HEAD
    JSC::VM& vm = globalObject->vm();

=======
    Ref vm = globalObject->vm();
    JSC::JSLockHolder locker(vm);
>>>>>>> d565b919
    auto* functionObject = JSC::JSCCallbackFunction::create(vm, globalObject, String::fromUTF8(name),
        JSC::JSCCallbackFunction::Type::Constructor, jscClass, WTFMove(closure), returnType, WTFMove(parameters));
    auto context = jscContextGetOrCreate(priv->context);
    auto constructor = jscContextGetOrCreateValue(context.get(), toRef(functionObject));
    GRefPtr<JSCValue> prototype = jscContextGetOrCreateValue(context.get(), toRef(priv->prototype.get()));
    auto nonEnumerable = static_cast<JSCValuePropertyFlags>(JSC_VALUE_PROPERTY_CONFIGURABLE | JSC_VALUE_PROPERTY_WRITABLE);
    jsc_value_object_define_property_data(constructor.get(), "prototype", nonEnumerable, prototype.get());
    jsc_value_object_define_property_data(prototype.get(), "constructor", nonEnumerable, constructor.get());
    return constructor;
}

/**
 * jsc_class_add_constructor: (skip)
 * @jsc_class: a #JSCClass
 * @name: (nullable): the constructor name or %NULL
 * @callback: (scope async): a #GCallback to be called to create an instance of @jsc_class
 * @user_data: user data to pass to @callback
 * @destroy_notify: (nullable): destroy notifier for @user_data
 * @return_type: the #GType of the constructor return value
 * @n_params: the number of parameter types to follow or 0 if constructor doesn't receive parameters.
 * @...: a list of #GType<!-- -->s, one for each parameter.
 *
 * Add a constructor to @jsc_class. If @name is %NULL, the class name will be used. When <function>new</function>
 * is used with the constructor or jsc_value_constructor_call() is called, @callback is invoked receiving the
 * parameters and @user_data as the last parameter. When the constructor object is cleared in the #JSCClass context,
 * @destroy_notify is called with @user_data as parameter.
 *
 * This function creates the constructor, which needs to be added to an object as a property to be able to use it. Use
 * jsc_context_set_value() to make the constructor available in the global object.
 *
 * Note that the value returned by @callback is adopted by @jsc_class, and the #GDestroyNotify passed to
 * jsc_context_register_class() is responsible for disposing of it.
 *
 * Returns: (transfer full): a #JSCValue representing the class constructor.
 */
JSCValue* jsc_class_add_constructor(JSCClass* jscClass, const char* name, GCallback callback, gpointer userData, GDestroyNotify destroyNotify, GType returnType, unsigned paramCount, ...)
{
    g_return_val_if_fail(JSC_IS_CLASS(jscClass), nullptr);
    g_return_val_if_fail(callback, nullptr);

    JSCClassPrivate* priv = jscClass->priv;
    g_return_val_if_fail(priv->context, nullptr);

    if (!name)
        name = priv->name.data();

    va_list args;
    va_start(args, paramCount);
    Vector<GType> parameters(paramCount, [&](size_t) -> GType {
        return va_arg(args, GType);
    });
    va_end(args);

    return jscClassCreateConstructor(jscClass, name ? name : priv->name.data(), callback, userData, destroyNotify, returnType, WTFMove(parameters)).leakRef();

}

/**
 * jsc_class_add_constructorv: (rename-to jsc_class_add_constructor)
 * @jsc_class: a #JSCClass
 * @name: (nullable): the constructor name or %NULL
 * @callback: (scope async): a #GCallback to be called to create an instance of @jsc_class
 * @user_data: user data to pass to @callback
 * @destroy_notify: (nullable): destroy notifier for @user_data
 * @return_type: the #GType of the constructor return value
 * @n_parameters: the number of parameters
 * @parameter_types: (nullable) (array length=n_parameters) (element-type GType): a list of #GType<!-- -->s, one for each parameter, or %NULL
 *
 * Add a constructor to @jsc_class. If @name is %NULL, the class name will be used. When <function>new</function>
 * is used with the constructor or jsc_value_constructor_call() is called, @callback is invoked receiving the
 * parameters and @user_data as the last parameter. When the constructor object is cleared in the #JSCClass context,
 * @destroy_notify is called with @user_data as parameter.
 *
 * This function creates the constructor, which needs to be added to an object as a property to be able to use it. Use
 * jsc_context_set_value() to make the constructor available in the global object.
 *
 * Note that the value returned by @callback is adopted by @jsc_class, and the #GDestroyNotify passed to
 * jsc_context_register_class() is responsible for disposing of it.
 *
 * Returns: (transfer full): a #JSCValue representing the class constructor.
 */
JSCValue* jsc_class_add_constructorv(JSCClass* jscClass, const char* name, GCallback callback, gpointer userData, GDestroyNotify destroyNotify, GType returnType, unsigned parametersCount, GType* parameterTypes)
{
    g_return_val_if_fail(JSC_IS_CLASS(jscClass), nullptr);
    g_return_val_if_fail(callback, nullptr);
    g_return_val_if_fail(!parametersCount || parameterTypes, nullptr);

    JSCClassPrivate* priv = jscClass->priv;
    g_return_val_if_fail(priv->context, nullptr);

    if (!name)
        name = priv->name.data();

    Vector<GType> parameters(parametersCount, [&](size_t i) -> GType {
        return parameterTypes[i];
    });

    return jscClassCreateConstructor(jscClass, name ? name : priv->name.data(), callback, userData, destroyNotify, returnType, WTFMove(parameters)).leakRef();
}

/**
 * jsc_class_add_constructor_variadic:
 * @jsc_class: a #JSCClass
 * @name: (nullable): the constructor name or %NULL
 * @callback: (scope async): a #GCallback to be called to create an instance of @jsc_class
 * @user_data: user data to pass to @callback
 * @destroy_notify: (nullable): destroy notifier for @user_data
 * @return_type: the #GType of the constructor return value
 *
 * Add a constructor to @jsc_class. If @name is %NULL, the class name will be used. When <function>new</function>
 * is used with the constructor or jsc_value_constructor_call() is called, @callback is invoked receiving
 * a #GPtrArray of #JSCValue<!-- -->s as arguments and @user_data as the last parameter. When the constructor object
 * is cleared in the #JSCClass context, @destroy_notify is called with @user_data as parameter.
 *
 * This function creates the constructor, which needs to be added to an object as a property to be able to use it. Use
 * jsc_context_set_value() to make the constructor available in the global object.
 *
 * Note that the value returned by @callback is adopted by @jsc_class, and the #GDestroyNotify passed to
 * jsc_context_register_class() is responsible for disposing of it.
 *
 * Returns: (transfer full): a #JSCValue representing the class constructor.
 */
JSCValue* jsc_class_add_constructor_variadic(JSCClass* jscClass, const char* name, GCallback callback, gpointer userData, GDestroyNotify destroyNotify, GType returnType)
{
    g_return_val_if_fail(JSC_IS_CLASS(jscClass), nullptr);
    g_return_val_if_fail(callback, nullptr);

    JSCClassPrivate* priv = jscClass->priv;
    g_return_val_if_fail(jscClass->priv->context, nullptr);

    if (!name)
        name = priv->name.data();

    return jscClassCreateConstructor(jscClass, name ? name : priv->name.data(), callback, userData, destroyNotify, returnType, std::nullopt).leakRef();
}

static void jscClassAddMethod(JSCClass* jscClass, const char* name, GCallback callback, gpointer userData, GDestroyNotify destroyNotify, GType returnType, std::optional<Vector<GType>>&& parameters)
{
    JSCClassPrivate* priv = jscClass->priv;
    GRefPtr<GClosure> closure = adoptGRef(g_cclosure_new(callback, userData, reinterpret_cast<GClosureNotify>(reinterpret_cast<GCallback>(destroyNotify))));
    JSC::JSGlobalObject* globalObject = toJS(priv->context);
<<<<<<< HEAD
    JSC::VM& vm = globalObject->vm();

=======
    Ref vm = globalObject->vm();
    JSC::JSLockHolder locker(vm);
>>>>>>> d565b919
    auto* functionObject = toRef(JSC::JSCCallbackFunction::create(vm, globalObject, String::fromUTF8(name),
        JSC::JSCCallbackFunction::Type::Method, jscClass, WTFMove(closure), returnType, WTFMove(parameters)));
    auto context = jscContextGetOrCreate(priv->context);
    auto method = jscContextGetOrCreateValue(context.get(), functionObject);
    GRefPtr<JSCValue> prototype = jscContextGetOrCreateValue(context.get(), toRef(priv->prototype.get()));
    auto nonEnumerable = static_cast<JSCValuePropertyFlags>(JSC_VALUE_PROPERTY_CONFIGURABLE | JSC_VALUE_PROPERTY_WRITABLE);
    jsc_value_object_define_property_data(prototype.get(), name, nonEnumerable, method.get());
}

/**
 * jsc_class_add_method: (skip)
 * @jsc_class: a #JSCClass
 * @name: the method name
 * @callback: (scope async): a #GCallback to be called to invoke method @name of @jsc_class
 * @user_data: user data to pass to @callback
 * @destroy_notify: (nullable): destroy notifier for @user_data
 * @return_type: the #GType of the method return value, or %G_TYPE_NONE if the method is void.
 * @n_params: the number of parameter types to follow or 0 if the method doesn't receive parameters.
 * @...: a list of #GType<!-- -->s, one for each parameter.
 *
 * Add method with @name to @jsc_class. When the method is called by JavaScript or jsc_value_object_invoke_method(),
 * @callback is called receiving the class instance as first parameter, followed by the method parameters and then
 * @user_data as last parameter. When the method is cleared in the #JSCClass context, @destroy_notify is called with
 * @user_data as parameter.
 *
 * Note that the value returned by @callback must be transfer full. In case of non-refcounted boxed types, you should use
 * %G_TYPE_POINTER instead of the actual boxed #GType to ensure that the instance owned by #JSCClass is used.
 * If you really want to return a new copy of the boxed type, use #JSC_TYPE_VALUE and return a #JSCValue created
 * with jsc_value_new_object() that receives the copy as the instance parameter.
 */
void jsc_class_add_method(JSCClass* jscClass, const char* name, GCallback callback, gpointer userData, GDestroyNotify destroyNotify, GType returnType, unsigned paramCount, ...)
{
    g_return_if_fail(JSC_IS_CLASS(jscClass));
    g_return_if_fail(name);
    g_return_if_fail(callback);
    g_return_if_fail(jscClass->priv->context);

    va_list args;
    va_start(args, paramCount);
    Vector<GType> parameters(paramCount, [&](size_t) -> GType {
            return va_arg(args, GType);
    });
    va_end(args);

    jscClassAddMethod(jscClass, name, callback, userData, destroyNotify, returnType, WTFMove(parameters));
}

/**
 * jsc_class_add_methodv: (rename-to jsc_class_add_method)
 * @jsc_class: a #JSCClass
 * @name: the method name
 * @callback: (scope async): a #GCallback to be called to invoke method @name of @jsc_class
 * @user_data: user data to pass to @callback
 * @destroy_notify: (nullable): destroy notifier for @user_data
 * @return_type: the #GType of the method return value, or %G_TYPE_NONE if the method is void.
 * @n_parameters: the number of parameter types to follow or 0 if the method doesn't receive parameters.
 * @parameter_types: (nullable) (array length=n_parameters) (element-type GType): a list of #GType<!-- -->s, one for each parameter, or %NULL
 *
 * Add method with @name to @jsc_class. When the method is called by JavaScript or jsc_value_object_invoke_method(),
 * @callback is called receiving the class instance as first parameter, followed by the method parameters and then
 * @user_data as last parameter. When the method is cleared in the #JSCClass context, @destroy_notify is called with
 * @user_data as parameter.
 *
 * Note that the value returned by @callback must be transfer full. In case of non-refcounted boxed types, you should use
 * %G_TYPE_POINTER instead of the actual boxed #GType to ensure that the instance owned by #JSCClass is used.
 * If you really want to return a new copy of the boxed type, use #JSC_TYPE_VALUE and return a #JSCValue created
 * with jsc_value_new_object() that receives the copy as the instance parameter.
 */
void jsc_class_add_methodv(JSCClass* jscClass, const char* name, GCallback callback, gpointer userData, GDestroyNotify destroyNotify, GType returnType, unsigned parametersCount, GType *parameterTypes)
{
    g_return_if_fail(JSC_IS_CLASS(jscClass));
    g_return_if_fail(name);
    g_return_if_fail(callback);
    g_return_if_fail(!parametersCount || parameterTypes);
    g_return_if_fail(jscClass->priv->context);

    Vector<GType> parameters(parametersCount, [&](size_t i) -> GType {
        return parameterTypes[i];
    });

    jscClassAddMethod(jscClass, name, callback, userData, destroyNotify, returnType, WTFMove(parameters));
}

/**
 * jsc_class_add_method_variadic:
 * @jsc_class: a #JSCClass
 * @name: the method name
 * @callback: (scope async): a #GCallback to be called to invoke method @name of @jsc_class
 * @user_data: user data to pass to @callback
 * @destroy_notify: (nullable): destroy notifier for @user_data
 * @return_type: the #GType of the method return value, or %G_TYPE_NONE if the method is void.
 *
 * Add method with @name to @jsc_class. When the method is called by JavaScript or jsc_value_object_invoke_method(),
 * @callback is called receiving the class instance as first parameter, followed by a #GPtrArray of #JSCValue<!-- -->s
 * with the method arguments and then @user_data as last parameter. When the method is cleared in the #JSCClass context,
 * @destroy_notify is called with @user_data as parameter.
 *
 * Note that the value returned by @callback must be transfer full. In case of non-refcounted boxed types, you should use
 * %G_TYPE_POINTER instead of the actual boxed #GType to ensure that the instance owned by #JSCClass is used.
 * If you really want to return a new copy of the boxed type, use #JSC_TYPE_VALUE and return a #JSCValue created
 * with jsc_value_new_object() that receives the copy as the instance parameter.
 */
void jsc_class_add_method_variadic(JSCClass* jscClass, const char* name, GCallback callback, gpointer userData, GDestroyNotify destroyNotify, GType returnType)
{
    g_return_if_fail(JSC_IS_CLASS(jscClass));
    g_return_if_fail(name);
    g_return_if_fail(callback);
    g_return_if_fail(jscClass->priv->context);

    jscClassAddMethod(jscClass, name, callback, userData, destroyNotify, returnType, std::nullopt);
}

/**
 * jsc_class_add_property:
 * @jsc_class: a #JSCClass
 * @name: the property name
 * @property_type: the #GType of the property value
 * @getter: (scope async) (nullable): a #GCallback to be called to get the property value
 * @setter: (scope async) (nullable): a #GCallback to be called to set the property value
 * @user_data: user data to pass to @getter and @setter
 * @destroy_notify: (nullable): destroy notifier for @user_data
 *
 * Add a property with @name to @jsc_class. When the property value needs to be getted, @getter is called
 * receiving the the class instance as first parameter and @user_data as last parameter. When the property
 * value needs to be set, @setter is called receiving the the class instance as first parameter, followed
 * by the value to be set and then @user_data as the last parameter. When the property is cleared in the
 * #JSCClass context, @destroy_notify is called with @user_data as parameter.
 *
 * Note that the value returned by @getter must be transfer full. In case of non-refcounted boxed types, you should use
 * %G_TYPE_POINTER instead of the actual boxed #GType to ensure that the instance owned by #JSCClass is used.
 * If you really want to return a new copy of the boxed type, use #JSC_TYPE_VALUE and return a #JSCValue created
 * with jsc_value_new_object() that receives the copy as the instance parameter.
 */
void jsc_class_add_property(JSCClass* jscClass, const char* name, GType propertyType, GCallback getter, GCallback setter, gpointer userData, GDestroyNotify destroyNotify)
{
    g_return_if_fail(JSC_IS_CLASS(jscClass));
    g_return_if_fail(name);
    g_return_if_fail(propertyType != G_TYPE_INVALID && propertyType != G_TYPE_NONE);
    g_return_if_fail(getter || setter);

    JSCClassPrivate* priv = jscClass->priv;
    g_return_if_fail(priv->context);

    auto context = jscContextGetOrCreate(priv->context);
    GRefPtr<JSCValue> prototype = jscContextGetOrCreateValue(context.get(), toRef(priv->prototype.get()));
    jscValueAddPropertyAccessor(prototype.get(), name, propertyType, getter, setter, userData, destroyNotify);
}<|MERGE_RESOLUTION|>--- conflicted
+++ resolved
@@ -549,13 +549,8 @@
         closure = adoptGRef(g_cclosure_new(callback, userData, reinterpret_cast<GClosureNotify>(reinterpret_cast<GCallback>(destroyNotify))));
     JSCClassPrivate* priv = jscClass->priv;
     JSC::JSGlobalObject* globalObject = toJS(priv->context);
-<<<<<<< HEAD
-    JSC::VM& vm = globalObject->vm();
-
-=======
     Ref vm = globalObject->vm();
     JSC::JSLockHolder locker(vm);
->>>>>>> d565b919
     auto* functionObject = JSC::JSCCallbackFunction::create(vm, globalObject, String::fromUTF8(name),
         JSC::JSCCallbackFunction::Type::Constructor, jscClass, WTFMove(closure), returnType, WTFMove(parameters));
     auto context = jscContextGetOrCreate(priv->context);
@@ -697,13 +692,8 @@
     JSCClassPrivate* priv = jscClass->priv;
     GRefPtr<GClosure> closure = adoptGRef(g_cclosure_new(callback, userData, reinterpret_cast<GClosureNotify>(reinterpret_cast<GCallback>(destroyNotify))));
     JSC::JSGlobalObject* globalObject = toJS(priv->context);
-<<<<<<< HEAD
-    JSC::VM& vm = globalObject->vm();
-
-=======
     Ref vm = globalObject->vm();
     JSC::JSLockHolder locker(vm);
->>>>>>> d565b919
     auto* functionObject = toRef(JSC::JSCCallbackFunction::create(vm, globalObject, String::fromUTF8(name),
         JSC::JSCCallbackFunction::Type::Method, jscClass, WTFMove(closure), returnType, WTFMove(parameters)));
     auto context = jscContextGetOrCreate(priv->context);

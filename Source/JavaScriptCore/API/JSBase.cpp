--- conflicted
+++ resolved
@@ -86,11 +86,11 @@
     startingLineNumber = std::max(1, startingLineNumber);
 
     auto sourceURL = sourceURLString ? URL({ }, sourceURLString->string()) : URL();
-<<<<<<< HEAD
-    SourceCode source = makeSource(script->rawString(), SourceOrigin { sourceURL }, sourceURL.string(), TextPosition(OrdinalNumber::fromOneBasedInt(startingLineNumber), OrdinalNumber()));
-=======
+// <<<<<<< HEAD
+    // SourceCode source = makeSource(script->rawString(), SourceOrigin { sourceURL }, sourceURL.string(), TextPosition(OrdinalNumber::fromOneBasedInt(startingLineNumber), OrdinalNumber()));
+// =======
     SourceCode source = makeSource(script->string(), SourceOrigin { sourceURL }, SourceTaintedOrigin::Untainted, sourceURL.string(), TextPosition(OrdinalNumber::fromOneBasedInt(startingLineNumber), OrdinalNumber()));
->>>>>>> 3ed444be
+// >>>>>>> upstream/main
 
     return JSEvaluateScriptInternal(locker, ctx, thisObject, source, exception);
 }
@@ -107,11 +107,11 @@
     startingLineNumber = std::max(1, startingLineNumber);
 
     auto sourceURL = sourceURLString ? URL({ }, sourceURLString->string()) : URL();
-<<<<<<< HEAD
-    SourceCode source = makeSource(script->rawString(), SourceOrigin { sourceURL }, sourceURL.string(), TextPosition(OrdinalNumber::fromOneBasedInt(startingLineNumber), OrdinalNumber()));
-=======
+// <<<<<<< HEAD
+    // SourceCode source = makeSource(script->rawString(), SourceOrigin { sourceURL }, sourceURL.string(), TextPosition(OrdinalNumber::fromOneBasedInt(startingLineNumber), OrdinalNumber()));
+// =======
     SourceCode source = makeSource(script->string(), SourceOrigin { sourceURL }, SourceTaintedOrigin::Untainted, sourceURL.string(), TextPosition(OrdinalNumber::fromOneBasedInt(startingLineNumber), OrdinalNumber()));
->>>>>>> 3ed444be
+// >>>>>>> upstream/main
     
     JSValue syntaxException;
     bool isValidSyntax = checkSyntax(globalObject, source, &syntaxException);

--- conflicted
+++ resolved
@@ -58,42 +58,10 @@
     return &OpaqueJSString::create().leakRef();
 }
 
-JSStringRef JSStringCreate(const char* string, size_t length)
-{
-    JSC::initialize();
-    return &OpaqueJSString::create((reinterpret_cast<const LChar*>(string)), length).leakRef();
-}
-
-JSStringRef JSStringCreateStatic(const char* string, size_t length)
-{
-    JSC::initialize();
-
-    Ref<ExternalStringImpl> impl = ExternalStringImpl::createStatic(reinterpret_cast<const LChar*>(string), length);
-    String str = *new String(impl.get());
-    return OpaqueJSString::tryCreate(str).leakRef();
-}
-
-JSStringRef JSStringCreateExternal(const char* string, size_t length, void* finalize_ptr, const ExternalStringFinalizer finalizer)
-{
-    JSC::initialize();
-
-    Ref<ExternalStringImpl> impl = ExternalStringImpl::create(reinterpret_cast<const LChar*>(string), length, finalize_ptr, [finalizer](void * finalize_ptr, void * buffer, unsigned bufferSize) -> void {
-        if (finalizer != nullptr) finalizer(finalize_ptr, buffer, bufferSize);
-	});
-    String str = *new String(impl.get());
-    return OpaqueJSString::tryCreate(str).leakRef();
-}
-
 JSStringRef JSStringCreateWithCharactersNoCopy(const JSChar* chars, size_t numChars)
 {
     JSC::initialize();
-<<<<<<< HEAD
-    Ref<ExternalStringImpl> impl = ExternalStringImpl::createStatic(reinterpret_cast<const UChar*>(chars), numChars);
-    String str = *new String(impl.get());
-    return OpaqueJSString::tryCreate(str).leakRef();
-=======
     return OpaqueJSString::tryCreate(StringImpl::createWithoutCopying({ reinterpret_cast<const UChar*>(chars), numChars })).leakRef();
->>>>>>> 7f4c5caa
 }
 
 JSStringRef JSStringRetain(JSStringRef string)
@@ -119,13 +87,6 @@
     if (!string)
         return nullptr;
     return reinterpret_cast<const JSChar*>(string->characters());
-}
-
-const char* JSStringGetCharacters8Ptr(JSStringRef string)
-{
-    if (!string)
-        return nullptr;
-    return reinterpret_cast<const char*>(string->characters8());
 }
 
 size_t JSStringGetMaximumUTF8CStringSize(JSStringRef string)
@@ -154,34 +115,13 @@
     return failed ? 0 : destination - buffer;
 }
 
-char JSStringEncoding(JSStringRef string)
-{
-    if (!string || string->isEmpty()) {
-        return 0;
-    }
-
-    return string->is8Bit() ? 8 : 16;
-}
-
-bool JSStringIsEqual(JSStringRef a, JSStringRef b)
-{
-    return OpaqueJSString::equal(a, b);
-}
-
 bool JSStringIsEqualToUTF8CString(JSStringRef a, const char* b)
 {
     return JSStringIsEqual(a, adoptRef(JSStringCreateWithUTF8CString(b)).get());
 }
 
-bool JSStringIsStatic(JSStringRef string)
-{
-    return string->isStatic();
-}
 
-bool JSStringIsExternal(JSStringRef string)
-{
-    return string->isExternal();
-}
+
 
 // char JSStringMetadata(JSStringRef string)
 // {

/*
 * Copyright (C) 2008-2021 Apple Inc. All rights reserved.
 *
 * Redistribution and use in source and binary forms, with or without
 * modification, are permitted provided that the following conditions
 * are met:
 *
 * 1.  Redistributions of source code must retain the above copyright
 *     notice, this list of conditions and the following disclaimer.
 * 2.  Redistributions in binary form must reproduce the above copyright
 *     notice, this list of conditions and the following disclaimer in the
 *     documentation and/or other materials provided with the distribution.
 * 3.  Neither the name of Apple Inc. ("Apple") nor the names of
 *     its contributors may be used to endorse or promote products derived
 *     from this software without specific prior written permission.
 *
 * THIS SOFTWARE IS PROVIDED BY APPLE AND ITS CONTRIBUTORS "AS IS" AND ANY
 * EXPRESS OR IMPLIED WARRANTIES, INCLUDING, BUT NOT LIMITED TO, THE IMPLIED
 * WARRANTIES OF MERCHANTABILITY AND FITNESS FOR A PARTICULAR PURPOSE ARE
 * DISCLAIMED. IN NO EVENT SHALL APPLE OR ITS CONTRIBUTORS BE LIABLE FOR ANY
 * DIRECT, INDIRECT, INCIDENTAL, SPECIAL, EXEMPLARY, OR CONSEQUENTIAL DAMAGES
 * (INCLUDING, BUT NOT LIMITED TO, PROCUREMENT OF SUBSTITUTE GOODS OR SERVICES;
 * LOSS OF USE, DATA, OR PROFITS; OR BUSINESS INTERRUPTION) HOWEVER CAUSED AND
 * ON ANY THEORY OF LIABILITY, WHETHER IN CONTRACT, STRICT LIABILITY, OR TORT
 * (INCLUDING NEGLIGENCE OR OTHERWISE) ARISING IN ANY WAY OUT OF THE USE OF
 * THIS SOFTWARE, EVEN IF ADVISED OF THE POSSIBILITY OF SUCH DAMAGE.
 */

#pragma once

#include "CachedBytecode.h"
#include "CodeSpecializationKind.h"
#include "SourceOrigin.h"
#include <wtf/RefCounted.h>
#include <wtf/text/TextPosition.h>
#include <wtf/text/WTFString.h>
#include "ArgList.h"

namespace JSC {

class SourceCode;
class UnlinkedFunctionExecutable;
class UnlinkedFunctionCodeBlock;

    enum class JS_EXPORT_PRIVATE SourceProviderSourceType : uint8_t {
        Program,
        Module,
        WebAssembly,
        JSON,
        Synthetic,
        ImportMap,
    };

    using BytecodeCacheGenerator = Function<RefPtr<CachedBytecode>()>;

    class JS_EXPORT_PRIVATE SourceProvider : public RefCounted<SourceProvider> {
    public:
        static const intptr_t nullID = 1;
        
        JS_EXPORT_PRIVATE SourceProvider(const SourceOrigin&, String&& sourceURL, String&& preRedirectURL, const TextPosition& startPosition, SourceProviderSourceType);

        JS_EXPORT_PRIVATE virtual ~SourceProvider() {};

        JS_EXPORT_PRIVATE virtual unsigned hash() const = 0;
        JS_EXPORT_PRIVATE virtual StringView source() const = 0;
        JS_EXPORT_PRIVATE virtual RefPtr<CachedBytecode> cachedBytecode() const { return nullptr; }
        JS_EXPORT_PRIVATE virtual void cacheBytecode(const BytecodeCacheGenerator&) const { }
        JS_EXPORT_PRIVATE virtual void updateCache(const UnlinkedFunctionExecutable*, const SourceCode&, CodeSpecializationKind, const UnlinkedFunctionCodeBlock*) const { }
        JS_EXPORT_PRIVATE virtual void commitCachedBytecode() const { }

        JS_EXPORT_PRIVATE StringView getRange(int start, int end) const
        {
            return source().substring(start, end - start);
        }

        const SourceOrigin& sourceOrigin() const { return m_sourceOrigin; }

        // This is NOT the path that should be used for computing relative paths from a script. Use SourceOrigin's URL for that, the values may or may not be the same...
<<<<<<< HEAD
        JS_EXPORT_PRIVATE const String& sourceURL() const { return m_sourceURL; }
        JS_EXPORT_PRIVATE const String& sourceURLDirective() const { return m_sourceURLDirective; }
        JS_EXPORT_PRIVATE const String& sourceMappingURLDirective() const { return m_sourceMappingURLDirective; }
=======
        const String& sourceURL() const { return m_sourceURL; }
        const String& preRedirectURL() const { return m_preRedirectURL; }
        const String& sourceURLDirective() const { return m_sourceURLDirective; }
        const String& sourceMappingURLDirective() const { return m_sourceMappingURLDirective; }
>>>>>>> 2682c4c4

        JS_EXPORT_PRIVATE TextPosition startPosition() const { return m_startPosition; }
        JS_EXPORT_PRIVATE SourceProviderSourceType sourceType() const { return m_sourceType; }

        SourceID asID()
        {
            if (!m_id)
                getID();
            return m_id;
        }

        JS_EXPORT_PRIVATE void setSourceURLDirective(const String& sourceURLDirective) { m_sourceURLDirective = sourceURLDirective; }
        JS_EXPORT_PRIVATE void setSourceMappingURLDirective(const String& sourceMappingURLDirective) { m_sourceMappingURLDirective = sourceMappingURLDirective; }

    private:
        JS_EXPORT_PRIVATE void getID();

        SourceProviderSourceType m_sourceType;
        SourceOrigin m_sourceOrigin;
        String m_sourceURL;
        String m_preRedirectURL;
        String m_sourceURLDirective;
        String m_sourceMappingURLDirective;
        TextPosition m_startPosition;
        SourceID m_id { 0 };
    };

    DECLARE_ALLOCATOR_WITH_HEAP_IDENTIFIER(StringSourceProvider);
    class JS_EXPORT_PRIVATE StringSourceProvider : public SourceProvider {
        WTF_MAKE_FAST_ALLOCATED_WITH_HEAP_IDENTIFIER(StringSourceProvider);
    public:
        JS_EXPORT_PRIVATE static Ref<StringSourceProvider> create(const String& source, const SourceOrigin& sourceOrigin, String sourceURL, const TextPosition& startPosition = TextPosition(), SourceProviderSourceType sourceType = SourceProviderSourceType::Program)
        {
            return adoptRef(*new StringSourceProvider(source, sourceOrigin, WTFMove(sourceURL), startPosition, sourceType));
        }
        
        JS_EXPORT_PRIVATE unsigned hash() const override
        {
            return m_source.get().hash();
        }

        JS_EXPORT_PRIVATE StringView source() const override
        {
            return m_source.get();
        }

    protected:
<<<<<<< HEAD
        JS_EXPORT_PRIVATE StringSourceProvider(const String& source, const SourceOrigin& sourceOrigin, String&& sourceURL, const TextPosition& startPosition, SourceProviderSourceType sourceType)
            : SourceProvider(sourceOrigin, WTFMove(sourceURL), startPosition, sourceType)
=======
        StringSourceProvider(const String& source, const SourceOrigin& sourceOrigin, String&& sourceURL, const TextPosition& startPosition, SourceProviderSourceType sourceType)
            : SourceProvider(sourceOrigin, WTFMove(sourceURL), String(), startPosition, sourceType)
>>>>>>> 2682c4c4
            , m_source(source.isNull() ? *StringImpl::empty() : *source.impl())
        {
        }

    private:
        Ref<StringImpl> m_source;
    };

    class SyntheticSourceProvider final : public SourceProvider {
    public:
        using SyntheticSourceGenerator = WTF::Function<void(JSGlobalObject*, Identifier, Vector<Identifier, 4>& exportNames, MarkedArgumentBuffer& exportValues)>;

        static Ref<SyntheticSourceProvider> create(SyntheticSourceGenerator&& generator, const SourceOrigin& sourceOrigin, String sourceURL)
        {
            return adoptRef(*new SyntheticSourceProvider(WTFMove(generator), sourceOrigin, WTFMove(sourceURL)));
        }

        unsigned hash() const final
        {
            return m_source.impl()->hash();
        }

        StringView source() const final
        {
            return m_source;
        }

        void generate(JSGlobalObject* globalObject, Identifier moduleKey, Vector<Identifier, 4>& exportNames, MarkedArgumentBuffer& exportValues) {
            m_generator(globalObject, moduleKey, exportNames, exportValues);
        }

    
    private:
        JS_EXPORT_PRIVATE SyntheticSourceProvider(SyntheticSourceGenerator&& generator, const SourceOrigin& sourceOrigin, String&& sourceURL)
            : SourceProvider(sourceOrigin, WTFMove(sourceURL), TextPosition(), SourceProviderSourceType::Synthetic)
            , m_source("[native code]"_s)
            , m_generator(WTFMove(generator))
        {
        }

        String m_source;
        SyntheticSourceGenerator m_generator;
    };

#if ENABLE(WEBASSEMBLY)
   class BaseWebAssemblySourceProvider : public SourceProvider {
    public:
        virtual const uint8_t* data() = 0;
        virtual size_t size() const = 0;
        virtual void lockUnderlyingBuffer() { }
        virtual void unlockUnderlyingBuffer() { }

    protected:
        JS_EXPORT_PRIVATE BaseWebAssemblySourceProvider(const SourceOrigin&, String&& sourceURL);
    };

    class WebAssemblySourceProvider final : public BaseWebAssemblySourceProvider {
    public:
        static Ref<WebAssemblySourceProvider> create(Vector<uint8_t>&& data, const SourceOrigin& sourceOrigin, String sourceURL)
        {
            return adoptRef(*new WebAssemblySourceProvider(WTFMove(data), sourceOrigin, WTFMove(sourceURL)));
        }

        unsigned hash() const final
        {
            return m_source.impl()->hash();
        }

        StringView source() const final
        {
            return m_source;
        }

        const uint8_t* data() final
        {
            return m_data.data();
        }

        size_t size() const final
        {
            return m_data.size();
        }

        const Vector<uint8_t>& dataVector() const
        {
            return m_data;
        }

    private:
        JS_EXPORT_PRIVATE WebAssemblySourceProvider(Vector<uint8_t>&& data, const SourceOrigin& sourceOrigin, String&& sourceURL)
            : BaseWebAssemblySourceProvider(sourceOrigin, WTFMove(sourceURL))
            , m_source("[WebAssembly source]"_s)
            , m_data(WTFMove(data))
        {
        }

        String m_source;
        Vector<uint8_t> m_data;
    };

    // RAII class for managing a Wasm source provider's underlying buffer.
    class WebAssemblySourceProviderBufferGuard {
    public:
        explicit WebAssemblySourceProviderBufferGuard(BaseWebAssemblySourceProvider* sourceProvider)
            : m_sourceProvider(sourceProvider)
        {
            if (m_sourceProvider)
                m_sourceProvider->lockUnderlyingBuffer();
        }

        ~WebAssemblySourceProviderBufferGuard()
        {
            if (m_sourceProvider)
                m_sourceProvider->unlockUnderlyingBuffer();
        }

    private:
        RefPtr<BaseWebAssemblySourceProvider> m_sourceProvider;
    };
#endif

} // namespace JSC<|MERGE_RESOLUTION|>--- conflicted
+++ resolved
@@ -76,16 +76,11 @@
         const SourceOrigin& sourceOrigin() const { return m_sourceOrigin; }
 
         // This is NOT the path that should be used for computing relative paths from a script. Use SourceOrigin's URL for that, the values may or may not be the same...
-<<<<<<< HEAD
+
         JS_EXPORT_PRIVATE const String& sourceURL() const { return m_sourceURL; }
+        JS_EXPORT_PRIVATE const String& preRedirectURL() const { return m_preRedirectURL; }
         JS_EXPORT_PRIVATE const String& sourceURLDirective() const { return m_sourceURLDirective; }
         JS_EXPORT_PRIVATE const String& sourceMappingURLDirective() const { return m_sourceMappingURLDirective; }
-=======
-        const String& sourceURL() const { return m_sourceURL; }
-        const String& preRedirectURL() const { return m_preRedirectURL; }
-        const String& sourceURLDirective() const { return m_sourceURLDirective; }
-        const String& sourceMappingURLDirective() const { return m_sourceMappingURLDirective; }
->>>>>>> 2682c4c4
 
         JS_EXPORT_PRIVATE TextPosition startPosition() const { return m_startPosition; }
         JS_EXPORT_PRIVATE SourceProviderSourceType sourceType() const { return m_sourceType; }
@@ -133,13 +128,8 @@
         }
 
     protected:
-<<<<<<< HEAD
-        JS_EXPORT_PRIVATE StringSourceProvider(const String& source, const SourceOrigin& sourceOrigin, String&& sourceURL, const TextPosition& startPosition, SourceProviderSourceType sourceType)
-            : SourceProvider(sourceOrigin, WTFMove(sourceURL), startPosition, sourceType)
-=======
-        StringSourceProvider(const String& source, const SourceOrigin& sourceOrigin, String&& sourceURL, const TextPosition& startPosition, SourceProviderSourceType sourceType)
+       JS_EXPORT_PRIVATE StringSourceProvider(const String& source, const SourceOrigin& sourceOrigin, String&& sourceURL, const TextPosition& startPosition, SourceProviderSourceType sourceType)
             : SourceProvider(sourceOrigin, WTFMove(sourceURL), String(), startPosition, sourceType)
->>>>>>> 2682c4c4
             , m_source(source.isNull() ? *StringImpl::empty() : *source.impl())
         {
         }

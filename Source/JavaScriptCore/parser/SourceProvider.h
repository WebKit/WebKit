--- conflicted
+++ resolved
@@ -77,14 +77,14 @@
         const SourceOrigin& sourceOrigin() const { return m_sourceOrigin; }
 
         // This is NOT the path that should be used for computing relative paths from a script. Use SourceOrigin's URL for that, the values may or may not be the same...
-<<<<<<< HEAD
-=======
+// <<<<<<< HEAD
+// =======
         const String& sourceURL() const { return m_sourceURL; }
         const String& sourceURLStripped();
         const String& preRedirectURL() const { return m_preRedirectURL; }
         const String& sourceURLDirective() const { return m_sourceURLDirective; }
         const String& sourceMappingURLDirective() const { return m_sourceMappingURLDirective; }
->>>>>>> 3ed444be
+// >>>>>>> upstream/main
 
         JS_EXPORT_PRIVATE const String& sourceURL() const { return m_sourceURL; }
         JS_EXPORT_PRIVATE const String& preRedirectURL() const { return m_preRedirectURL; }
@@ -101,17 +101,17 @@
             return m_id;
         }
 
-<<<<<<< HEAD
-        JS_EXPORT_PRIVATE void setSourceURLDirective(const String& sourceURLDirective) { m_sourceURLDirective = sourceURLDirective; }
-        JS_EXPORT_PRIVATE void setSourceMappingURLDirective(const String& sourceMappingURLDirective) { m_sourceMappingURLDirective = sourceMappingURLDirective; }
-=======
+// <<<<<<< HEAD
+        // JS_EXPORT_PRIVATE void setSourceURLDirective(const String& sourceURLDirective) { m_sourceURLDirective = sourceURLDirective; }
+        // JS_EXPORT_PRIVATE void setSourceMappingURLDirective(const String& sourceMappingURLDirective) { m_sourceMappingURLDirective = sourceMappingURLDirective; }
+// =======
         void setSourceURLDirective(const String& sourceURLDirective) { m_sourceURLDirective = sourceURLDirective; }
         void setSourceMappingURLDirective(const String& sourceMappingURLDirective) { m_sourceMappingURLDirective = sourceMappingURLDirective; }
         void setSourceTaintedOrigin(SourceTaintedOrigin taintedness) { m_taintedness = taintedness; }
 
         SourceTaintedOrigin sourceTaintedOrigin() const { return m_taintedness; }
         bool couldBeTainted() const { return m_taintedness != SourceTaintedOrigin::Untainted; }
->>>>>>> 3ed444be
+// >>>>>>> upstream/main
 
     private:
         JS_EXPORT_PRIVATE void getID();
@@ -132,11 +132,11 @@
     class JS_EXPORT_PRIVATE StringSourceProvider : public SourceProvider {
         WTF_MAKE_FAST_ALLOCATED_WITH_HEAP_IDENTIFIER(StringSourceProvider);
     public:
-<<<<<<< HEAD
-        JS_EXPORT_PRIVATE static Ref<StringSourceProvider> create(const String& source, const SourceOrigin& sourceOrigin, String sourceURL, const TextPosition& startPosition = TextPosition(), SourceProviderSourceType sourceType = SourceProviderSourceType::Program)
-=======
+// <<<<<<< HEAD
+        // JS_EXPORT_PRIVATE static Ref<StringSourceProvider> create(const String& source, const SourceOrigin& sourceOrigin, String sourceURL, const TextPosition& startPosition = TextPosition(), SourceProviderSourceType sourceType = SourceProviderSourceType::Program)
+// =======
         static Ref<StringSourceProvider> create(const String& source, const SourceOrigin& sourceOrigin, String sourceURL, SourceTaintedOrigin taintedness, const TextPosition& startPosition = TextPosition(), SourceProviderSourceType sourceType = SourceProviderSourceType::Program)
->>>>>>> 3ed444be
+// >>>>>>> upstream/main
         {
             return adoptRef(*new StringSourceProvider(source, sourceOrigin, taintedness, WTFMove(sourceURL), startPosition, sourceType));
         }
@@ -152,13 +152,13 @@
         }
 
     protected:
-<<<<<<< HEAD
-       JS_EXPORT_PRIVATE StringSourceProvider(const String& source, const SourceOrigin& sourceOrigin, String&& sourceURL, const TextPosition& startPosition, SourceProviderSourceType sourceType)
-            : SourceProvider(sourceOrigin, WTFMove(sourceURL), String(), startPosition, sourceType)
-=======
+// <<<<<<< HEAD
+    //    JS_EXPORT_PRIVATE StringSourceProvider(const String& source, const SourceOrigin& sourceOrigin, String&& sourceURL, const TextPosition& startPosition, SourceProviderSourceType sourceType)
+    //         : SourceProvider(sourceOrigin, WTFMove(sourceURL), String(), startPosition, sourceType)
+// =======
         StringSourceProvider(const String& source, const SourceOrigin& sourceOrigin, SourceTaintedOrigin taintedness, String&& sourceURL, const TextPosition& startPosition, SourceProviderSourceType sourceType)
             : SourceProvider(sourceOrigin, WTFMove(sourceURL), String(), taintedness, startPosition, sourceType)
->>>>>>> 3ed444be
+// >>>>>>> upstream/main
             , m_source(source.isNull() ? *StringImpl::empty() : *source.impl())
         {
         }

/*
 * Copyright (C) 2013-2023 Apple Inc. All Rights Reserved.
 *
 * Redistribution and use in source and binary forms, with or without
 * modification, are permitted provided that the following conditions
 * are met:
 * 1. Redistributions of source code must retain the above copyright
 *    notice, this list of conditions and the following disclaimer.
 * 2. Redistributions in binary form must reproduce the above copyright
 *    notice, this list of conditions and the following disclaimer in the
 *    documentation and/or other materials provided with the distribution.
 *
 * THIS SOFTWARE IS PROVIDED BY APPLE INC. ``AS IS'' AND ANY
 * EXPRESS OR IMPLIED WARRANTIES, INCLUDING, BUT NOT LIMITED TO, THE
 * IMPLIED WARRANTIES OF MERCHANTABILITY AND FITNESS FOR A PARTICULAR
 * PURPOSE ARE DISCLAIMED.  IN NO EVENT SHALL APPLE INC. OR
 * CONTRIBUTORS BE LIABLE FOR ANY DIRECT, INDIRECT, INCIDENTAL, SPECIAL,
 * EXEMPLARY, OR CONSEQUENTIAL DAMAGES (INCLUDING, BUT NOT LIMITED TO,
 * PROCUREMENT OF SUBSTITUTE GOODS OR SERVICES; LOSS OF USE, DATA, OR
 * PROFITS; OR BUSINESS INTERRUPTION) HOWEVER CAUSED AND ON ANY THEORY
 * OF LIABILITY, WHETHER IN CONTRACT, STRICT LIABILITY, OR TORT
 * (INCLUDING NEGLIGENCE OR OTHERWISE) ARISING IN ANY WAY OUT OF THE USE
 * OF THIS SOFTWARE, EVEN IF ADVISED OF THE POSSIBILITY OF SUCH DAMAGE.
 */

#include "config.h"
#include "SourceProvider.h"

namespace JSC {

DEFINE_ALLOCATOR_WITH_HEAP_IDENTIFIER(StringSourceProvider);

SourceProvider::SourceProvider(const SourceOrigin& sourceOrigin, String&& sourceURL, String&& preRedirectURL, SourceTaintedOrigin taintedness, const TextPosition& startPosition, SourceProviderSourceType sourceType)
    : m_sourceType(sourceType)
    , m_sourceOrigin(sourceOrigin)
    , m_sourceURL(WTFMove(sourceURL))
    , m_preRedirectURL(WTFMove(preRedirectURL))
    , m_startPosition(startPosition)
    , m_taintedness(taintedness)
{
}

<<<<<<< HEAD
=======
SourceProvider::~SourceProvider() = default;
>>>>>>> d565b919

void SourceProvider::getID()
{
    if (!m_id) {
        static std::atomic<SourceID> nextProviderID = nullID;
        m_id = ++nextProviderID;
        RELEASE_ASSERT(m_id);
    }
}

const String& SourceProvider::sourceURLStripped()
{
    if (UNLIKELY(m_sourceURL.isNull()))
        return m_sourceURLStripped;
    if (LIKELY(!m_sourceURLStripped.isNull()))
        return m_sourceURLStripped;
    m_sourceURLStripped = URL(m_sourceURL).strippedForUseAsReport();
    return m_sourceURLStripped;
}

#if ENABLE(WEBASSEMBLY)
BaseWebAssemblySourceProvider::BaseWebAssemblySourceProvider(const SourceOrigin& sourceOrigin, String&& sourceURL)
    : SourceProvider(sourceOrigin, WTFMove(sourceURL), String(), SourceTaintedOrigin::Untainted, TextPosition(), SourceProviderSourceType::WebAssembly)
{
}
#endif

} // namespace JSC
<|MERGE_RESOLUTION|>--- conflicted
+++ resolved
@@ -40,10 +40,7 @@
 {
 }
 
-<<<<<<< HEAD
-=======
 SourceProvider::~SourceProvider() = default;
->>>>>>> d565b919
 
 void SourceProvider::getID()
 {

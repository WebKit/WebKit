/*
 * Copyright (C) 2014-2023 Apple Inc. All rights reserved.
 *
 * Redistribution and use in source and binary forms, with or without
 * modification, are permitted provided that the following conditions
 * are met:
 * 1. Redistributions of source code must retain the above copyright
 *    notice, this list of conditions and the following disclaimer.
 * 2. Redistributions in binary form must reproduce the above copyright
 *    notice, this list of conditions and the following disclaimer in the
 *    documentation and/or other materials provided with the distribution.
 *
 * THIS SOFTWARE IS PROVIDED BY APPLE INC. ``AS IS'' AND ANY
 * EXPRESS OR IMPLIED WARRANTIES, INCLUDING, BUT NOT LIMITED TO, THE
 * IMPLIED WARRANTIES OF MERCHANTABILITY AND FITNESS FOR A PARTICULAR
 * PURPOSE ARE DISCLAIMED.  IN NO EVENT SHALL APPLE INC. OR
 * CONTRIBUTORS BE LIABLE FOR ANY DIRECT, INDIRECT, INCIDENTAL, SPECIAL,
 * EXEMPLARY, OR CONSEQUENTIAL DAMAGES (INCLUDING, BUT NOT LIMITED TO,
 * PROCUREMENT OF SUBSTITUTE GOODS OR SERVICES; LOSS OF USE, DATA, OR
 * PROFITS; OR BUSINESS INTERRUPTION) HOWEVER CAUSED AND ON ANY THEORY
 * OF LIABILITY, WHETHER IN CONTRACT, STRICT LIABILITY, OR TORT
 * (INCLUDING NEGLIGENCE OR OTHERWISE) ARISING IN ANY WAY OUT OF THE USE
 * OF THIS SOFTWARE, EVEN IF ADVISED OF THE POSSIBILITY OF SUCH DAMAGE.
 */

#pragma once

#include "BuiltinUtils.h"
#include "BytecodeIntrinsicRegistry.h"
#include "CommonIdentifiers.h"
#include "JSCBuiltins.h"
#include <wtf/RobinHoodHashMap.h>
#include <wtf/RobinHoodHashSet.h>
#include <wtf/TZoneMalloc.h>

namespace JSC {

#define DECLARE_BUILTIN_NAMES_IN_JSC(name) const JSC::Identifier m_##name;
#define DECLARE_BUILTIN_SYMBOLS_IN_JSC(name) const JSC::Identifier m_##name##Symbol; const JSC::Identifier m_##name##SymbolPrivateIdentifier;
#define DECLARE_BUILTIN_SYMBOL_ACCESSOR(name) \
    const JSC::Identifier& name##Symbol() const { return m_##name##Symbol; }
#define DECLARE_BUILTIN_IDENTIFIER_ACCESSOR_IN_JSC(name) \
    const JSC::Identifier& name##PublicName() const { return m_##name; } \
    JSC::Identifier name##PrivateName() const { return JSC::Identifier::fromUid(*bitwise_cast<SymbolImpl*>(&JSC::Symbols::name##PrivateName)); }


#define JSC_COMMON_PRIVATE_IDENTIFIERS_EACH_PROPERTY_NAME(macro) \
    JSC_COMMON_BYTECODE_INTRINSIC_FUNCTIONS_EACH_NAME(macro) \
    JSC_COMMON_BYTECODE_INTRINSIC_CONSTANTS_EACH_NAME(macro) \
    macro(add) \
    macro(applyFunction) \
    macro(assert) \
    macro(callFunction) \
    macro(charCodeAt) \
    macro(executor) \
    macro(isView) \
    macro(iteratedObject) \
    macro(iteratedString) \
    macro(promise) \
    macro(promiseOrCapability) \
    macro(Object) \
    macro(Number) \
    macro(Array) \
    macro(ArrayBuffer) \
    macro(ShadowRealm) \
    macro(RegExp) \
    macro(Iterator) \
    macro(min) \
    macro(create) \
    macro(defineProperty) \
    macro(defaultPromiseThen) \
    macro(Set) \
    macro(Map) \
    macro(throwTypeErrorFunction) \
    macro(typedArrayLength) \
    macro(typedArrayContentType) \
    macro(typedArrayGetOriginalConstructor) \
    macro(BuiltinLog) \
    macro(BuiltinDescribe) \
    macro(homeObject) \
    macro(enqueueJob) \
    macro(hostPromiseRejectionTracker) \
    macro(onFulfilled) \
    macro(onRejected) \
    macro(push) \
    macro(repeatCharacter) \
    macro(starDefault) \
    macro(starNamespace) \
    macro(keys) \
    macro(values) \
    macro(set) \
    macro(clear) \
    macro(context) \
    macro(delete) \
    macro(size) \
    macro(shift) \
    macro(staticInitializerBlock) \
    macro(Int8Array) \
    macro(Int16Array) \
    macro(Int32Array) \
    macro(Uint8Array) \
    macro(Uint8ClampedArray) \
    macro(Uint16Array) \
    macro(Uint32Array) \
    macro(Float16Array) \
    macro(Float32Array) \
    macro(Float64Array) \
    macro(BigInt64Array) \
    macro(BigUint64Array) \
    macro(exec) \
    macro(generator) \
    macro(generatorNext) \
    macro(generatorState) \
    macro(generatorFrame) \
    macro(generatorValue) \
    macro(generatorThis) \
    macro(generatorResumeMode) \
    macro(this) \
    macro(toIntegerOrInfinity) \
    macro(toLength) \
    macro(importMapStatus) \
    macro(importInRealm) \
    macro(evalFunction) \
    macro(evalInRealm) \
    macro(moveFunctionToRealm) \
    macro(newTargetLocal) \
    macro(derivedConstructor) \
    macro(isTypedArrayView) \
    macro(isSharedTypedArrayView) \
    macro(isResizableOrGrowableSharedTypedArrayView) \
    macro(isDetached) \
    macro(typedArrayFromFast) \
    macro(isBoundFunction) \
    macro(hasInstanceBoundFunction) \
    macro(instanceOf) \
    macro(isArraySlow) \
    macro(sameValue) \
    macro(concatMemcpy) \
    macro(appendMemcpy) \
    macro(regExpCreate) \
    macro(isRegExp) \
    macro(replaceUsingRegExp) \
    macro(replaceUsingStringSearch) \
    macro(replaceAllUsingStringSearch) \
    macro(makeTypeError) \
    macro(AggregateError) \
    macro(mapStorage) \
    macro(mapIterationNext) \
    macro(mapIterationEntry) \
    macro(mapIterationEntryKey) \
    macro(mapIterationEntryValue) \
    macro(mapIteratorNext) \
    macro(mapIteratorKey) \
    macro(mapIteratorValue) \
    macro(setStorage) \
    macro(setIterationNext) \
    macro(setIterationEntry) \
    macro(setIterationEntryKey) \
    macro(setIteratorNext) \
    macro(setIteratorKey) \
    macro(setClone) \
    macro(setPrototypeDirect) \
    macro(setPrototypeDirectOrThrow) \
    macro(regExpBuiltinExec) \
    macro(regExpMatchFast) \
    macro(regExpProtoFlagsGetter) \
    macro(regExpProtoHasIndicesGetter) \
    macro(regExpProtoGlobalGetter) \
    macro(regExpProtoIgnoreCaseGetter) \
    macro(regExpProtoMultilineGetter) \
    macro(regExpProtoSourceGetter) \
    macro(regExpProtoStickyGetter) \
    macro(regExpProtoDotAllGetter) \
    macro(regExpProtoUnicodeGetter) \
    macro(regExpProtoUnicodeSetsGetter) \
    macro(regExpPrototypeSymbolMatch) \
    macro(regExpPrototypeSymbolReplace) \
    macro(regExpSearchFast) \
    macro(regExpSplitFast) \
    macro(regExpTestFast) \
    macro(stringIncludesInternal) \
    macro(stringIndexOfInternal) \
    macro(stringSplitFast) \
    macro(stringSubstring) \
    macro(handleNegativeProxyHasTrapResult) \
    macro(handlePositiveProxySetTrapResult) \
    macro(handleProxyGetTrapResult) \
    macro(importModule) \
    macro(copyDataProperties) \
    macro(cloneObject) \
    macro(meta) \
    macro(webAssemblyCompileStreamingInternal) \
    macro(webAssemblyInstantiateStreamingInternal) \
    macro(instanceFieldInitializer) \
    macro(privateBrand) \
    macro(privateClassBrand) \
    macro(hasOwnPropertyFunction) \
    macro(createPrivateSymbol) \
    macro(entries) \
    macro(outOfLineReactionCounts) \
    macro(emptyPropertyNameEnumerator) \
    macro(sentinelString) \
    macro(createRemoteFunction) \
    macro(isRemoteFunction) \
    macro(arrayFromFast) \
    macro(arraySort) \
    macro(jsonParse) \
    macro(jsonStringify) \
    macro(String) \
    macro(substr) \
    macro(endsWith) \
    macro(getOwnPropertyDescriptor) \
    macro(getOwnPropertyNames) \
    macro(getOwnPropertySymbols) \
    macro(hasOwn) \
    macro(indexOf) \
    macro(pop) \
<<<<<<< HEAD
    macro(asyncContext) \
=======
    macro(wrapForValidIteratorCreate) \
    macro(asyncFromSyncIteratorCreate) \
    macro(regExpStringIteratorCreate) \

>>>>>>> 115764a8

namespace Symbols {
#define DECLARE_BUILTIN_STATIC_SYMBOLS(name) extern JS_EXPORT_PRIVATE SymbolImpl::StaticSymbolImpl name##Symbol;
JSC_COMMON_PRIVATE_IDENTIFIERS_EACH_WELL_KNOWN_SYMBOL(DECLARE_BUILTIN_STATIC_SYMBOLS)
#undef DECLARE_BUILTIN_STATIC_SYMBOLS

#define DECLARE_BUILTIN_PRIVATE_NAMES(name) extern JS_EXPORT_PRIVATE SymbolImpl::StaticSymbolImpl name##PrivateName;
JSC_FOREACH_BUILTIN_FUNCTION_NAME(DECLARE_BUILTIN_PRIVATE_NAMES)
JSC_COMMON_PRIVATE_IDENTIFIERS_EACH_PROPERTY_NAME(DECLARE_BUILTIN_PRIVATE_NAMES)
#undef DECLARE_BUILTIN_PRIVATE_NAMES

extern JS_EXPORT_PRIVATE SymbolImpl::StaticSymbolImpl dollarVMPrivateName;
extern JS_EXPORT_PRIVATE SymbolImpl::StaticSymbolImpl polyProtoPrivateName;
}

class BuiltinNames {
    WTF_MAKE_NONCOPYABLE(BuiltinNames);
    WTF_MAKE_TZONE_ALLOCATED(BuiltinNames);
    
public:
    using PrivateNameSet = MemoryCompactLookupOnlyRobinHoodHashSet<String>;
    using WellKnownSymbolMap = MemoryCompactLookupOnlyRobinHoodHashMap<String, SymbolImpl*>;

    BuiltinNames(VM&, CommonIdentifiers*);

    PrivateSymbolImpl* lookUpPrivateName(const Identifier&) const;
    PrivateSymbolImpl* lookUpPrivateName(const String&) const;
    PrivateSymbolImpl* lookUpPrivateName(std::span<const LChar>) const;
    PrivateSymbolImpl* lookUpPrivateName(std::span<const UChar>) const;

    SymbolImpl* lookUpWellKnownSymbol(const Identifier&) const;
    SymbolImpl* lookUpWellKnownSymbol(const String&) const;
    SymbolImpl* lookUpWellKnownSymbol(std::span<const LChar>) const;
    SymbolImpl* lookUpWellKnownSymbol(std::span<const UChar>) const;
    
    void appendExternalName(const Identifier& publicName, const Identifier& privateName);

    JSC_FOREACH_BUILTIN_FUNCTION_NAME(DECLARE_BUILTIN_IDENTIFIER_ACCESSOR_IN_JSC)
    JSC_COMMON_PRIVATE_IDENTIFIERS_EACH_PROPERTY_NAME(DECLARE_BUILTIN_IDENTIFIER_ACCESSOR_IN_JSC)
    JSC_COMMON_PRIVATE_IDENTIFIERS_EACH_WELL_KNOWN_SYMBOL(DECLARE_BUILTIN_SYMBOL_ACCESSOR)
    const JSC::Identifier& dollarVMPublicName() const { return m_dollarVMName; }
    const JSC::Identifier& dollarVMPrivateName() const { return m_dollarVMPrivateName; }
    const JSC::Identifier& polyProtoName() const { return m_polyProtoPrivateName; }
    const JSC::Identifier& intlLegacyConstructedSymbol() const { return m_intlLegacyConstructedSymbol; }

private:
    void checkPublicToPrivateMapConsistency(UniquedStringImpl* privateName);

    Identifier m_emptyIdentifier;
    JSC_FOREACH_BUILTIN_FUNCTION_NAME(DECLARE_BUILTIN_NAMES_IN_JSC)
    JSC_COMMON_PRIVATE_IDENTIFIERS_EACH_PROPERTY_NAME(DECLARE_BUILTIN_NAMES_IN_JSC)
    JSC_COMMON_PRIVATE_IDENTIFIERS_EACH_WELL_KNOWN_SYMBOL(DECLARE_BUILTIN_SYMBOLS_IN_JSC)
    const JSC::Identifier m_intlLegacyConstructedSymbol;
    const JSC::Identifier m_dollarVMName;
    const JSC::Identifier m_dollarVMPrivateName;
    const JSC::Identifier m_polyProtoPrivateName;
    PrivateNameSet m_privateNameSet;
    WellKnownSymbolMap m_wellKnownSymbolsMap;
};

inline PrivateSymbolImpl* BuiltinNames::lookUpPrivateName(const Identifier& ident) const
{
    return lookUpPrivateName(ident.impl());
}

inline SymbolImpl* BuiltinNames::lookUpWellKnownSymbol(const Identifier& ident) const
{
    return lookUpWellKnownSymbol(ident.impl());
}

inline void BuiltinNames::checkPublicToPrivateMapConsistency(UniquedStringImpl* privateName)
{
#if ASSERT_ENABLED
#ifndef BUN_SKIP_FAILING_ASSERTIONS
    for (const auto& key : m_privateNameSet)
        ASSERT(String(privateName) != key);
    ASSERT(privateName->isSymbol());
    ASSERT(static_cast<SymbolImpl*>(privateName)->isPrivate());
#else
    UNUSED_PARAM(privateName);
#endif
#else
    UNUSED_PARAM(privateName);
#endif
}

inline void BuiltinNames::appendExternalName(const Identifier& publicName, const Identifier& privateName)
{
    #ifndef BUN_SKIP_FAILING_ASSERTIONS
    ASSERT_UNUSED(publicName, String(publicName.impl()) == String(privateName.impl()));
    #else
    UNUSED_PARAM(publicName);
    #endif
    checkPublicToPrivateMapConsistency(privateName.impl());
    
    m_privateNameSet.add(privateName.impl());
}

} // namespace JSC<|MERGE_RESOLUTION|>--- conflicted
+++ resolved
@@ -215,14 +215,11 @@
     macro(hasOwn) \
     macro(indexOf) \
     macro(pop) \
-<<<<<<< HEAD
     macro(asyncContext) \
-=======
     macro(wrapForValidIteratorCreate) \
     macro(asyncFromSyncIteratorCreate) \
     macro(regExpStringIteratorCreate) \
 
->>>>>>> 115764a8
 
 namespace Symbols {
 #define DECLARE_BUILTIN_STATIC_SYMBOLS(name) extern JS_EXPORT_PRIVATE SymbolImpl::StaticSymbolImpl name##Symbol;

--- conflicted
+++ resolved
@@ -163,7 +163,7 @@
 
     // Helper for min and max.
     template<typename ChecksFunctor>
-    bool handleMinMax(Operand result, NodeType op, int registerOffset, int argumentCountIncludingThis, const ChecksFunctor& insertChecks);
+    void handleMinMax(Operand result, NodeType op, int registerOffset, int argumentCountIncludingThis, const ChecksFunctor& insertChecks);
     
     void refineStatically(CallLinkStatus&, Node* callTarget);
     // Blocks can either be targetable (i.e. in the m_blockLinkingTargets of one InlineStackEntry) with a well-defined bytecodeBegin,
@@ -2320,7 +2320,7 @@
 }
 
 template<typename ChecksFunctor>
-bool ByteCodeParser::handleMinMax(Operand result, NodeType op, int registerOffset, int argumentCountIncludingThis, const ChecksFunctor& insertChecks)
+void ByteCodeParser::handleMinMax(Operand result, NodeType op, int registerOffset, int argumentCountIncludingThis, const ChecksFunctor& insertChecks)
 {
     ASSERT(op == ArithMin || op == ArithMax);
 
@@ -2328,7 +2328,7 @@
         insertChecks();
         double limit = op == ArithMax ? -std::numeric_limits<double>::infinity() : +std::numeric_limits<double>::infinity();
         set(result, addToGraph(JSConstant, OpInfo(m_graph.freeze(jsDoubleNumber(limit)))));
-        return true;
+        return;
     }
      
     if (argumentCountIncludingThis == 2) {
@@ -2336,17 +2336,14 @@
         Node* resultNode = get(VirtualRegister(virtualRegisterForArgumentIncludingThis(1, registerOffset)));
         addToGraph(Phantom, Edge(resultNode, NumberUse));
         set(result, resultNode);
-        return true;
-    }
-    
-    if (argumentCountIncludingThis == 3) {
-        insertChecks();
-        set(result, addToGraph(op, get(virtualRegisterForArgumentIncludingThis(1, registerOffset)), get(virtualRegisterForArgumentIncludingThis(2, registerOffset))));
-        return true;
-    }
-    
-    // Don't handle >=3 arguments for now.
-    return false;
+        return;
+    }
+    
+    insertChecks();
+    for (int index = 1; index < argumentCountIncludingThis; ++index)
+        addVarArgChild(get(virtualRegisterForArgumentIncludingThis(index, registerOffset)));
+    set(result, addToGraph(Node::VarArg, op, OpInfo(), OpInfo()));
+    return;
 }
 
 template<typename ChecksFunctor>
@@ -2404,17 +2401,9 @@
 
         case MinIntrinsic:
         case MaxIntrinsic:
-<<<<<<< HEAD
-            if (handleMinMax(result, intrinsic == MinIntrinsic ? ArithMin : ArithMax, registerOffset, argumentCountIncludingThis, insertChecks)) {
-                didSetResult = true;
-                return true;
-            }
-            return false;
-=======
             handleMinMax(result, intrinsic == MinIntrinsic ? ArithMin : ArithMax, registerOffset, argumentCountIncludingThis, insertChecks);
             didSetResult = true;
             return CallOptimizationResult::Inlined;
->>>>>>> 5e1c8e09
 
 #define DFG_ARITH_UNARY(capitalizedName, lowerName) \
         case capitalizedName##Intrinsic:
@@ -2630,18 +2619,12 @@
 
             if (m_inlineStackTop->m_exitProfile.hasExitSite(m_currentIndex, BadIndexingType)
                 || m_inlineStackTop->m_exitProfile.hasExitSite(m_currentIndex, BadConstantCache)
-<<<<<<< HEAD
-                || m_inlineStackTop->m_exitProfile.hasExitSite(m_currentIndex, BadCache)
-                || m_inlineStackTop->m_exitProfile.hasExitSite(m_currentIndex, BadType))
-                return false;
-=======
                 || m_inlineStackTop->m_exitProfile.hasExitSite(m_currentIndex, BadCache))
                 return CallOptimizationResult::DidNothing;
 
             // index parameter's BadType is critical. But the other ones can be relaxed, so not giving up optimization.
             if (m_inlineStackTop->m_exitProfile.hasExitSite(m_currentIndex, BadType) && argumentCountIncludingThis > 2)
                 return CallOptimizationResult::DidNothing;
->>>>>>> 5e1c8e09
 
             ArrayMode arrayMode = getArrayMode(Array::Read);
             if (!arrayMode.isJSArray())

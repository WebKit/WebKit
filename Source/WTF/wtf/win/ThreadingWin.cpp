/*
 * Copyright (C) 2007, 2008, 2015 Apple Inc. All rights reserved.
 * Copyright (C) 2009 Google Inc. All rights reserved.
 * Copyright (C) 2009 Torch Mobile, Inc. All rights reserved.
 *
 * Redistribution and use in source and binary forms, with or without
 * modification, are permitted provided that the following conditions
 * are met:
 *
 * 1.  Redistributions of source code must retain the above copyright
 *     notice, this list of conditions and the following disclaimer.
 * 2.  Redistributions in binary form must reproduce the above copyright
 *     notice, this list of conditions and the following disclaimer in the
 *     documentation and/or other materials provided with the distribution.
 * 3.  Neither the name of Apple Inc. ("Apple") nor the names of
 *     its contributors may be used to endorse or promote products derived
 *     from this software without specific prior written permission.
 *
 * THIS SOFTWARE IS PROVIDED BY APPLE AND ITS CONTRIBUTORS "AS IS" AND ANY
 * EXPRESS OR IMPLIED WARRANTIES, INCLUDING, BUT NOT LIMITED TO, THE IMPLIED
 * WARRANTIES OF MERCHANTABILITY AND FITNESS FOR A PARTICULAR PURPOSE ARE
 * DISCLAIMED. IN NO EVENT SHALL APPLE OR ITS CONTRIBUTORS BE LIABLE FOR ANY
 * DIRECT, INDIRECT, INCIDENTAL, SPECIAL, EXEMPLARY, OR CONSEQUENTIAL DAMAGES
 * (INCLUDING, BUT NOT LIMITED TO, PROCUREMENT OF SUBSTITUTE GOODS OR SERVICES;
 * LOSS OF USE, DATA, OR PROFITS; OR BUSINESS INTERRUPTION) HOWEVER CAUSED AND
 * ON ANY THEORY OF LIABILITY, WHETHER IN CONTRACT, STRICT LIABILITY, OR TORT
 * (INCLUDING NEGLIGENCE OR OTHERWISE) ARISING IN ANY WAY OUT OF THE USE OF
 * THIS SOFTWARE, EVEN IF ADVISED OF THE POSSIBILITY OF SUCH DAMAGE.
 */

/*
 * There are numerous academic and practical works on how to implement pthread_cond_wait/pthread_cond_signal/pthread_cond_broadcast
 * functions on Win32. Here is one example: http://www.cs.wustl.edu/~schmidt/win32-cv-1.html which is widely credited as a 'starting point'
 * of modern attempts. There are several more or less proven implementations, one in Boost C++ library (http://www.boost.org) and another
 * in pthreads-win32 (http://sourceware.org/pthreads-win32/).
 *
 * The number of articles and discussions is the evidence of significant difficulties in implementing these primitives correctly.
 * The brief search of revisions, ChangeLog entries, discussions in comp.programming.threads and other places clearly documents
 * numerous pitfalls and performance problems the authors had to overcome to arrive to the suitable implementations.
 * Optimally, WebKit would use one of those supported/tested libraries directly. To roll out our own implementation is impractical,
 * if even for the lack of sufficient testing. However, a faithful reproduction of the code from one of the popular supported
 * libraries seems to be a good compromise.
 *
 * The early Boost implementation (http://www.boxbackup.org/trac/browser/box/nick/win/lib/win32/boost_1_32_0/libs/thread/src/condition.cpp?rev=30)
 * is identical to pthreads-win32 (http://sourceware.org/cgi-bin/cvsweb.cgi/pthreads/pthread_cond_wait.c?rev=1.10&content-type=text/x-cvsweb-markup&cvsroot=pthreads-win32).
 * Current Boost uses yet another (although seemingly equivalent) algorithm which came from their 'thread rewrite' effort.
 *
 * This file includes timedWait/signal/broadcast implementations translated to WebKit coding style from the latest algorithm by
 * Alexander Terekhov and Louis Thomas, as captured here: http://sourceware.org/cgi-bin/cvsweb.cgi/pthreads/pthread_cond_wait.c?rev=1.10&content-type=text/x-cvsweb-markup&cvsroot=pthreads-win32
 * It replaces the implementation of their previous algorithm, also documented in the same source above.
 * The naming and comments are left very close to original to enable easy cross-check.
 *
 * The corresponding Pthreads-win32 License is included below, and CONTRIBUTORS file which it refers to is added to
 * source directory (as CONTRIBUTORS.pthreads-win32).
 */

/*
 *      Pthreads-win32 - POSIX Threads Library for Win32
 *      Copyright(C) 1998 John E. Bossom
 *      Copyright(C) 1999,2005 Pthreads-win32 contributors
 *
 *      Contact Email: rpj@callisto.canberra.edu.au
 *
 *      The current list of contributors is contained
 *      in the file CONTRIBUTORS included with the source
 *      code distribution. The list can also be seen at the
 *      following World Wide Web location:
 *      http://sources.redhat.com/pthreads-win32/contributors.html
 *
 *      This library is free software; you can redistribute it and/or
 *      modify it under the terms of the GNU Lesser General Public
 *      License as published by the Free Software Foundation; either
 *      version 2 of the License, or (at your option) any later version.
 *
 *      This library is distributed in the hope that it will be useful,
 *      but WITHOUT ANY WARRANTY; without even the implied warranty of
 *      MERCHANTABILITY or FITNESS FOR A PARTICULAR PURPOSE.  See the GNU
 *      Lesser General Public License for more details.
 *
 *      You should have received a copy of the GNU Lesser General Public
 *      License along with this library in the file COPYING.LIB;
 *      if not, write to the Free Software Foundation, Inc.,
 *      59 Temple Place - Suite 330, Boston, MA 02111-1307, USA
 */

#include "config.h"
#include <wtf/Threading.h>

#include <errno.h>
#include <process.h>
#include <windows.h>
#include <wtf/HashMap.h>
#include <wtf/Lock.h>
#include <wtf/MainThread.h>
#include <wtf/MathExtras.h>
#include <wtf/NeverDestroyed.h>
#include <wtf/ThreadingPrimitives.h>

namespace WTF {

Thread::~Thread()
{
    // It is OK because FLSAlloc's callback will be called even before there are some open handles.
    // This easily ensures that all the thread resources are automatically closed.
    if (m_handle != INVALID_HANDLE_VALUE)
        CloseHandle(m_handle);
}

void Thread::initializeCurrentThreadEvenIfNonWTFCreated()
{
}

// MS_VC_EXCEPTION, THREADNAME_INFO, and setThreadNameInternal all come from <http://msdn.microsoft.com/en-us/library/xcb2z8hs.aspx>.
static const DWORD MS_VC_EXCEPTION = 0x406D1388;

#pragma pack(push, 8)
typedef struct tagTHREADNAME_INFO {
    DWORD dwType; // must be 0x1000
    LPCSTR szName; // pointer to name (in user addr space)
    DWORD dwThreadID; // thread ID (-1=caller thread)
    DWORD dwFlags; // reserved for future use, must be zero
} THREADNAME_INFO;
#pragma pack(pop)

void Thread::initializeCurrentThreadInternal(const char* szThreadName)
{
    THREADNAME_INFO info;
    info.dwType = 0x1000;
    info.szName = Thread::normalizeThreadName(szThreadName);
    info.dwThreadID = GetCurrentThreadId();
    info.dwFlags = 0;

<<<<<<< HEAD
    // This code does not seem to work on nehalem or older CPUs.
    // __try {
    //     RaiseException(MS_VC_EXCEPTION, 0, sizeof(info) / sizeof(ULONG_PTR), reinterpret_cast<ULONG_PTR*>(&info));
    // } __except(EXCEPTION_CONTINUE_EXECUTION) { }
#endif
=======
    __try {
        RaiseException(MS_VC_EXCEPTION, 0, sizeof(info) / sizeof(ULONG_PTR), reinterpret_cast<ULONG_PTR*>(&info));
    } __except(EXCEPTION_CONTINUE_EXECUTION) { }

>>>>>>> d565b919
    initializeCurrentThreadEvenIfNonWTFCreated();
}

void Thread::initializePlatformThreading()
{
}

static unsigned __stdcall wtfThreadEntryPoint(void* data)
{
    Thread::entryPoint(reinterpret_cast<Thread::NewThreadContext*>(data));
    return 0;
}

bool Thread::establishHandle(NewThreadContext* data, std::optional<size_t> stackSize, QOS, SchedulingPolicy)
{
    unsigned threadIdentifier = 0;
    unsigned initFlag = stackSize ? STACK_SIZE_PARAM_IS_A_RESERVATION : 0;
    HANDLE threadHandle = reinterpret_cast<HANDLE>(_beginthreadex(nullptr, stackSize.value_or(0), wtfThreadEntryPoint, data, initFlag, &threadIdentifier));
    if (!threadHandle) {
        LOG_ERROR("Failed to create thread at entry point %p with data %p: %ld", wtfThreadEntryPoint, data, errno);
        return false;
    }
    establishPlatformSpecificHandle(threadHandle, threadIdentifier);
    return true;
}

void Thread::changePriority(int delta)
{
    Locker locker { m_mutex };
    SetThreadPriority(m_handle, THREAD_PRIORITY_NORMAL + delta);
}

int Thread::waitForCompletion()
{
    HANDLE handle;
    {
        Locker locker { m_mutex };
        handle = m_handle;
    }

    DWORD joinResult = WaitForSingleObject(handle, INFINITE);
    if (joinResult == WAIT_FAILED)
        LOG_ERROR("Thread %p was found to be deadlocked trying to quit", this);

    Locker locker { m_mutex };
    ASSERT(joinableState() == Joinable);

    // The thread has already exited, do nothing.
    // The thread hasn't exited yet, so don't clean anything up. Just signal that we've already joined on it so that it will clean up after itself.
    if (!hasExited())
        didJoin();

    return joinResult;
}

void Thread::detach()
{
    // We follow the pthread semantics: even after the detach is called,
    // we can still perform various operations onto the thread. For example,
    // we can do pthread_kill for the detached thread. The problem in Windows
    // is that closing HANDLE loses the way to do such operations.
    // To do so, we do nothing here in Windows. Original detach's purpose,
    // releasing thread resource when the thread exits, will be achieved by
    // FlsCallback automatically. FlsCallback will call CloseHandle to clean up
    // resource. So in this function, we just mark the thread as detached to
    // avoid calling waitForCompletion for this thread.
    Locker locker { m_mutex };
    if (!hasExited())
        didBecomeDetached();
}

auto Thread::suspend(const ThreadSuspendLocker&) -> Expected<void, PlatformSuspendError>
{
    RELEASE_ASSERT_WITH_MESSAGE(this != &Thread::current(), "We do not support suspending the current thread itself.");
    DWORD result = SuspendThread(m_handle);
    if (result != (DWORD)-1)
        return { };
    return makeUnexpected(result);
}

// During resume, suspend or resume should not be executed from the other threads.
void Thread::resume(const ThreadSuspendLocker&)
{
    ResumeThread(m_handle);
}

size_t Thread::getRegisters(const ThreadSuspendLocker&, PlatformRegisters& registers)
{
    registers.ContextFlags = CONTEXT_INTEGER | CONTEXT_CONTROL;
    GetThreadContext(m_handle, &registers);
    return sizeof(CONTEXT);
}

Thread& Thread::initializeCurrentTLS()
{
    // Not a WTF-created thread, ThreadIdentifier is not established yet.
    WTF::initialize();
    Ref<Thread> thread = adoptRef(*new Thread());

    HANDLE handle;
    bool isSuccessful = DuplicateHandle(GetCurrentProcess(), GetCurrentThread(), GetCurrentProcess(), &handle, 0, FALSE, DUPLICATE_SAME_ACCESS);
    RELEASE_ASSERT(isSuccessful);

    thread->establishPlatformSpecificHandle(handle, currentID());
    thread->initializeInThread();
    initializeCurrentThreadEvenIfNonWTFCreated();

    return initializeTLS(WTFMove(thread));
}

ThreadIdentifier Thread::currentID()
{
    return static_cast<ThreadIdentifier>(GetCurrentThreadId());
}

void Thread::establishPlatformSpecificHandle(HANDLE handle, ThreadIdentifier threadID)
{
    Locker locker { m_mutex };
    m_handle = handle;
    m_id = threadID;
}

struct Thread::ThreadHolder {
    ~ThreadHolder()
    {
        // The thread_local object of the main thread is destructed
        // after Windows terminates other threads. If the terminated
        // thread was holding a mutex, trying to lock the mutex causes
        // deadlock.
        if (isMainThread())
            return;
        if (thread) {
            thread->m_clientData = nullptr;
            thread->specificStorage().destroySlots();
            thread->didExit();
        }
    }

    RefPtr<Thread> thread;
};

thread_local static Thread::ThreadHolder s_threadHolder;

Thread* Thread::currentMayBeNull()
{
    return s_threadHolder.thread.get();
}

Thread& Thread::initializeTLS(Ref<Thread>&& thread)
{
    s_threadHolder.thread = WTFMove(thread);
    return *s_threadHolder.thread;
}

Atomic<int> Thread::SpecificStorage::s_numberOfKeys;
std::array<Atomic<Thread::SpecificStorage::DestroyFunction>, Thread::SpecificStorage::s_maxKeys> Thread::SpecificStorage::s_destroyFunctions;

bool Thread::SpecificStorage::allocateKey(int& key, DestroyFunction destroy)
{
    int k = s_numberOfKeys.exchangeAdd(1);
    if (k >= s_maxKeys) {
        s_numberOfKeys.exchangeSub(1);
        return false;
    }
    key = k;
    s_destroyFunctions[key].store(destroy);
    return true;
}

void* Thread::SpecificStorage::get(int key)
{
    return m_slots[key];
}

void Thread::SpecificStorage::set(int key, void* value)
{
    m_slots[key] = value;
}

void Thread::SpecificStorage::destroySlots()
{
    auto numberOfKeys = s_numberOfKeys.load();
    for (size_t i = 0; i < numberOfKeys; i++) {
        auto destroy = s_destroyFunctions[i].load();
        if (destroy && m_slots[i]) {
            destroy(m_slots[i]);
            m_slots[i] = nullptr;
        }
    }
}

Mutex::~Mutex() = default;

void Mutex::lock()
{
    AcquireSRWLockExclusive(&m_mutex);
}

bool Mutex::tryLock()
{
    return TryAcquireSRWLockExclusive(&m_mutex);
}

void Mutex::unlock()
{
    ReleaseSRWLockExclusive(&m_mutex);
}

// Returns an interval in milliseconds suitable for passing to one of the Win32 wait functions (e.g., ::WaitForSingleObject).
static DWORD absoluteTimeToWaitTimeoutInterval(WallTime absoluteTime)
{
    if (absoluteTime.isInfinity()) {
        if (absoluteTime == -WallTime::infinity())
            return 0;
        return INFINITE;
    }

    WallTime currentTime = WallTime::now();

    // Time is in the past - return immediately.
    if (absoluteTime < currentTime)
        return 0;

    // Time is too far in the future (and would overflow unsigned long) - wait forever.
    if ((absoluteTime - currentTime) > Seconds::fromMilliseconds(INT_MAX))
        return INFINITE;

    return static_cast<DWORD>((absoluteTime - currentTime).milliseconds());
}

ThreadCondition::~ThreadCondition() = default;

void ThreadCondition::wait(Mutex& mutex)
{
    SleepConditionVariableSRW(&m_condition, &mutex.impl(), INFINITE, 0);
}

bool ThreadCondition::timedWait(Mutex& mutex, WallTime absoluteTime)
{
    // https://msdn.microsoft.com/en-us/library/windows/desktop/ms686304(v=vs.85).aspx
    DWORD interval = absoluteTimeToWaitTimeoutInterval(absoluteTime);
    if (!interval) {
        // Consider the wait to have timed out, even if our condition has already been signaled, to
        // match the pthreads implementation.
        return false;
    }

    if (SleepConditionVariableSRW(&m_condition, &mutex.impl(), interval, 0))
        return true;
    ASSERT(GetLastError() == ERROR_TIMEOUT);
    return false;
}

void ThreadCondition::signal()
{
    WakeConditionVariable(&m_condition);
}

void ThreadCondition::broadcast()
{
    WakeAllConditionVariable(&m_condition);
}

void Thread::yield()
{
    SwitchToThread();
}

} // namespace WTF<|MERGE_RESOLUTION|>--- conflicted
+++ resolved
@@ -124,24 +124,18 @@
 
 void Thread::initializeCurrentThreadInternal(const char* szThreadName)
 {
-    THREADNAME_INFO info;
-    info.dwType = 0x1000;
-    info.szName = Thread::normalizeThreadName(szThreadName);
-    info.dwThreadID = GetCurrentThreadId();
-    info.dwFlags = 0;
-
-<<<<<<< HEAD
     // This code does not seem to work on nehalem or older CPUs.
+    
+    // THREADNAME_INFO info;
+    // info.dwType = 0x1000;
+    // info.szName = Thread::normalizeThreadName(szThreadName);
+    // info.dwThreadID = GetCurrentThreadId();
+    // info.dwFlags = 0;
+
     // __try {
     //     RaiseException(MS_VC_EXCEPTION, 0, sizeof(info) / sizeof(ULONG_PTR), reinterpret_cast<ULONG_PTR*>(&info));
     // } __except(EXCEPTION_CONTINUE_EXECUTION) { }
-#endif
-=======
-    __try {
-        RaiseException(MS_VC_EXCEPTION, 0, sizeof(info) / sizeof(ULONG_PTR), reinterpret_cast<ULONG_PTR*>(&info));
-    } __except(EXCEPTION_CONTINUE_EXECUTION) { }
-
->>>>>>> d565b919
+
     initializeCurrentThreadEvenIfNonWTFCreated();
 }
 

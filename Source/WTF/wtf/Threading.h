--- conflicted
+++ resolved
@@ -44,12 +44,9 @@
 #include <wtf/RefPtr.h>
 #include <wtf/StackBounds.h>
 #include <wtf/StackStats.h>
+#include <wtf/ThreadAssertions.h>
 #include <wtf/ThreadSafeRefCounted.h>
-<<<<<<< HEAD
-#include <wtf/ThreadSafetyAnalysis.h>
-=======
 #include <wtf/ThreadSafeWeakPtr.h>
->>>>>>> eb072c37
 #include <wtf/Vector.h>
 #include <wtf/WordLock.h>
 #include <wtf/text/AtomStringTable.h>
@@ -107,8 +104,7 @@
     WTF_EXPORT_PRIVATE ~ThreadSuspendLocker();
 };
 
-class WTF_CAPABILITY("is current") Thread : public ThreadSafeRefCounted<Thread> {
-    static std::atomic<uint32_t> s_uid;
+class WTF_CAPABILITY("is current") Thread : public ThreadSafeRefCounted<Thread>, ThreadLike {
 public:
     friend class ThreadGroup;
     friend WTF_EXPORT_PRIVATE void initialize();
@@ -281,8 +277,9 @@
 
     struct NewThreadContext;
     static void entryPoint(NewThreadContext*);
+    ThreadLikeAssertion threadLikeAssertion() const { return createThreadLikeAssertion(m_uid); }
 protected:
-    Thread();
+    Thread() = default;
 
     void initializeInThread();
 
@@ -373,7 +370,7 @@
     StackBounds m_stack { StackBounds::emptyBounds() };
     HashMap<ThreadGroup*, ThreadSafeWeakPtr<ThreadGroup>> m_threadGroupMap;
     PlatformThreadHandle m_handle;
-    uint32_t m_uid;
+    uint32_t m_uid { ++s_uid };
 #if OS(WINDOWS)
     ThreadIdentifier m_id { 0 };
 #elif OS(DARWIN)
@@ -402,11 +399,6 @@
     void* m_apiData { nullptr };
     RefPtr<ClientData> m_clientData { nullptr };
 };
-
-inline Thread::Thread()
-    : m_uid(++s_uid)
-{
-}
 
 #if !OS(WINDOWS)
 inline Thread* Thread::currentMayBeNull()
@@ -439,11 +431,7 @@
 
 inline void assertIsCurrent(const Thread& thread) WTF_ASSERTS_ACQUIRED_CAPABILITY(thread)
 {
-#if ASSERT_ENABLED
-    ASSERT(&thread == &Thread::current());
-#else
-    UNUSED_PARAM(thread);
-#endif
+    assertIsCurrent(thread.threadLikeAssertion());
 }
 
 } // namespace WTF

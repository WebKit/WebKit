list(APPEND WTF_SOURCES
    generic/WorkQueueGeneric.cpp
)

if (WIN32)
    list(APPEND WTF_SOURCES
        text/win/StringWin.cpp
        text/win/TextBreakIteratorInternalICUWin.cpp

        win/CPUTimeWin.cpp
        win/DbgHelperWin.cpp
        win/FileSystemWin.cpp
        win/LanguageWin.cpp
        win/LoggingWin.cpp
        win/MainThreadWin.cpp
        win/OSAllocatorWin.cpp
        win/PathWalker.cpp
        win/SignalsWin.cpp
        win/ThreadingWin.cpp
        win/Win32Handle.cpp
    )
<<<<<<< HEAD

    if (WTF_CPU_X86_64)
        if (MSVC)
            add_custom_command(
                OUTPUT ${WTF_DERIVED_SOURCES_DIR}/AsmStubsMSVC64.obj
                MAIN_DEPENDENCY ${WTF_DIR}/wtf/win/AsmStubsMSVC64.asm
                COMMAND ml64 -nologo -c -Fo ${WTF_DERIVED_SOURCES_DIR}/AsmStubsMSVC64.obj ${WTF_DIR}/wtf/win/AsmStubsMSVC64.asm
                VERBATIM)

            list(APPEND WTF_SOURCES ${WTF_DERIVED_SOURCES_DIR}/AsmStubsMSVC64.obj)
        endif ()
    endif ()

    list(APPEND WTF_PUBLIC_HEADERS
        text/win/WCharStringExtras.h

        win/DbgHelperWin.h
        win/PathWalker.h
    )
=======
>>>>>>> 815968c6
    list(APPEND WTF_LIBRARIES
        DbgHelp
        shlwapi
        winmm
    )
else ()
    list(APPEND WTF_SOURCES
        generic/MainThreadGeneric.cpp

        posix/OSAllocatorPOSIX.cpp
        posix/ThreadingPOSIX.cpp

        text/unix/TextBreakIteratorInternalICUUnix.cpp

        unix/LanguageUnix.cpp
        unix/LoggingUnix.cpp
    )
    if (WTF_OS_FUCHSIA)
        list(APPEND WTF_SOURCES
            fuchsia/CPUTimeFuchsia.cpp
        )
    else ()
        list(APPEND WTF_SOURCES
            posix/CPUTimePOSIX.cpp
        )
    endif ()

    if (LOWERCASE_EVENT_LOOP_TYPE STREQUAL "glib")
        list(APPEND WTF_SOURCES
            glib/FileSystemGlib.cpp
        )
    else ()
        list(APPEND WTF_SOURCES
            posix/FileSystemPOSIX.cpp

            unix/UniStdExtrasUnix.cpp
        )
    endif ()

endif ()

if (WIN32)
    list(APPEND WTF_SOURCES
        win/MemoryFootprintWin.cpp
        win/MemoryPressureHandlerWin.cpp
    )
elseif (APPLE)
    file(COPY mac/MachExceptions.defs DESTINATION ${WTF_DERIVED_SOURCES_DIR})
    add_custom_command(
        OUTPUT
            ${WTF_DERIVED_SOURCES_DIR}/MachExceptionsServer.h
            ${WTF_DERIVED_SOURCES_DIR}/mach_exc.h
            ${WTF_DERIVED_SOURCES_DIR}/mach_excServer.c
            ${WTF_DERIVED_SOURCES_DIR}/mach_excUser.c
        MAIN_DEPENDENCY mac/MachExceptions.defs
        WORKING_DIRECTORY ${WTF_DERIVED_SOURCES_DIR}
        COMMAND mig -DMACH_EXC_SERVER_TASKIDTOKEN_STATE -sheader MachExceptionsServer.h MachExceptions.defs
        VERBATIM)
    list(APPEND WTF_SOURCES
        cocoa/MemoryFootprintCocoa.cpp

        generic/MemoryPressureHandlerGeneric.cpp

        ${WTF_DERIVED_SOURCES_DIR}/mach_excServer.c
        ${WTF_DERIVED_SOURCES_DIR}/mach_excUser.c
    )
elseif (CMAKE_SYSTEM_NAME MATCHES "Linux")
    list(APPEND WTF_SOURCES
        linux/CurrentProcessMemoryStatus.cpp
        linux/MemoryFootprintLinux.cpp
        linux/RealTimeThreads.cpp

        unix/MemoryPressureHandlerUnix.cpp
    )
<<<<<<< HEAD
    list(APPEND WTF_PUBLIC_HEADERS
        linux/ProcessMemoryFootprint.h
        linux/CurrentProcessMemoryStatus.h
    )
    # Necessary for Ubuntu
    list(APPEND WTF_LIBRARIES stdc++fs)
=======
>>>>>>> 815968c6
elseif (CMAKE_SYSTEM_NAME MATCHES "FreeBSD")
    list(APPEND WTF_SOURCES
        generic/MemoryFootprintGeneric.cpp

        unix/MemoryPressureHandlerUnix.cpp
    )
else ()
    list(APPEND WTF_SOURCES
        generic/MemoryFootprintGeneric.cpp
        generic/MemoryPressureHandlerGeneric.cpp
    )
endif ()

if (LOWERCASE_EVENT_LOOP_TYPE STREQUAL "glib")
    list(APPEND WTF_SOURCES
        glib/GRefPtr.cpp
        glib/RunLoopGLib.cpp
    )
    if (ENABLE_REMOTE_INSPECTOR)
        list(APPEND WTF_SOURCES
            glib/GSocketMonitor.cpp
            glib/SocketConnection.cpp
        )
    endif ()

    list(APPEND WTF_SYSTEM_INCLUDE_DIRECTORIES
        ${GIO_UNIX_INCLUDE_DIRS}
        ${GLIB_INCLUDE_DIRS}
    )
    list(APPEND WTF_LIBRARIES
        ${GIO_UNIX_LIBRARIES}
        ${GLIB_GIO_LIBRARIES}
        ${GLIB_GOBJECT_LIBRARIES}
        ${GLIB_LIBRARIES}
    )
else ()
    list(APPEND WTF_SOURCES
        generic/RunLoopGeneric.cpp
    )
endif ()

list(APPEND WTF_LIBRARIES
    Threads::Threads
)<|MERGE_RESOLUTION|>--- conflicted
+++ resolved
@@ -19,7 +19,6 @@
         win/ThreadingWin.cpp
         win/Win32Handle.cpp
     )
-<<<<<<< HEAD
 
     if (WTF_CPU_X86_64)
         if (MSVC)
@@ -33,14 +32,6 @@
         endif ()
     endif ()
 
-    list(APPEND WTF_PUBLIC_HEADERS
-        text/win/WCharStringExtras.h
-
-        win/DbgHelperWin.h
-        win/PathWalker.h
-    )
-=======
->>>>>>> 815968c6
     list(APPEND WTF_LIBRARIES
         DbgHelp
         shlwapi
@@ -115,15 +106,6 @@
 
         unix/MemoryPressureHandlerUnix.cpp
     )
-<<<<<<< HEAD
-    list(APPEND WTF_PUBLIC_HEADERS
-        linux/ProcessMemoryFootprint.h
-        linux/CurrentProcessMemoryStatus.h
-    )
-    # Necessary for Ubuntu
-    list(APPEND WTF_LIBRARIES stdc++fs)
-=======
->>>>>>> 815968c6
 elseif (CMAKE_SYSTEM_NAME MATCHES "FreeBSD")
     list(APPEND WTF_SOURCES
         generic/MemoryFootprintGeneric.cpp

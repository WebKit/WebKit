/*
 * Copyright (C) 2006-2023 Apple Inc. All rights reserved.
 * Copyright (C) 2007-2009 Torch Mobile, Inc.
 * Copyright (C) 2010, 2011 Research In Motion Limited. All rights reserved.
 * Copyright (C) 2013 Samsung Electronics. All rights reserved.
 *
 * Redistribution and use in source and binary forms, with or without
 * modification, are permitted provided that the following conditions
 * are met:
 * 1. Redistributions of source code must retain the above copyright
 *    notice, this list of conditions and the following disclaimer.
 * 2. Redistributions in binary form must reproduce the above copyright
 *    notice, this list of conditions and the following disclaimer in the
 *    documentation and/or other materials provided with the distribution.
 *
 * THIS SOFTWARE IS PROVIDED BY APPLE INC. ``AS IS'' AND ANY
 * EXPRESS OR IMPLIED WARRANTIES, INCLUDING, BUT NOT LIMITED TO, THE
 * IMPLIED WARRANTIES OF MERCHANTABILITY AND FITNESS FOR A PARTICULAR
 * PURPOSE ARE DISCLAIMED.  IN NO EVENT SHALL APPLE INC. OR
 * CONTRIBUTORS BE LIABLE FOR ANY DIRECT, INDIRECT, INCIDENTAL, SPECIAL,
 * EXEMPLARY, OR CONSEQUENTIAL DAMAGES (INCLUDING, BUT NOT LIMITED TO,
 * PROCUREMENT OF SUBSTITUTE GOODS OR SERVICES; LOSS OF USE, DATA, OR
 * PROFITS; OR BUSINESS INTERRUPTION) HOWEVER CAUSED AND ON ANY THEORY
 * OF LIABILITY, WHETHER IN CONTRACT, STRICT LIABILITY, OR TORT
 * (INCLUDING NEGLIGENCE OR OTHERWISE) ARISING IN ANY WAY OUT OF THE USE
 * OF THIS SOFTWARE, EVEN IF ADVISED OF THE POSSIBILITY OF SUCH DAMAGE.
 */

#pragma once

#ifndef WTF_PLATFORM_GUARD_AGAINST_INDIRECT_INCLUSION
#error "Please #include <wtf/Platform.h> instead of this file directly."
#endif


#define ENABLE(WTF_FEATURE) (defined ENABLE_##WTF_FEATURE && ENABLE_##WTF_FEATURE)

/* Use this file to list _all_ ENABLE() macros. Define the macros to be one of the following values:
 *  - "0" disables the feature by default. The feature can still be enabled for a specific port or environment.
 *  - "1" enables the feature by default. The feature can still be disabled for a specific port or environment.
 *
 * The feature defaults in this file are only taken into account if the (port specific) build system
 * has not enabled or disabled a particular feature.
 *
 * Use this file to define ENABLE() macros only. Do not use this file to define USE() or macros !
 *
 * Only define a macro if it was not defined before - always check for !defined first.
 *
 * Keep the file sorted by the name of the defines. As an exception you can change the order
 * to allow interdependencies between the default values.
 *
 * Below are a few potential commands to take advantage of this file running from the Source/WTF directory
 *
 * Get the list of feature defines: grep -o "ENABLE_\(\w\+\)" wtf/PlatformEnable.h | sort | uniq
 * Get the list of features enabled by default for a PLATFORM(XXX): gcc -E -dM -I. -DWTF_PLATFORM_XXX "wtf/Platform.h" | grep "ENABLE_\w\+ 1" | cut -d' ' -f2 | sort
 */


/* FIXME: This should be renamed to ENABLE_ASSERTS for consistency and so it can be used as ENABLE(ASSERTS). */
/* ASSERT_ENABLED should be true if we want the current compilation unit to
   do debug assertion checks unconditionally (e.g. treat a debug ASSERT
   like a RELEASE_ASSERT.
*/
#ifndef ASSERT_ENABLED
#ifdef NDEBUG
#define ASSERT_ENABLED 0
#else
#define ASSERT_ENABLED 1
#endif
#endif


/* ==== Platform additions: additions to PlatformEnable.h from outside the main repository ==== */

#if USE(APPLE_INTERNAL_SDK) && __has_include(<WebKitAdditions/AdditionalFeatureDefines.h>)
#include <WebKitAdditions/AdditionalFeatureDefines.h>
#endif



/* ==== Platform specific defaults ==== */

/* --------- Apple Cocoa platforms --------- */
#if PLATFORM(COCOA)
#include <wtf/PlatformEnableCocoa.h>
#endif

/* --------- Windows port --------- */
#if PLATFORM(WIN)
#include <wtf/PlatformEnableWinCairo.h>
#endif

/* --------- PlayStation port --------- */
#if PLATFORM(PLAYSTATION)
#include <wtf/PlatformEnablePlayStation.h>
#endif

/* --------- GTK/WPE port --------- */
#if PLATFORM(GTK) || PLATFORM(WPE)
#include <wtf/PlatformEnableGlib.h>
#endif

/* ---------  ENABLE macro defaults --------- */

/* Do not use PLATFORM() tests in this section ! */

#if !defined(ENABLE_3D_TRANSFORMS)
#define ENABLE_3D_TRANSFORMS 0
#endif

#if !defined(ENABLE_ACCESSIBILITY)
#define ENABLE_ACCESSIBILITY 1
#endif

#if !defined(ENABLE_ACCESSIBILITY_ANIMATION_CONTROL)
#define ENABLE_ACCESSIBILITY_ANIMATION_CONTROL 0
#endif

#if !defined(ENABLE_ADVANCED_PRIVACY_PROTECTIONS)
#define ENABLE_ADVANCED_PRIVACY_PROTECTIONS 0
#endif

#if !defined(ENABLE_AIRPLAY_PICKER)
#define ENABLE_AIRPLAY_PICKER 0
#endif

#if !defined(ENABLE_ALTERNATIVE_TEXT_REQUIRES_AUTOMATIC_SPELLING_CORRECTION)
#define ENABLE_ALTERNATIVE_TEXT_REQUIRES_AUTOMATIC_SPELLING_CORRECTION 0
#endif

#if !defined(ENABLE_ALTERNATE_WEBM_PLAYER)
#define ENABLE_ALTERNATE_WEBM_PLAYER 0
#endif

#if !defined(ENABLE_APNG)
#define ENABLE_APNG 1
#endif

#if !defined(ENABLE_APP_HIGHLIGHTS)
#define ENABLE_APP_HIGHLIGHTS 0
#endif

#if !defined(ENABLE_APPLE_PAY_REMOTE_UI)
#define ENABLE_APPLE_PAY_REMOTE_UI 0
#endif

#if !defined(ENABLE_ASYNC_SCROLLING)
#define ENABLE_ASYNC_SCROLLING 0
#endif

#if !defined(ENABLE_AUTOCORRECT)
#define ENABLE_AUTOCORRECT 0
#endif

#if !defined(ENABLE_AUTOCAPITALIZE)
#define ENABLE_AUTOCAPITALIZE 0
#endif

#if !defined(ENABLE_BADGING)
#define ENABLE_BADGING 1
#endif

#if !defined(ENABLE_CHANNEL_MESSAGING)
#define ENABLE_CHANNEL_MESSAGING 1
#endif

#if !defined(ENABLE_CONTENT_CHANGE_OBSERVER)
#define ENABLE_CONTENT_CHANGE_OBSERVER 0
#endif

#if !defined(ENABLE_CONTENT_EXTENSIONS)
#define ENABLE_CONTENT_EXTENSIONS 0
#endif

#if !defined(ENABLE_CONTEXT_MENUS)
#define ENABLE_CONTEXT_MENUS 1
#endif

#if !defined(ENABLE_CONTEXT_MENU_EVENT)
#define ENABLE_CONTEXT_MENU_EVENT 1
#endif

#if !defined(ENABLE_CSS_BOX_DECORATION_BREAK)
#define ENABLE_CSS_BOX_DECORATION_BREAK 1
#endif

#if !defined(ENABLE_CSS_COMPOSITING)
#define ENABLE_CSS_COMPOSITING 0
#endif

#if !defined(ENABLE_CSS_CONIC_GRADIENTS)
#define ENABLE_CSS_CONIC_GRADIENTS 0
#endif

#if !defined(ENABLE_CSS_TRANSFORM_STYLE_OPTIMIZED_3D)
#define ENABLE_CSS_TRANSFORM_STYLE_OPTIMIZED_3D 0
#endif

#if !defined(ENABLE_CUSTOM_CURSOR_SUPPORT)
#define ENABLE_CUSTOM_CURSOR_SUPPORT 1
#endif

#if !defined(ENABLE_CURSOR_VISIBILITY)
#define ENABLE_CURSOR_VISIBILITY 0
#endif

#if !defined(ENABLE_DARK_MODE_CSS)
#define ENABLE_DARK_MODE_CSS 0
#endif

#if !defined(ENABLE_DATA_DETECTION)
#define ENABLE_DATA_DETECTION 0
#endif

#if !defined(ENABLE_DATACUE_VALUE)
#define ENABLE_DATACUE_VALUE 0
#endif

#if !defined(ENABLE_DATALIST_ELEMENT)
#define ENABLE_DATALIST_ELEMENT 0
#endif

#if ENABLE(INPUT_TYPE_DATE) || ENABLE(INPUT_TYPE_DATETIMELOCAL) || ENABLE(INPUT_TYPE_MONTH) || ENABLE(INPUT_TYPE_TIME) || ENABLE(INPUT_TYPE_WEEK)
#if !defined(ENABLE_DATE_AND_TIME_INPUT_TYPES)
#define ENABLE_DATE_AND_TIME_INPUT_TYPES 1
#endif
#endif

#if !defined(ENABLE_DECLARATIVE_WEB_PUSH)
#define ENABLE_DECLARATIVE_WEB_PUSH 0
#endif

#if !defined(ENABLE_DEVICE_ORIENTATION)
#define ENABLE_DEVICE_ORIENTATION 0
#endif

#if !defined(ENABLE_DESTINATION_COLOR_SPACE_DISPLAY_P3)
#define ENABLE_DESTINATION_COLOR_SPACE_DISPLAY_P3 0
#endif

#if !defined(ENABLE_DESTINATION_COLOR_SPACE_LINEAR_SRGB)
#define ENABLE_DESTINATION_COLOR_SPACE_LINEAR_SRGB 0
#endif

#if !defined(ENABLE_DOWNLOAD_ATTRIBUTE)
#define ENABLE_DOWNLOAD_ATTRIBUTE 1
#endif

#if !defined(ENABLE_DRAG_SUPPORT)
#define ENABLE_DRAG_SUPPORT 1
#endif

#if !defined(ENABLE_ENCRYPTED_MEDIA)
#define ENABLE_ENCRYPTED_MEDIA 0
#endif

#if !defined(ENABLE_FILE_REPLACEMENT)
#define ENABLE_FILE_REPLACEMENT 0
#endif

#if !defined(ENABLE_FILE_SHARE)
#define ENABLE_FILE_SHARE 1
#endif

#if !defined(ENABLE_FILTERS_LEVEL_2)
#define ENABLE_FILTERS_LEVEL_2 0
#endif

#if !defined(ENABLE_FTPDIR)
#define ENABLE_FTPDIR 1
#endif

#if !defined(ENABLE_FULL_KEYBOARD_ACCESS)
#define ENABLE_FULL_KEYBOARD_ACCESS 0
#endif

#if !defined(ENABLE_FULLSCREEN_API)
#define ENABLE_FULLSCREEN_API 0
#endif

#if !defined(ENABLE_GAMEPAD)
#define ENABLE_GAMEPAD 0
#endif

#if !defined(ENABLE_GEOLOCATION)
#define ENABLE_GEOLOCATION 0
#endif

#if !defined(ENABLE_GPU_PROCESS_DOM_RENDERING_BY_DEFAULT)
#define ENABLE_GPU_PROCESS_DOM_RENDERING_BY_DEFAULT 0
#endif

#if !defined(ENABLE_GPU_PROCESS_WEBGL_BY_DEFAULT)
#define ENABLE_GPU_PROCESS_WEBGL_BY_DEFAULT 0
#endif

#if !defined(ENABLE_IMAGE_ANALYSIS)
#define ENABLE_IMAGE_ANALYSIS 0
#endif

#if !defined(ENABLE_IMAGE_ANALYSIS_ENHANCEMENTS)
#define ENABLE_IMAGE_ANALYSIS_ENHANCEMENTS 0
#endif

#if !defined(ENABLE_IMAGE_ANALYSIS_FOR_MACHINE_READABLE_CODES)
#define ENABLE_IMAGE_ANALYSIS_FOR_MACHINE_READABLE_CODES 0
#endif

#if !defined(ENABLE_INLINE_PATH_DATA)
#define ENABLE_INLINE_PATH_DATA 0
#endif

#if !defined(ENABLE_INPUT_TYPE_COLOR)
#define ENABLE_INPUT_TYPE_COLOR 1
#endif

#if !defined(ENABLE_INPUT_TYPE_DATE)
#define ENABLE_INPUT_TYPE_DATE 0
#endif

#if !defined(ENABLE_INPUT_TYPE_DATETIMELOCAL)
#define ENABLE_INPUT_TYPE_DATETIMELOCAL 0
#endif

#if !defined(ENABLE_INPUT_TYPE_MONTH)
#define ENABLE_INPUT_TYPE_MONTH 0
#endif

#if !defined(ENABLE_INPUT_TYPE_TIME)
#define ENABLE_INPUT_TYPE_TIME 0
#endif

#if !defined(ENABLE_INPUT_TYPE_WEEK)
#define ENABLE_INPUT_TYPE_WEEK 0
#endif

#if !defined(ENABLE_IOS_GESTURE_EVENTS)
#define ENABLE_IOS_GESTURE_EVENTS 0
#endif

#if !defined(ENABLE_IOS_TOUCH_EVENTS)
#define ENABLE_IOS_TOUCH_EVENTS 0
#endif

#if !defined(ENABLE_IOS_FORM_CONTROL_REFRESH)
#define ENABLE_IOS_FORM_CONTROL_REFRESH 0
#endif

#if !defined(ENABLE_IPC_TESTING_API)
/* Enable IPC testing on all ASAN builds and debug builds. */
#if (ASAN_ENABLED || !defined(NDEBUG)) && PLATFORM(COCOA)
#define ENABLE_IPC_TESTING_API 1
#endif
#endif

#if !defined(ENABLE_INSPECTOR_ALTERNATE_DISPATCHERS)
#define ENABLE_INSPECTOR_ALTERNATE_DISPATCHERS 0
#endif

#if !defined(ENABLE_INSPECTOR_EXTENSIONS)
#define ENABLE_INSPECTOR_EXTENSIONS 0
#endif

#if !defined(ENABLE_INSPECTOR_TELEMETRY)
#define ENABLE_INSPECTOR_TELEMETRY 0
#endif

#if !defined(ENABLE_KINETIC_SCROLLING)
#define ENABLE_KINETIC_SCROLLING 0
#endif

#if !defined(ENABLE_LAYER_BASED_SVG_ENGINE)
#define ENABLE_LAYER_BASED_SVG_ENGINE 0
#endif

#if !defined(ENABLE_LLVM_PROFILE_GENERATION)
#define ENABLE_LLVM_PROFILE_GENERATION 0
#endif

#if !defined(ENABLE_MAC_GESTURE_EVENTS)
#define ENABLE_MAC_GESTURE_EVENTS 0
#endif

#if !defined(ENABLE_MANAGED_MEDIA_SOURCE)
#define ENABLE_MANAGED_MEDIA_SOURCE 0
#endif

#if !defined(ENABLE_MATHML)
#define ENABLE_MATHML 1
#endif

#if !defined(ENABLE_MEDIA_CAPTURE)
#define ENABLE_MEDIA_CAPTURE 0
#endif

#if !defined(ENABLE_MEDIA_CONTROLS_SCRIPT)
#define ENABLE_MEDIA_CONTROLS_SCRIPT 0
#endif

#if !defined(ENABLE_MEDIA_RECORDER)
#define ENABLE_MEDIA_RECORDER 0
#endif

#if !defined(ENABLE_MEDIA_SOURCE)
#define ENABLE_MEDIA_SOURCE 0
#endif

#if !defined(ENABLE_MEDIA_STATISTICS)
#define ENABLE_MEDIA_STATISTICS 0
#endif

#if !defined(ENABLE_MEDIA_STREAM)
#define ENABLE_MEDIA_STREAM 0
#endif

#if !defined(ENABLE_META_VIEWPORT)
#define ENABLE_META_VIEWPORT 0
#endif

#if !defined(ENABLE_MHTML)
#define ENABLE_MHTML 0
#endif

#if !defined(ENABLE_MODERN_MEDIA_CONTROLS)
#define ENABLE_MODERN_MEDIA_CONTROLS 0
#endif

#if !defined(ENABLE_MONOSPACE_FONT_EXCEPTION)
#define ENABLE_MONOSPACE_FONT_EXCEPTION 0
#endif

#if !defined(ENABLE_MOUSE_CURSOR_SCALE)
#define ENABLE_MOUSE_CURSOR_SCALE 0
#endif

#if !defined(ENABLE_MOUSE_FORCE_EVENTS)
#define ENABLE_MOUSE_FORCE_EVENTS 1
#endif

#if !defined(ENABLE_NETSCAPE_PLUGIN_METADATA_CACHE)
#define ENABLE_NETSCAPE_PLUGIN_METADATA_CACHE 0
#endif

#if !defined(ENABLE_NOTIFICATION_EVENT)
#define ENABLE_NOTIFICATION_EVENT 0
#endif

#if !defined(ENABLE_NOTIFICATIONS)
#define ENABLE_NOTIFICATIONS 0
#endif

#if !defined(ENABLE_OFFSCREEN_CANVAS)
#define ENABLE_OFFSCREEN_CANVAS 1
#endif

#if !defined(ENABLE_OFFSCREEN_CANVAS_IN_WORKERS)
#define ENABLE_OFFSCREEN_CANVAS_IN_WORKERS 1
#endif

#if !defined(ENABLE_OPENTYPE_MATH)
#define ENABLE_OPENTYPE_MATH 0
#endif

#if !defined(ENABLE_OPENTYPE_VERTICAL)
#define ENABLE_OPENTYPE_VERTICAL 0
#endif

// ORIENTATION_EVENTS should never get enabled on Desktop, only Mobile.
#if !defined(ENABLE_ORIENTATION_EVENTS)
#define ENABLE_ORIENTATION_EVENTS 0
#endif

#if !defined(ENABLE_OVERFLOW_SCROLLING_TOUCH)
#define ENABLE_OVERFLOW_SCROLLING_TOUCH 0
#endif

#if OS(WINDOWS)
#if !defined(ENABLE_PAN_SCROLLING)
#define ENABLE_PAN_SCROLLING 1
#endif
#endif

#if !defined(ENABLE_PAYMENT_REQUEST)
#define ENABLE_PAYMENT_REQUEST 0
#endif

#if !defined(ENABLE_PDFJS)
#define ENABLE_PDFJS 0
#endif

#if !defined(ENABLE_PENCIL_HOVER)
#define ENABLE_PENCIL_HOVER 0
#endif

#if !defined(ENABLE_PERIODIC_MEMORY_MONITOR)
#define ENABLE_PERIODIC_MEMORY_MONITOR 0
#endif

#if !defined(ENABLE_PLATFORM_DRIVEN_TEXT_CHECKING)
#define ENABLE_PLATFORM_DRIVEN_TEXT_CHECKING 0
#endif

#if !defined(ENABLE_POINTER_LOCK)
#define ENABLE_POINTER_LOCK 1
#endif

#if !defined(ENABLE_PREDEFINED_COLOR_SPACE_DISPLAY_P3)
#define ENABLE_PREDEFINED_COLOR_SPACE_DISPLAY_P3 0
#endif

#if !defined(ENABLE_PREVIEW_CONVERTER)
#define ENABLE_PREVIEW_CONVERTER 0
#endif

#if !defined(ENABLE_PRIMARY_SNAPSHOTTED_PLUGIN_HEURISTIC)
#define ENABLE_PRIMARY_SNAPSHOTTED_PLUGIN_HEURISTIC 0
#endif

#if !defined(ENABLE_REMOTE_INSPECTOR)
#define ENABLE_REMOTE_INSPECTOR 0
#endif

#if !defined(ENABLE_REMOTE_LAYER_TREE_ON_MAC_BY_DEFAULT)
#define ENABLE_REMOTE_LAYER_TREE_ON_MAC_BY_DEFAULT 0
#endif

#if !defined(ENABLE_RESOURCE_USAGE)
#define ENABLE_RESOURCE_USAGE 0
#endif

#if !defined(ENABLE_RUBBER_BANDING)
#define ENABLE_RUBBER_BANDING 0
#endif

#if !defined(ENABLE_SCROLLING_THREAD)
#define ENABLE_SCROLLING_THREAD 0
#endif

#if !defined(ENABLE_SEC_ITEM_SHIM)
#define ENABLE_SEC_ITEM_SHIM 0
#endif

#if !defined(ENABLE_SECURITY_ASSERTIONS)
/* Enable security assertions on all ASAN builds and debug builds. */
#if ASAN_ENABLED || !defined(NDEBUG)
#define ENABLE_SECURITY_ASSERTIONS 1
#endif
#endif

#if !defined(ENABLE_SEPARATED_WX_HEAP)
#define ENABLE_SEPARATED_WX_HEAP 0
#endif

#if !defined(ENABLE_SERVICE_WORKER)
#define ENABLE_SERVICE_WORKER 1
#endif

#if !defined(ENABLE_SPEECH_SYNTHESIS)
#define ENABLE_SPEECH_SYNTHESIS 0
#endif

#if !defined(ENABLE_SPELLCHECK)
#define ENABLE_SPELLCHECK 0
#endif

#if !defined(ENABLE_STATIC_IPAD_USER_AGENT_VALUE)
#define ENABLE_STATIC_IPAD_USER_AGENT_VALUE 0
#endif

#if !defined(ENABLE_TEXT_AUTOSIZING)
#define ENABLE_TEXT_AUTOSIZING 0
#endif

#if !defined(ENABLE_TEXT_CARET)
#define ENABLE_TEXT_CARET 1
#endif

#if !defined(ENABLE_TEXT_SELECTION)
#define ENABLE_TEXT_SELECTION 1
#endif

#if !defined(ENABLE_THUNDER)
#define ENABLE_THUNDER 0
#endif

#if !defined(ENABLE_TOUCH_EVENTS)
#define ENABLE_TOUCH_EVENTS 0
#endif

#if !defined(ENABLE_TOUCH_ACTION_REGIONS)
#define ENABLE_TOUCH_ACTION_REGIONS 0
#endif

#if !defined(ENABLE_UI_SIDE_COMPOSITING)
#define ENABLE_UI_SIDE_COMPOSITING 0
#endif

#if !defined(ENABLE_VIDEO)
#define ENABLE_VIDEO 0
#endif

#if !defined(ENABLE_VIDEO_PRESENTATION_MODE)
#define ENABLE_VIDEO_PRESENTATION_MODE 0
#endif

#if !defined(ENABLE_WEBGL)
#define ENABLE_WEBGL 0
#endif

#if !defined(ENABLE_WEBPROCESS_NSRUNLOOP)
#define ENABLE_WEBPROCESS_NSRUNLOOP 0
#endif

#if !defined(ENABLE_WEB_ARCHIVE)
#define ENABLE_WEB_ARCHIVE 0
#endif

#if !defined(ENABLE_WEB_AUDIO)
#define ENABLE_WEB_AUDIO 0
#endif

#if !defined(ENABLE_WEB_PLAYBACK_CONTROLS_MANAGER)
#define ENABLE_WEB_PLAYBACK_CONTROLS_MANAGER 0
#endif

#if !defined(ENABLE_WEBXR)
#define ENABLE_WEBXR 0
#endif

#if !defined(ENABLE_WEBXR_HANDS)
#define ENABLE_WEBXR_HANDS 0
#endif

#if !defined(ENABLE_WHEEL_EVENT_LATCHING)
#define ENABLE_WHEEL_EVENT_LATCHING 0
#endif

#if !defined(ENABLE_WHEEL_EVENT_REGIONS)
#define ENABLE_WHEEL_EVENT_REGIONS 0
#endif

#if !defined(ENABLE_WKPDFVIEW)
#define ENABLE_WKPDFVIEW 0
#endif

#if !defined(ENABLE_WK_WEB_EXTENSIONS)
#define ENABLE_WK_WEB_EXTENSIONS 0
#endif

#if !defined(ENABLE_XSLT)
#define ENABLE_XSLT 1
#endif

/*
 * Enable this to put each IsoHeap and other allocation categories into their own malloc heaps, so that tools like vmmap can show how big each heap is.
 * Turn BENABLE_MALLOC_HEAP_BREAKDOWN on in bmalloc together when using this.
 */
#if !defined(ENABLE_MALLOC_HEAP_BREAKDOWN)
#define ENABLE_MALLOC_HEAP_BREAKDOWN 0
#endif

#if !defined(ENABLE_CFPREFS_DIRECT_MODE)
#define ENABLE_CFPREFS_DIRECT_MODE 0
#endif

#if !defined(ENABLE_UNPREFIXED_BACKDROP_FILTER)
#define ENABLE_UNPREFIXED_BACKDROP_FILTER 0
#endif


/* FIXME: This section of the file has not been cleaned up yet and needs major work. */

/* FIXME: JSC_OBJC_API_ENABLED does not match the normal ENABLE naming convention. */
//#if !PLATFORM(COCOA)
//#if !defined(JSC_OBJC_API_ENABLED)
#define JSC_OBJC_API_ENABLED 0
//#endif
//#endif

/* The JIT is enabled by default on all x86-64 & ARM64 platforms. */
#if !defined(ENABLE_JIT) && (CPU(X86_64) || (CPU(ARM64) && CPU(ADDRESS64)))
#define ENABLE_JIT 1
#endif

#if USE(JSVALUE32_64)
#if CPU(MIPS)
#undef ENABLE_WEBASSEMBLY
#define ENABLE_WEBASSEMBLY 0
#undef ENABLE_WEBASSEMBLY_OMGJIT
#define ENABLE_WEBASSEMBLY_OMGJIT 0
#undef ENABLE_WEBASSEMBLY_BBQJIT
#define ENABLE_WEBASSEMBLY_BBQJIT 0
#endif
#if ((CPU(ARM_THUMB2) && CPU(ARM_HARDFP)) || CPU(MIPS)) && OS(LINUX)
/* On ARMv7 and MIPS on Linux the JIT is enabled unless explicitly disabled. */
#if !defined(ENABLE_JIT)
#define ENABLE_JIT 1
#endif
#else
/* Disable JIT on all other 32bit architectures. */
#undef ENABLE_JIT
#define ENABLE_JIT 0
#endif
#endif

#if CPU(RISCV64)
#undef ENABLE_WEBASSEMBLY
#define ENABLE_WEBASSEMBLY 1
#undef ENABLE_WEBASSEMBLY_OMGJIT
#define ENABLE_WEBASSEMBLY_OMGJIT 0
#undef ENABLE_WEBASSEMBLY_BBQJIT
#define ENABLE_WEBASSEMBLY_BBQJIT 0
#endif

#if !defined(ENABLE_C_LOOP)
#if ENABLE(JIT) || CPU(X86_64) || CPU(ARM64)
#define ENABLE_C_LOOP 0
#else
#define ENABLE_C_LOOP 1
#endif
#endif

#if !defined(ENABLE_JUMP_ISLANDS) && ENABLE(JIT)
#if (CPU(ARM64) && CPU(ADDRESS64)) || CPU(ARM_THUMB2)
#define ENABLE_JUMP_ISLANDS 1
#endif
#endif

/* FIXME: This should be turned into an #error invariant */
/* The FTL *does not* work on 32-bit platforms. Disable it even if someone asked us to enable it. */
#if USE(JSVALUE32_64)
#undef ENABLE_FTL_JIT
#define ENABLE_FTL_JIT 0
#endif

/* If possible, try to enable a disassembler. This is optional. We proceed in two
   steps: first we try to find some disassembler that we can use, and then we
   decide if the high-level disassembler API can be enabled. */
#if !defined(ENABLE_ZYDIS) && ENABLE(JIT) && CPU(X86_64) && !USE(CAPSTONE)
#define ENABLE_ZYDIS 1
#endif

#if !defined(ENABLE_ARM64_DISASSEMBLER) && ENABLE(JIT) && CPU(ARM64) && !USE(CAPSTONE)
#define ENABLE_ARM64_DISASSEMBLER 1
#endif

#if !defined(ENABLE_RISCV64_DISASSEMBLER) && ENABLE(JIT) && CPU(RISCV64) && !USE(CAPSTONE)
#define ENABLE_RISCV64_DISASSEMBLER 1
#endif

#if !defined(ENABLE_DISASSEMBLER) && (ENABLE(ZYDIS) || ENABLE(ARM64_DISASSEMBLER) || ENABLE(RISCV64_DISASSEMBLER) || (ENABLE(JIT) && USE(CAPSTONE)))
#define ENABLE_DISASSEMBLER 1
#endif

#if !defined(ENABLE_DFG_JIT) && ENABLE(JIT)

/* Enable the DFG JIT on X86 and X86_64. */
#if CPU(X86_64) && (OS(DARWIN) || OS(LINUX) || OS(FREEBSD) || OS(HURD) || OS(WINDOWS))
#define ENABLE_DFG_JIT 1
#endif

/* Enable the DFG JIT on ARMv7.  Only tested on iOS, Linux, and FreeBSD. */
#if (CPU(ARM_THUMB2) || CPU(ARM64)) && (OS(DARWIN) || OS(LINUX) || OS(FREEBSD))
#define ENABLE_DFG_JIT 1
#endif

/* Enable the DFG JIT on MIPS. */
#if CPU(MIPS)
#define ENABLE_DFG_JIT 1
#endif

#endif /* !defined(ENABLE_DFG_JIT) && ENABLE(JIT) */

#if ENABLE(DFG_JIT) && ASSERT_ENABLED
#define ENABLE_DFG_DOES_GC_VALIDATION 1
#else
#define ENABLE_DFG_DOES_GC_VALIDATION 0
#endif

/* Concurrent JS only works on 64-bit platforms because it requires that
   values get stored to atomically. This is trivially true on 64-bit platforms,
   but not true at all on 32-bit platforms where values are composed of two
   separate sub-values. */
#if ENABLE(JIT) && USE(JSVALUE64)
#define ENABLE_CONCURRENT_JS 1
#endif

#if (CPU(X86_64) || CPU(ARM64)) && HAVE(FAST_TLS)
#define ENABLE_FAST_TLS_JIT 1
#endif

/* FIXME: This should be turned into an #error invariant */
/* If the baseline jit is not available, then disable upper tiers as well. */
#if !ENABLE(JIT)
#undef ENABLE_DFG_JIT
#undef ENABLE_FTL_JIT
#define ENABLE_DFG_JIT 0
#define ENABLE_FTL_JIT 0
#endif

/* FIXME: This should be turned into an #error invariant */
/* If the DFG jit is not available, then disable upper tiers as well: */
#if !ENABLE(DFG_JIT)
#undef ENABLE_FTL_JIT
#define ENABLE_FTL_JIT 0
#endif

/* This controls whether B3 is built. B3 is needed for FTL JIT and WebAssembly */
#if ENABLE(FTL_JIT)
#define ENABLE_B3_JIT 1
#endif

#if ENABLE(WEBASSEMBLY) && ENABLE(JIT) && CPU(ARM)
#undef ENABLE_B3_JIT
#define ENABLE_B3_JIT 0
#undef ENABLE_WEBASSEMBLY_OMGJIT
#define ENABLE_WEBASSEMBLY_OMGJIT 0
#undef ENABLE_WEBASSEMBLY_BBQJIT
#define ENABLE_WEBASSEMBLY_BBQJIT 0
#endif

#if !defined(ENABLE_WEBASSEMBLY) && (ENABLE(B3_JIT) && PLATFORM(COCOA) && CPU(ADDRESS64))
#define ENABLE_WEBASSEMBLY 1
#define ENABLE_WEBASSEMBLY_OMGJIT 1
#define ENABLE_WEBASSEMBLY_BBQJIT 1
#endif

/* The SamplingProfiler is the probabilistic and low-overhead profiler used by
 * JSC to measure where time is spent inside a JavaScript program.
 * In configurations other than Windows and Darwin, because layout of mcontext_t depends on standard libraries (like glibc),
 * sampling profiler is enabled if WebKit uses pthreads and glibc. */
#if !defined(ENABLE_SAMPLING_PROFILER) && (!ENABLE(C_LOOP) && (OS(WINDOWS) || HAVE(MACHINE_CONTEXT)))
#define ENABLE_SAMPLING_PROFILER 1
#endif

/* Counts uses of write barriers using sampling counters. Be sure to also
   set ENABLE_SAMPLING_COUNTERS to 1. */
#if !defined(ENABLE_WRITE_BARRIER_PROFILING)
#define ENABLE_WRITE_BARRIER_PROFILING 0
#endif

/* Logs all allocation-related activity that goes through fastMalloc or the
   JSC GC (both cells and butterflies). Also logs marking. Note that this
   isn't a completely accurate view of the heap since it doesn't include all
   butterfly resize operations, doesn't tell you what is going on with weak
   references (other than to tell you when they're marked), and doesn't
   track direct mmap() allocations or things like JIT allocation. */
#if !defined(ENABLE_ALLOCATION_LOGGING)
#define ENABLE_ALLOCATION_LOGGING 0
#endif

/* Enable verification that that register allocations are not made within generated control flow.
   Turned on for debug builds. */
#if !defined(ENABLE_DFG_REGISTER_ALLOCATION_VALIDATION) && ENABLE(DFG_JIT) && !defined(NDEBUG)
#define ENABLE_DFG_REGISTER_ALLOCATION_VALIDATION 1
#endif

/* Determine if we need to enable Computed Goto Opcodes or not: */
#if HAVE(COMPUTED_GOTO) || !ENABLE(C_LOOP)
#define ENABLE_COMPUTED_GOTO_OPCODES 1
#endif

/* Regular Expression Tracing - Set to 1 to trace RegExp's in jsc.  Results dumped at exit */
#if !defined(ENABLE_REGEXP_TRACING)
#define ENABLE_REGEXP_TRACING 0
#endif

/* Yet Another Regex Runtime - turned on by default for JIT enabled ports. */
#if !defined(ENABLE_YARR_JIT) && ENABLE(JIT)
#define ENABLE_YARR_JIT 1
#endif

/* Setting this flag compares JIT results with interpreter results. */
#if !defined(ENABLE_YARR_JIT) && ENABLE(JIT)
#define ENABLE_YARR_JIT_DEBUG 0
#endif

/* Enable JIT'ing Regular Expressions that have nested parenthesis . */
#if ENABLE(YARR_JIT) && (CPU(ARM64) || (CPU(X86_64) && !OS(WINDOWS)) || CPU(RISCV64))
#define ENABLE_YARR_JIT_ALL_PARENS_EXPRESSIONS 1
#define ENABLE_YARR_JIT_REGEXP_TEST_INLINE 1
#endif

/* Enable JIT'ing Regular Expressions that have nested back references. */
#if ENABLE(YARR_JIT) && (CPU(ARM64) || (CPU(X86_64) && !OS(WINDOWS)) || CPU(RISCV64))
#define ENABLE_YARR_JIT_BACKREFERENCES 1
#endif

#if ENABLE(YARR_JIT) && (CPU(ARM64) || CPU(X86_64) || CPU(RISCV64))
#define ENABLE_YARR_JIT_UNICODE_EXPRESSIONS 1
#endif

/* If either the JIT or the RegExp JIT is enabled, then the Assembler must be
   enabled as well: */
#if ENABLE(JIT) || ENABLE(YARR_JIT) || !ENABLE(C_LOOP)
#if defined(ENABLE_ASSEMBLER) && !ENABLE_ASSEMBLER
#error "Cannot enable the JIT or RegExp JIT without enabling the Assembler"
#else
#undef ENABLE_ASSEMBLER
#define ENABLE_ASSEMBLER 1
#endif
#endif

/* If the Disassembler is enabled, then the Assembler must be enabled as well: */
#if ENABLE(DISASSEMBLER)
#if defined(ENABLE_ASSEMBLER) && !ENABLE_ASSEMBLER
#error "Cannot enable the Disassembler without enabling the Assembler"
#else
#undef ENABLE_ASSEMBLER
#define ENABLE_ASSEMBLER 1
#endif
#endif

#if !defined(ENABLE_EXCEPTION_SCOPE_VERIFICATION)
#define ENABLE_EXCEPTION_SCOPE_VERIFICATION ASSERT_ENABLED
#endif

#if ENABLE(DFG_JIT) && HAVE(MACHINE_CONTEXT) && (CPU(X86_64) || CPU(ARM64) || CPU(RISCV64))
#define ENABLE_SIGNAL_BASED_VM_TRAPS 1
#endif

/* The unified Config record feature is not available for Windows because the
   Windows port puts WTF in a separate DLL, and the offlineasm code accessing
   the config record expects the config record to be directly accessible like
   a global variable (and not have to go thru DLL shenanigans). C++ code would
   resolve these DLL bindings automatically, but offlineasm does not.

   The permanently freezing feature also currently relies on the Config records
   being unified, and the Windows port also does not currently have an
   implementation for the freezing mechanism anyway. For simplicity, we just
   disable both the use of unified Config record and config freezing for the
   Windows port.
*/
#if OS(WINDOWS)
#define ENABLE_UNIFIED_AND_FREEZABLE_CONFIG_RECORD 0
#else
#define ENABLE_UNIFIED_AND_FREEZABLE_CONFIG_RECORD 1
#endif

/* CSS Selector JIT Compiler */
#if !defined(ENABLE_CSS_SELECTOR_JIT) && ((CPU(X86_64) || CPU(ARM64) || (CPU(ARM_THUMB2) && OS(DARWIN))) && ENABLE(JIT) && (OS(DARWIN) || PLATFORM(GTK) || PLATFORM(WPE)))
#define ENABLE_CSS_SELECTOR_JIT 1
#endif

#if CPU(ARM_THUMB2) || CPU(ARM64)
#define ENABLE_BRANCH_COMPACTION 1
#endif

#if !defined(ENABLE_THREADING_LIBDISPATCH) && HAVE(DISPATCH_H)
#define ENABLE_THREADING_LIBDISPATCH 1
#elif !defined(ENABLE_THREADING_OPENMP) && defined(_OPENMP)
#define ENABLE_THREADING_OPENMP 1
#elif !defined(THREADING_GENERIC)
#define ENABLE_THREADING_GENERIC 1
#endif

#if !defined(ENABLE_GC_VALIDATION) && !defined(NDEBUG)
#define ENABLE_GC_VALIDATION 1
#endif

#if OS(DARWIN) && ENABLE(JIT) && USE(APPLE_INTERNAL_SDK) && CPU(ARM64E) && HAVE(JIT_CAGE) && !PLATFORM(MAC)
#define ENABLE_JIT_CAGE 1
#endif

#if OS(DARWIN) && CPU(ADDRESS64) && ENABLE(JIT) && (ENABLE(JIT_CAGE) || ASSERT_ENABLED)
#define ENABLE_JIT_OPERATION_VALIDATION 1
#endif

#if USE(APPLE_INTERNAL_SDK) && ENABLE(DISASSEMBLER) && CPU(ARM64E) && HAVE(DLADDR)
#define ENABLE_JIT_OPERATION_DISASSEMBLY 1
#endif

#if !defined(ENABLE_BINDING_INTEGRITY) && !OS(WINDOWS)
#define ENABLE_BINDING_INTEGRITY 1
#endif

#if !defined(ENABLE_TREE_DEBUGGING) && !defined(NDEBUG)
#define ENABLE_TREE_DEBUGGING 1
#endif

/* This feature works by embedding the OpcodeID in the 32 bit just before the generated LLint code
   that executes each opcode. It cannot be supported by the CLoop since there's no way to embed the
   OpcodeID word in the CLoop's switch statement cases. It is also currently not implemented for MSVC.
*/
#if !defined(ENABLE_LLINT_EMBEDDED_OPCODE_ID) && !ENABLE(C_LOOP) && !COMPILER(MSVC) && (CPU(X86) || CPU(X86_64) || CPU(ARM64) || (CPU(ARM_THUMB2) && OS(DARWIN)) || CPU(RISCV64))
#define ENABLE_LLINT_EMBEDDED_OPCODE_ID 1
#endif

<<<<<<< HEAD
#if !defined(ENABLE_PREDEFINED_COLOR_SPACE_DISPLAY_P3)
#define ENABLE_PREDEFINED_COLOR_SPACE_DISPLAY_P3 0
#endif

#if !defined(ENABLE_GPU_PROCESS_DOM_RENDERING_BY_DEFAULT) && (PLATFORM(IOS_FAMILY) && !PLATFORM(WATCHOS) && !PLATFORM(VISION) || (PLATFORM(MAC) && __MAC_OS_X_VERSION_MIN_REQUIRED >= 140000))
#define ENABLE_GPU_PROCESS_DOM_RENDERING_BY_DEFAULT 1
#endif


#if !defined(ENABLE_GPU_PROCESS_WEBGL_BY_DEFAULT) && (PLATFORM(IOS_FAMILY) || PLATFORM(MAC)) && !PLATFORM(WATCHOS) && !HAVE(UIKIT_WEBKIT_INTERNALS)
#define ENABLE_GPU_PROCESS_WEBGL_BY_DEFAULT 1
#endif
=======
/* Asserts, invariants for macro definitions */
>>>>>>> f1eb252b

#if ENABLE(ALTERNATE_WEBM_PLAYER) && !ENABLE(MEDIA_SOURCE)
#error "ENABLE(ALTERNATE_WEBM_PLAYER) requires ENABLE(MEDIA_SOURCE)"
#endif

#if ENABLE(DECLARATIVE_WEB_PUSH) && !ENABLE(NOTIFICATION_EVENT)
#error "ENABLE(DECLARATIVE_WEB_PUSH) requires ENABLE(NOTIFICATION_EVENT)"
#endif

#if ENABLE(INSPECTOR_ALTERNATE_DISPATCHERS) && !ENABLE(REMOTE_INSPECTOR)
#error "ENABLE(INSPECTOR_ALTERNATE_DISPATCHERS) requires ENABLE(REMOTE_INSPECTOR)"
#endif

#if ENABLE(IOS_TOUCH_EVENTS) && !ENABLE(TOUCH_EVENTS)
#error "ENABLE(IOS_TOUCH_EVENTS) requires ENABLE(TOUCH_EVENTS)"
#endif

#if ENABLE(OFFSCREEN_CANVAS_IN_WORKERS) && !ENABLE(OFFSCREEN_CANVAS)
#error "ENABLE(OFFSCREEN_CANVAS_IN_WORKERS) requires ENABLE(OFFSCREEN_CANVAS)"
#endif

#if ENABLE(MEDIA_CONTROLS_SCRIPT) && !ENABLE(VIDEO)
#error "ENABLE(MEDIA_CONTROLS_SCRIPT) requires ENABLE(VIDEO)"
#endif

#if ENABLE(MEDIA_RECORDER) && !ENABLE(MEDIA_STREAM)
#error "ENABLE(MEDIA_RECORDER) requires ENABLE(MEDIA_STREAM)"
#endif

#if ENABLE(NOTIFICATION_EVENT) && (!ENABLE(SERVICE_WORKER) || !ENABLE(NOTIFICATIONS))
#error "ENABLE(NOTIFICATION_EVENT) requires ENABLE(SERVICE_WORKER) and ENABLE(NOTIFICATIONS)"
#endif

#if USE(CG)

#if ENABLE(DESTINATION_COLOR_SPACE_DISPLAY_P3) && !HAVE(CORE_GRAPHICS_DISPLAY_P3_COLOR_SPACE)
#error "ENABLE(DESTINATION_COLOR_SPACE_DISPLAY_P3) requires HAVE(CORE_GRAPHICS_DISPLAY_P3_COLOR_SPACE) on platforms using CoreGraphics"
#endif

#if ENABLE(DESTINATION_COLOR_SPACE_LINEAR_SRGB) && !HAVE(CORE_GRAPHICS_LINEAR_SRGB_COLOR_SPACE)
#error "ENABLE(DESTINATION_COLOR_SPACE_LINEAR_SRGB) requires HAVE(CORE_GRAPHICS_LINEAR_SRGB_COLOR_SPACE) on platforms using CoreGraphics"
#endif

#endif

#if ENABLE(PREDEFINED_COLOR_SPACE_DISPLAY_P3) && !ENABLE(DESTINATION_COLOR_SPACE_DISPLAY_P3)
#error "ENABLE(PREDEFINED_COLOR_SPACE_DISPLAY_P3) requires ENABLE(DESTINATION_COLOR_SPACE_DISPLAY_P3)"
#endif

#if ENABLE(WEBXR_HANDS) && !ENABLE(WEBXR)
#error "ENABLE(WEBXR_HANDS) requires ENABLE(WEBXR)"
#endif

#if !defined(ENABLE_WEBPROCESS_CACHE)
#define ENABLE_WEBPROCESS_CACHE 0
#endif<|MERGE_RESOLUTION|>--- conflicted
+++ resolved
@@ -32,7 +32,6 @@
 #error "Please #include <wtf/Platform.h> instead of this file directly."
 #endif
 
-
 #define ENABLE(WTF_FEATURE) (defined ENABLE_##WTF_FEATURE && ENABLE_##WTF_FEATURE)
 
 /* Use this file to list _all_ ENABLE() macros. Define the macros to be one of the following values:
@@ -55,7 +54,6 @@
  * Get the list of features enabled by default for a PLATFORM(XXX): gcc -E -dM -I. -DWTF_PLATFORM_XXX "wtf/Platform.h" | grep "ENABLE_\w\+ 1" | cut -d' ' -f2 | sort
  */
 
-
 /* FIXME: This should be renamed to ENABLE_ASSERTS for consistency and so it can be used as ENABLE(ASSERTS). */
 /* ASSERT_ENABLED should be true if we want the current compilation unit to
    do debug assertion checks unconditionally (e.g. treat a debug ASSERT
@@ -69,14 +67,11 @@
 #endif
 #endif
 
-
 /* ==== Platform additions: additions to PlatformEnable.h from outside the main repository ==== */
 
 #if USE(APPLE_INTERNAL_SDK) && __has_include(<WebKitAdditions/AdditionalFeatureDefines.h>)
 #include <WebKitAdditions/AdditionalFeatureDefines.h>
 #endif
-
-
 
 /* ==== Platform specific defaults ==== */
 
@@ -667,15 +662,14 @@
 #define ENABLE_UNPREFIXED_BACKDROP_FILTER 0
 #endif
 
-
 /* FIXME: This section of the file has not been cleaned up yet and needs major work. */
 
 /* FIXME: JSC_OBJC_API_ENABLED does not match the normal ENABLE naming convention. */
-//#if !PLATFORM(COCOA)
-//#if !defined(JSC_OBJC_API_ENABLED)
+// #if !PLATFORM(COCOA)
+// #if !defined(JSC_OBJC_API_ENABLED)
 #define JSC_OBJC_API_ENABLED 0
-//#endif
-//#endif
+// #endif
+// #endif
 
 /* The JIT is enabled by default on all x86-64 & ARM64 platforms. */
 #if !defined(ENABLE_JIT) && (CPU(X86_64) || (CPU(ARM64) && CPU(ADDRESS64)))
@@ -986,22 +980,7 @@
 #define ENABLE_LLINT_EMBEDDED_OPCODE_ID 1
 #endif
 
-<<<<<<< HEAD
-#if !defined(ENABLE_PREDEFINED_COLOR_SPACE_DISPLAY_P3)
-#define ENABLE_PREDEFINED_COLOR_SPACE_DISPLAY_P3 0
-#endif
-
-#if !defined(ENABLE_GPU_PROCESS_DOM_RENDERING_BY_DEFAULT) && (PLATFORM(IOS_FAMILY) && !PLATFORM(WATCHOS) && !PLATFORM(VISION) || (PLATFORM(MAC) && __MAC_OS_X_VERSION_MIN_REQUIRED >= 140000))
-#define ENABLE_GPU_PROCESS_DOM_RENDERING_BY_DEFAULT 1
-#endif
-
-
-#if !defined(ENABLE_GPU_PROCESS_WEBGL_BY_DEFAULT) && (PLATFORM(IOS_FAMILY) || PLATFORM(MAC)) && !PLATFORM(WATCHOS) && !HAVE(UIKIT_WEBKIT_INTERNALS)
-#define ENABLE_GPU_PROCESS_WEBGL_BY_DEFAULT 1
-#endif
-=======
 /* Asserts, invariants for macro definitions */
->>>>>>> f1eb252b
 
 #if ENABLE(ALTERNATE_WEBM_PLAYER) && !ENABLE(MEDIA_SOURCE)
 #error "ENABLE(ALTERNATE_WEBM_PLAYER) requires ENABLE(MEDIA_SOURCE)"

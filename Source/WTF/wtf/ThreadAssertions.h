--- conflicted
+++ resolved
@@ -25,20 +25,12 @@
 
 #pragma once
 
-<<<<<<< HEAD
-#include <wtf/Compiler.h>
-#include <wtf/MainThread.h>
-=======
 #include <atomic>
 #include <utility>
->>>>>>> 8c1cc1ea
 #include <wtf/ThreadSafetyAnalysis.h>
-#include <wtf/Threading.h>
 
 namespace WTF {
 
-<<<<<<< HEAD
-=======
 class ThreadLikeAssertion;
 WTF_EXPORT_PRIVATE bool isMainThread();
 
@@ -72,7 +64,6 @@
     static ThreadLikeAssertion createThreadLikeAssertion(uint32_t);
 };
 
->>>>>>> 8c1cc1ea
 // A type to use for asserting that private member functions or private member variables
 // of a class are accessed from correct threads.
 // Supports run-time checking with assertion enabled builds.
@@ -84,25 +75,10 @@
 // private:
 //     void doTaskImpl() WTF_REQUIRES_CAPABILITY(m_ownerThread);
 //     int m_value WTF_GUARDED_BY_CAPABILITY(m_ownerThread) { 0 };
-//     NO_UNIQUE_ADDRESS ThreadAssertion m_ownerThread;
+//     NO_UNIQUE_ADDRESS ThreadLikeAssertion m_ownerThread;
 // };
-class WTF_CAPABILITY("is current") ThreadAssertion {
+class WTF_CAPABILITY("is current") ThreadLikeAssertion {
 public:
-<<<<<<< HEAD
-    ThreadAssertion() = default;
-    enum UninitializedTag { Uninitialized };
-    constexpr ThreadAssertion(UninitializedTag)
-#if ASSERT_ENABLED
-        : m_uid(0) // Thread::uid() does not return this.
-#endif
-    {
-    }
-    ~ThreadAssertion() { assertIsCurrent(*this); }
-    void reset() { *this = ThreadAssertion { }; }
-private:
-#if ASSERT_ENABLED
-    uint32_t m_uid { Thread::current().uid() };
-=======
     constexpr ThreadLikeAssertion(NoneThreadLike a)
         : ThreadLikeAssertion(static_cast<uint32_t>(a))
     {
@@ -128,16 +104,11 @@
     bool isCurrent() const;
 #if ASSERT_ENABLED
     uint32_t m_uid;
->>>>>>> 8c1cc1ea
 #endif
-    friend void assertIsCurrent(const ThreadAssertion&);
+    friend void assertIsCurrent(const ThreadLikeAssertion&);
+    friend class ThreadLike;
 };
 
-<<<<<<< HEAD
-inline void assertIsCurrent(const ThreadAssertion& threadAssertion) WTF_ASSERTS_ACQUIRED_CAPABILITY(threadAssertion)
-{
-    ASSERT_UNUSED(threadAssertion, Thread::current().uid() == threadAssertion.m_uid);
-=======
 inline ThreadLikeAssertion::ThreadLikeAssertion(CurrentThreadLike)
 {
 #if ASSERT_ENABLED
@@ -191,7 +162,6 @@
 inline ThreadLikeAssertion ThreadLike::createThreadLikeAssertion(uint32_t uid)
 {
     return ThreadLikeAssertion { uid };
->>>>>>> 8c1cc1ea
 }
 
 // Type for globally named assertions for describing access requirements.
@@ -210,25 +180,8 @@
 // }
 class WTF_CAPABILITY("is current") NamedAssertion { };
 
-// To be used with WTF_REQUIRES_CAPABILITY(mainThread). Symbol is undefined.
-extern NamedAssertion& mainThread;
-inline void assertIsMainThread() WTF_ASSERTS_ACQUIRED_CAPABILITY(mainThread) { ASSERT(isMainThread()); }
-
-// To be used with WTF_REQUIRES_CAPABILITY(mainRunLoop). Symbol is undefined.
-extern NamedAssertion& mainRunLoop;
-inline void assertIsMainRunLoop() WTF_ASSERTS_ACQUIRED_CAPABILITY(mainRunLoop) { ASSERT(isMainRunLoop()); }
-
 }
 
-<<<<<<< HEAD
-using WTF::ThreadAssertion;
-using WTF::assertIsCurrent;
-using WTF::NamedAssertion;
-using WTF::assertIsMainThread;
-using WTF::assertIsMainRunLoop;
-using WTF::mainThread;
-using WTF::mainRunLoop;
-=======
 using WTF::anyThreadLike;
 using WTF::AnyThreadLike;
 using WTF::assertIsCurrent;
@@ -240,5 +193,4 @@
 using WTF::noneThreadLike;
 using WTF::NoneThreadLike;
 using WTF::ThreadLike;
-using WTF::ThreadLikeAssertion;
->>>>>>> 8c1cc1ea
+using WTF::ThreadLikeAssertion;
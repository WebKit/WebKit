/*
 * Copyright (C) 2008-2020 Apple Inc. All rights reserved.
 *
 * Redistribution and use in source and binary forms, with or without
 * modification, are permitted provided that the following conditions
 * are met:
 *
 * 1.  Redistributions of source code must retain the above copyright
 *     notice, this list of conditions and the following disclaimer. 
 * 2.  Redistributions in binary form must reproduce the above copyright
 *     notice, this list of conditions and the following disclaimer in the
 *     documentation and/or other materials provided with the distribution. 
 *
 * THIS SOFTWARE IS PROVIDED BY APPLE AND ITS CONTRIBUTORS "AS IS" AND ANY
 * EXPRESS OR IMPLIED WARRANTIES, INCLUDING, BUT NOT LIMITED TO, THE IMPLIED
 * WARRANTIES OF MERCHANTABILITY AND FITNESS FOR A PARTICULAR PURPOSE ARE
 * DISCLAIMED. IN NO EVENT SHALL APPLE OR ITS CONTRIBUTORS BE LIABLE FOR ANY
 * DIRECT, INDIRECT, INCIDENTAL, SPECIAL, EXEMPLARY, OR CONSEQUENTIAL DAMAGES
 * (INCLUDING, BUT NOT LIMITED TO, PROCUREMENT OF SUBSTITUTE GOODS OR SERVICES;
 * LOSS OF USE, DATA, OR PROFITS; OR BUSINESS INTERRUPTION) HOWEVER CAUSED AND
 * ON ANY THEORY OF LIABILITY, WHETHER IN CONTRACT, STRICT LIABILITY, OR TORT
 * (INCLUDING NEGLIGENCE OR OTHERWISE) ARISING IN ANY WAY OUT OF THE USE OF
 * THIS SOFTWARE, EVEN IF ADVISED OF THE POSSIBILITY OF SUCH DAMAGE.
 */

#include "config.h"
#include <wtf/Threading.h>

#include <cstring>
#include <wtf/DateMath.h>
#include <wtf/Gigacage.h>
#include <wtf/NeverDestroyed.h>
#include <wtf/PrintStream.h>
#include <wtf/RunLoop.h>
#include <wtf/ThreadGroup.h>
#include <wtf/ThreadingPrimitives.h>
#include <wtf/WTFConfig.h>
#include <wtf/text/AtomString.h>
#include <wtf/threads/Signals.h>

#if HAVE(QOS_CLASSES)
#include <bmalloc/bmalloc.h>
#endif

#if OS(LINUX)
#include <wtf/linux/RealTimeThreads.h>
#endif

#if PLATFORM(COCOA)
#include <wtf/darwin/LibraryPathDiagnostics.h>
#endif

#if !USE(SYSTEM_MALLOC)
#include <bmalloc/BPlatform.h>
#if BENABLE(LIBPAS)
#define USE_LIBPAS_THREAD_SUSPEND_LOCK 1
#include <bmalloc/pas_thread_suspend_lock.h>
#endif
#endif

namespace WTF {

Lock Thread::s_allThreadsLock;


// During suspend, suspend or resume should not be executed from the other threads.
// We use global lock instead of per thread lock.
// Consider the following case, there are threads A and B.
// And A attempt to suspend B and B attempt to suspend A.
// A and B send signals. And later, signals are delivered to A and B.
// In that case, both will be suspended.
//
// And it is important to use a global lock to suspend and resume. Let's consider using per-thread lock.
// Your issuing thread (A) attempts to suspend the target thread (B). Then, you will suspend the thread (C) additionally.
// This case frequently happens if you stop threads to perform stack scanning. But thread (B) may hold the lock of thread (C).
// In that case, dead lock happens. Using global lock here avoids this dead lock.
#if USE(LIBPAS_THREAD_SUSPEND_LOCK)
ThreadSuspendLocker::ThreadSuspendLocker()
{
    pas_thread_suspend_lock_lock();
}

ThreadSuspendLocker::~ThreadSuspendLocker()
{
    pas_thread_suspend_lock_unlock();
}
#else
static Lock globalSuspendLock;

ThreadSuspendLocker::ThreadSuspendLocker()
{
    globalSuspendLock.lock();
}

ThreadSuspendLocker::~ThreadSuspendLocker()
{
    globalSuspendLock.unlock();
}
#endif

static std::optional<size_t> stackSize(ThreadType threadType)
{
    // Return the stack size for the created thread based on its type.
    // If the stack size is not specified, then use the system default. Platforms can tune the values here.
    // Enable STACK_STATS in StackStats.h to create a build that will track the information for tuning.
#if PLATFORM(PLAYSTATION)
    if (threadType == ThreadType::JavaScript)
        return 512 * KB;
#elif OS(DARWIN) && ASAN_ENABLED
    if (threadType == ThreadType::Compiler)
        return 1 * MB; // ASan needs more stack space (especially on Debug builds).
#elif OS(WINDOWS)
    // WebGL conformance tests need more stack space <https://webkit.org/b/261297>
    if (threadType == ThreadType::Graphics)
#if defined(NDEBUG)
        return 2 * MB;
#else
        return 4 * MB;
#endif
#else
    UNUSED_PARAM(threadType);
#endif

#if defined(DEFAULT_THREAD_STACK_SIZE_IN_KB) && DEFAULT_THREAD_STACK_SIZE_IN_KB > 0
    return DEFAULT_THREAD_STACK_SIZE_IN_KB * 1024;
#elif OS(LINUX) && !defined(__BIONIC__) && !defined(__GLIBC__)
    // on libcs other than glibc and bionic (e.g. musl) we are either unsure how big
    // the default thread stack is, or we know it's too small - pick a robust default
    return 1 * MB;
#else
    // Use the platform's default stack size
    return std::nullopt;
#endif
}

std::atomic<uint32_t> ThreadLike::s_uid;

uint32_t ThreadLike::currentSequence()
{
#if PLATFORM(COCOA)
    if (uint32_t uid = static_cast<uint32_t>(reinterpret_cast<uintptr_t>(dispatch_get_specific(&s_uid))))
        return uid;
#endif
    return Thread::current().uid();
}

struct Thread::NewThreadContext : public ThreadSafeRefCounted<NewThreadContext> {
public:
    NewThreadContext(const char* name, Function<void()>&& entryPoint, Ref<Thread>&& thread)
        : name(name)
        , entryPoint(WTFMove(entryPoint))
        , thread(WTFMove(thread))
    {
    }

    enum class Stage { Start, EstablishedHandle, Initialized };
    Stage stage { Stage::Start };
    const char* name;
    Function<void()> entryPoint;
    Ref<Thread> thread;
    Mutex mutex;

#if !HAVE(STACK_BOUNDS_FOR_NEW_THREAD)
    ThreadCondition condition;
#endif
};

HashSet<Thread*>& Thread::allThreads()
{
    static LazyNeverDestroyed<HashSet<Thread*>> allThreads;
    static std::once_flag onceKey;
    std::call_once(onceKey, [&] {
        allThreads.construct();
    });
    return allThreads;
}

Lock& Thread::allThreadsLock()
{
    return s_allThreadsLock;
}

const char* Thread::normalizeThreadName(const char* threadName)
{
#if HAVE(PTHREAD_SETNAME_NP)
    return threadName;
#else
    // This name can be com.apple.WebKit.ProcessLauncher or com.apple.CoreIPC.ReceiveQueue.
    // We are using those names for the thread name, but both are longer than the limit of
    // the platform thread name length, 32 for Windows and 16 for Linux.
    auto result = StringView::fromLatin1(threadName);
    size_t size = result.reverseFind('.');
    if (size != notFound)
        result = result.substring(size + 1);

#if OS(WINDOWS)
    constexpr const size_t kVisualStudioThreadNameLimit = 32 - 1;
    if (result.length() > kVisualStudioThreadNameLimit)
        result = result.right(kVisualStudioThreadNameLimit);
#elif OS(LINUX)
    constexpr const size_t kLinuxThreadNameLimit = 16 - 1;
    if (result.length() > kLinuxThreadNameLimit)
        result = result.right(kLinuxThreadNameLimit);
#endif
    ASSERT(result.characters8()[result.length()] == '\0');
    return reinterpret_cast<const char*>(result.characters8());
#endif
}

void Thread::initializeInThread()
{
    if (m_stack.isEmpty())
        m_stack = StackBounds::currentThreadStackBounds();
    m_savedLastStackTop = stack().origin();

    m_currentAtomStringTable = &m_defaultAtomStringTable;
#if USE(WEB_THREAD)
    // On iOS, one AtomStringTable is shared between the main UI thread and the WebThread.
    if (isWebThread() || isUIThread()) {
        static LazyNeverDestroyed<AtomStringTable> sharedStringTable;
        static std::once_flag onceKey;
        std::call_once(onceKey, [&] {
            sharedStringTable.construct();
        });
        m_currentAtomStringTable = &sharedStringTable.get();
    }
#endif

#if OS(LINUX)
    m_id = currentID();
#endif
}

void Thread::entryPoint(NewThreadContext* newThreadContext)
{
    Function<void()> function;
    {
        // Ref is already incremented by Thread::create.
        Ref<NewThreadContext> context = adoptRef(*newThreadContext);
        // Block until our creating thread has completed any extra setup work, including establishing ThreadIdentifier.
        MutexLocker locker(context->mutex);
        ASSERT(context->stage == NewThreadContext::Stage::EstablishedHandle);

        Thread::initializeCurrentThreadInternal(context->name);
        function = WTFMove(context->entryPoint);
        context->thread->initializeInThread();

        Thread::initializeTLS(WTFMove(context->thread));

#if !HAVE(STACK_BOUNDS_FOR_NEW_THREAD)
        // Ack completion of initialization to the creating thread.
        context->stage = NewThreadContext::Stage::Initialized;
        context->condition.signal();
#endif
    }

    ASSERT(!Thread::current().stack().isEmpty());
    function();
}

Ref<Thread> Thread::create(const char* name, Function<void()>&& entryPoint, ThreadType threadType, QOS qos, SchedulingPolicy schedulingPolicy)
{
    WTF::initialize();
    Ref<Thread> thread = adoptRef(*new Thread());
    Ref<NewThreadContext> context = adoptRef(*new NewThreadContext { name, WTFMove(entryPoint), thread.copyRef() });
    // Increment the context ref on behalf of the created thread. We do not just use a unique_ptr and leak it to the created thread because both the creator and created thread has a need to keep the context alive:
    // 1. the created thread needs to keep it alive because Thread::create() can exit before the created thread has a chance to use the context.
    // 2. the creator thread (if HAVE(STACK_BOUNDS_FOR_NEW_THREAD) is false) needs to keep it alive because the created thread may exit before the creator has a chance to wake up from waiting for the completion of the created thread's initialization. This waiting uses a condition variable in the context.
    // Hence, a joint ownership model is needed if HAVE(STACK_BOUNDS_FOR_NEW_THREAD) is false. To simplify the code, we just go with joint ownership by both the creator and created threads,
    // and make the context ThreadSafeRefCounted.
    context->ref();
    {
        MutexLocker locker(context->mutex);
        bool success = thread->establishHandle(context.ptr(), stackSize(threadType), qos, schedulingPolicy);
        RELEASE_ASSERT(success);
        context->stage = NewThreadContext::Stage::EstablishedHandle;

#if HAVE(STACK_BOUNDS_FOR_NEW_THREAD)
        thread->m_stack = StackBounds::newThreadStackBounds(thread->m_handle);
#else
        // In platforms which do not support StackBounds::newThreadStackBounds(), we do not have a way to get stack
        // bounds outside the target thread itself. Thus, we need to initialize thread information in the target thread
        // and wait for completion of initialization in the caller side.
        while (context->stage != NewThreadContext::Stage::Initialized)
            context->condition.wait(context->mutex);
#endif
    }

    // We must register threads here since threads registered in allThreads are expected to have complete thread data which can be initialized in launched thread side.
    // However, it is also possible that the launched thread has finished its execution before it is registered in allThreads here! In this case, the thread has already
    // called Thread::didExit to unregister itself from allThreads. Registering such a thread will register a stale thread pointer to allThreads, which will not be removed
    // even after Thread is destroyed. Register a thread only when it has not unregistered itself from allThreads yet.
    {
        Locker locker { allThreadsLock() };
        if (!thread->m_didUnregisterFromAllThreads)
            allThreads().add(thread.ptr());
    }

    ASSERT(!thread->stack().isEmpty());
    return thread;
}

static bool shouldRemoveThreadFromThreadGroup()
{
#if OS(WINDOWS)
    // On Windows the thread specific destructor is also called when the
    // main thread is exiting. This may lead to the main thread waiting
    // forever for the thread group lock when exiting, if the sampling
    // profiler thread was terminated by the system while holding the
    // thread group lock.
    if (WTF::isMainThread())
        return false;
#endif
    return true;
}

void Thread::didExit()
{
    {
        Locker locker { allThreadsLock() };
        allThreads().remove(this);
        m_didUnregisterFromAllThreads = true;
    }

    if (shouldRemoveThreadFromThreadGroup()) {
        {
            Vector<std::shared_ptr<ThreadGroup>> threadGroups;
            {
                Locker locker { m_mutex };
                for (auto& threadGroupPointerPair : m_threadGroupMap) {
                    // If ThreadGroup is just being destroyed,
                    // we do not need to perform unregistering.
                    if (auto retained = threadGroupPointerPair.value.lock())
                        threadGroups.append(WTFMove(retained));
                }
                m_isShuttingDown = true;
            }
            for (auto& threadGroup : threadGroups) {
                Locker threadGroupLocker { threadGroup->getLock() };
                Locker locker { m_mutex };
                threadGroup->m_threads.remove(*this);
            }
        }

        // We would like to say "thread is exited" after unregistering threads from thread groups.
        // So we need to separate m_isShuttingDown from m_didExit.
        Locker locker { m_mutex };
        m_didExit = true;
    }
}

ThreadGroupAddResult Thread::addToThreadGroup(const AbstractLocker& threadGroupLocker, ThreadGroup& threadGroup)
{
    UNUSED_PARAM(threadGroupLocker);
    Locker locker { m_mutex };
    if (m_isShuttingDown)
        return ThreadGroupAddResult::NotAdded;
    if (threadGroup.m_threads.add(*this).isNewEntry) {
        m_threadGroupMap.add(&threadGroup, threadGroup.weakFromThis());
        return ThreadGroupAddResult::NewlyAdded;
    }
    return ThreadGroupAddResult::AlreadyAdded;
}

void Thread::removeFromThreadGroup(const AbstractLocker& threadGroupLocker, ThreadGroup& threadGroup)
{
    UNUSED_PARAM(threadGroupLocker);
    Locker locker { m_mutex };
    if (m_isShuttingDown)
        return;
    m_threadGroupMap.remove(&threadGroup);
}

unsigned Thread::numberOfThreadGroups()
{
    Locker locker { m_mutex };
    return m_threadGroupMap.size();
}

bool Thread::exchangeIsCompilationThread(bool newValue)
{
    auto& thread = Thread::current();
    bool oldValue = thread.m_isCompilationThread;
    thread.m_isCompilationThread = newValue;
    return oldValue;
}

void Thread::registerGCThread(GCThreadType gcThreadType)
{
    Thread::current().m_gcThreadType = static_cast<unsigned>(gcThreadType);
}

bool Thread::mayBeGCThread()
{
    return Thread::current().gcThreadType() != GCThreadType::None;
}

void Thread::registerJSThread(Thread& thread)
{
    ASSERT(&thread == &Thread::current());
    thread.m_isJSThread = true;
}

void Thread::setCurrentThreadIsUserInteractive(int relativePriority)
{
#if HAVE(QOS_CLASSES)
    ASSERT(relativePriority <= 0);
    ASSERT(relativePriority >= QOS_MIN_RELATIVE_PRIORITY);
    pthread_set_qos_class_self_np(adjustedQOSClass(QOS_CLASS_USER_INTERACTIVE), relativePriority);
#elif OS(LINUX)
    // We don't allow to make the main thread real time. This is used by secondary processes to match the
    // UI process, but in linux the UI process is not real time.
    if (!isMainThread())
        RealTimeThreads::singleton().registerThread(current());
    UNUSED_PARAM(relativePriority);
#else
    UNUSED_PARAM(relativePriority);
#endif
}

void Thread::setCurrentThreadIsUserInitiated(int relativePriority)
{
#if HAVE(QOS_CLASSES)
    ASSERT(relativePriority <= 0);
    ASSERT(relativePriority >= QOS_MIN_RELATIVE_PRIORITY);
    pthread_set_qos_class_self_np(adjustedQOSClass(QOS_CLASS_USER_INITIATED), relativePriority);
#else
    UNUSED_PARAM(relativePriority);
#endif
}

#if HAVE(QOS_CLASSES)
static Thread::QOS toQOS(qos_class_t qosClass)
{
    switch (qosClass) {
    case QOS_CLASS_USER_INTERACTIVE:
        return Thread::QOS::UserInteractive;
    case QOS_CLASS_USER_INITIATED:
        return Thread::QOS::UserInitiated;
    case QOS_CLASS_UTILITY:
        return Thread::QOS::Utility;
    case QOS_CLASS_BACKGROUND:
        return Thread::QOS::Background;
    case QOS_CLASS_UNSPECIFIED:
    case QOS_CLASS_DEFAULT:
    default:
        return Thread::QOS::Default;
    }
}
#endif

auto Thread::currentThreadQOS() -> QOS
{
#if HAVE(QOS_CLASSES)
    qos_class_t qos = QOS_CLASS_DEFAULT;
    int relativePriority;
    pthread_get_qos_class_np(pthread_self(), &qos, &relativePriority);
    return toQOS(qos);
#else
    return QOS::Default;
#endif
}

#if HAVE(QOS_CLASSES)
static qos_class_t globalMaxQOSclass { QOS_CLASS_UNSPECIFIED };

void Thread::setGlobalMaxQOSClass(qos_class_t maxClass)
{
    bmalloc::api::setScavengerThreadQOSClass(maxClass);
    globalMaxQOSclass = maxClass;
}

qos_class_t Thread::adjustedQOSClass(qos_class_t originalClass)
{
    if (globalMaxQOSclass != QOS_CLASS_UNSPECIFIED)
        return std::min(originalClass, globalMaxQOSclass);
    return originalClass;
}
#endif

void Thread::dump(PrintStream& out) const
{
    out.print("Thread:", RawPointer(this));
}

#if !HAVE(FAST_TLS) && !OS(WINDOWS)
ThreadSpecificKey Thread::s_key = InvalidThreadSpecificKey;
#endif

void initialize()
{
    static std::once_flag onceKey;
    std::call_once(onceKey, [] {
        setPermissionsOfConfigPage();
        Config::initialize();
        Gigacage::ensureGigacage();
        Config::AssertNotFrozenScope assertScope;
#if !HAVE(FAST_TLS) && !OS(WINDOWS)
        Thread::initializeTLSKey();
#endif
        initializeDates();
        Thread::initializePlatformThreading();
#if USE(PTHREADS) && HAVE(MACHINE_CONTEXT)
        SignalHandlers::initialize();
#endif
#if PLATFORM(COCOA)
        initializeLibraryPathDiagnostics();
#endif
<<<<<<< HEAD
#if OS(WINDOWS) && !USE(BUN_JSC_ADDITIONS)
=======
#if USE(WINDOWS_EVENT_LOOP)
>>>>>>> 60ad4ce2
        RunLoop::registerRunLoopMessageWindowClass();
#endif
    });
}

} // namespace WTF<|MERGE_RESOLUTION|>--- conflicted
+++ resolved
@@ -506,11 +506,7 @@
 #if PLATFORM(COCOA)
         initializeLibraryPathDiagnostics();
 #endif
-<<<<<<< HEAD
-#if OS(WINDOWS) && !USE(BUN_JSC_ADDITIONS)
-=======
-#if USE(WINDOWS_EVENT_LOOP)
->>>>>>> 60ad4ce2
+#if USE(WINDOWS_EVENT_LOOP) && !USE(BUN_JSC_ADDITIONS)
         RunLoop::registerRunLoopMessageWindowClass();
 #endif
     });

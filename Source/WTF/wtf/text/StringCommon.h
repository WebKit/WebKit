/*
 * Copyright (C) 2015-2023 Apple Inc. All rights reserved.
 * Copyright (C) 2022 Jarred Sumner. All rights reserved.
 *
 * Redistribution and use in source and binary forms, with or without
 * modification, are permitted provided that the following conditions
 * are met:
 * 1. Redistributions of source code must retain the above copyright
 *    notice, this list of conditions and the following disclaimer.
 * 2. Redistributions in binary form must reproduce the above copyright
 *    notice, this list of conditions and the following disclaimer in the
 *    documentation and/or other materials provided with the distribution.
 *
 * THIS SOFTWARE IS PROVIDED BY APPLE INC. AND ITS CONTRIBUTORS ``AS IS''
 * AND ANY EXPRESS OR IMPLIED WARRANTIES, INCLUDING, BUT NOT LIMITED TO,
 * THE IMPLIED WARRANTIES OF MERCHANTABILITY AND FITNESS FOR A PARTICULAR
 * PURPOSE ARE DISCLAIMED. IN NO EVENT SHALL APPLE INC. OR ITS CONTRIBUTORS
 * BE LIABLE FOR ANY DIRECT, INDIRECT, INCIDENTAL, SPECIAL, EXEMPLARY, OR
 * CONSEQUENTIAL DAMAGES (INCLUDING, BUT NOT LIMITED TO, PROCUREMENT OF
 * SUBSTITUTE GOODS OR SERVICES; LOSS OF USE, DATA, OR PROFITS; OR BUSINESS
 * INTERRUPTION) HOWEVER CAUSED AND ON ANY THEORY OF LIABILITY, WHETHER IN
 * CONTRACT, STRICT LIABILITY, OR TORT (INCLUDING NEGLIGENCE OR OTHERWISE)
 * ARISING IN ANY WAY OUT OF THE USE OF THIS SOFTWARE, EVEN IF ADVISED OF
 * THE POSSIBILITY OF SUCH DAMAGE.
 */

#pragma once

#include <algorithm>
#include <unicode/uchar.h>
#include <wtf/ASCIICType.h>
#include <wtf/MathExtras.h>
#include <wtf/NotFound.h>
#include <wtf/SIMDHelpers.h>
#include <wtf/UnalignedAccess.h>
#include <wtf/text/ASCIIFastPath.h>
#include <wtf/text/ASCIILiteral.h>

namespace WTF {

inline std::span<const LChar> span(const LChar& character)
{
    return { &character, 1 };
}

inline std::span<const UChar> span(const UChar& character)
{
    return { &character, 1 };
}

inline std::span<const LChar> span8(const char* string)
{
    return { byteCast<LChar>(string), string ? strlen(string) : 0 };
}

inline std::span<const char> span(const char* string)
{
    return { string, string ? strlen(string) : 0 };
}

#if !HAVE(MISSING_U8STRING)
inline std::span<const char8_t> span(const std::u8string& string)
{
    return { string.data(), string.length() };
}
#endif

template<typename CharacterType> inline constexpr bool isLatin1(CharacterType character)
{
    using UnsignedCharacterType = typename std::make_unsigned<CharacterType>::type;
    return static_cast<UnsignedCharacterType>(character) <= static_cast<UnsignedCharacterType>(0xFF);
}

template<> ALWAYS_INLINE constexpr bool isLatin1(LChar)
{
    return true;
}

using CodeUnitMatchFunction = bool (*)(UChar);

template<typename CharacterTypeA, typename CharacterTypeB> bool equalIgnoringASCIICase(std::span<const CharacterTypeA>, std::span<const CharacterTypeB>);

template<typename StringClassA, typename StringClassB> bool equalIgnoringASCIICaseCommon(const StringClassA&, const StringClassB&);

template<typename CharacterType> bool equalLettersIgnoringASCIICase(std::span<const CharacterType>, std::span<const LChar> lowercaseLetters);
template<typename CharacterType> bool equalLettersIgnoringASCIICase(std::span<const CharacterType>, ASCIILiteral);

template<typename StringClass> bool equalLettersIgnoringASCIICaseCommon(const StringClass&, ASCIILiteral);

bool equalIgnoringASCIICase(const char*, const char*);

// Do comparisons 8 or 4 bytes-at-a-time on architectures where it's safe.
#if (CPU(X86_64) || CPU(ARM64)) && !ASAN_ENABLED
ALWAYS_INLINE bool equal(const LChar* aLChar, std::span<const LChar> bLChar)
{
    ASSERT(bLChar.size() <= std::numeric_limits<unsigned>::max());
    unsigned length = bLChar.size();

    // These branches could be combined into one, but it's measurably faster
    // for length 0 or 1 strings to separate them out like this.
    if (!length)
        return true;
    if (length == 1)
        return *aLChar == bLChar.front();

    switch (sizeof(unsigned) * CHAR_BIT - clz(length - 1)) { // Works as really fast log2, since length != 0.
    case 0:
        RELEASE_ASSERT_NOT_REACHED();
    case 1: // Length is 2.
        return unalignedLoad<uint16_t>(aLChar) == unalignedLoad<uint16_t>(bLChar.data());
    case 2: // Length is 3 or 4.
        return unalignedLoad<uint16_t>(aLChar) == unalignedLoad<uint16_t>(bLChar.data())
            && unalignedLoad<uint16_t>(aLChar + length - 2) == unalignedLoad<uint16_t>(bLChar.data() + length - 2);
    case 3: // Length is between 5 and 8 inclusive.
        return unalignedLoad<uint32_t>(aLChar) == unalignedLoad<uint32_t>(bLChar.data())
            && unalignedLoad<uint32_t>(aLChar + length - 4) == unalignedLoad<uint32_t>(bLChar.data() + length - 4);
    case 4: // Length is between 9 and 16 inclusive.
        return unalignedLoad<uint64_t>(aLChar) == unalignedLoad<uint64_t>(bLChar.data())
            && unalignedLoad<uint64_t>(aLChar + length - 8) == unalignedLoad<uint64_t>(bLChar.data() + length - 8);
#if CPU(ARM64)
    case 5: // Length is between 17 and 32 inclusive.
        return vminvq_u8(vandq_u8(
            vceqq_u8(unalignedLoad<uint8x16_t>(aLChar), unalignedLoad<uint8x16_t>(bLChar.data())),
            vceqq_u8(unalignedLoad<uint8x16_t>(aLChar + length - 16), unalignedLoad<uint8x16_t>(bLChar.data() + length - 16))
        ));
    default: // Length is longer than 32 bytes.
        if (!vminvq_u8(vceqq_u8(unalignedLoad<uint8x16_t>(aLChar), unalignedLoad<uint8x16_t>(bLChar.data()))))
            return false;
        for (unsigned i = length % 16; i < length; i += 16) {
            if (!vminvq_u8(vceqq_u8(unalignedLoad<uint8x16_t>(aLChar + i), unalignedLoad<uint8x16_t>(bLChar.data() + i))))
                return false;
        }
        return true;
#else
    default: // Length is longer than 16 bytes.
        if (unalignedLoad<uint64_t>(aLChar) != unalignedLoad<uint64_t>(bLChar.data()))
            return false;
        for (unsigned i = length % 8; i < length; i += 8) {
            if (unalignedLoad<uint64_t>(aLChar + i) != unalignedLoad<uint64_t>(bLChar.data() + i))
                return false;
        }
        return true;
#endif
    }
}

ALWAYS_INLINE bool equal(const UChar* aUChar, std::span<const UChar> bUChar)
{
    ASSERT(bUChar.size() <= std::numeric_limits<unsigned>::max());
    unsigned length = bUChar.size();

    if (!length)
        return true;
    if (length == 1)
        return *aUChar == bUChar.front();

    switch (sizeof(unsigned) * CHAR_BIT - clz(length - 1)) { // Works as really fast log2, since length != 0.
    case 0:
        RELEASE_ASSERT_NOT_REACHED();
    case 1: // Length is 2 (4 bytes).
        return unalignedLoad<uint32_t>(aUChar) == unalignedLoad<uint32_t>(bUChar.data());
    case 2: // Length is 3 or 4 (6-8 bytes).
        return unalignedLoad<uint32_t>(aUChar) == unalignedLoad<uint32_t>(bUChar.data())
            && unalignedLoad<uint32_t>(aUChar + length - 2) == unalignedLoad<uint32_t>(bUChar.data() + length - 2);
    case 3: // Length is between 5 and 8 inclusive (10-16 bytes).
        return unalignedLoad<uint64_t>(aUChar) == unalignedLoad<uint64_t>(bUChar.data())
            && unalignedLoad<uint64_t>(aUChar + length - 4) == unalignedLoad<uint64_t>(bUChar.data() + length - 4);
#if CPU(ARM64)
    case 4: // Length is between 9 and 16 inclusive (18-32 bytes).
        return vminvq_u16(vandq_u16(
            vceqq_u16(unalignedLoad<uint16x8_t>(aUChar), unalignedLoad<uint16x8_t>(bUChar.data())),
            vceqq_u16(unalignedLoad<uint16x8_t>(aUChar + length - 8), unalignedLoad<uint16x8_t>(bUChar.data() + length - 8))
        ));
    default: // Length is longer than 16 (32 bytes).
        if (!vminvq_u16(vceqq_u16(unalignedLoad<uint16x8_t>(aUChar), unalignedLoad<uint16x8_t>(bUChar.data()))))
            return false;
        for (unsigned i = length % 8; i < length; i += 8) {
            if (!vminvq_u16(vceqq_u16(unalignedLoad<uint16x8_t>(aUChar + i), unalignedLoad<uint16x8_t>(bUChar.data() + i))))
                return false;
        }
        return true;
#else
    default: // Length is longer than 8 (16 bytes).
        if (unalignedLoad<uint64_t>(aUChar) != unalignedLoad<uint64_t>(bUChar.data()))
            return false;
        for (unsigned i = length % 4; i < length; i += 4) {
            if (unalignedLoad<uint64_t>(aUChar + i) != unalignedLoad<uint64_t>(bUChar.data() + i))
                return false;
        }
        return true;
#endif
    }
}
#elif CPU(X86) && !ASAN_ENABLED
ALWAYS_INLINE bool equal(const LChar* aLChar, std::span<const LChar> bLChar)
{
    ASSERT(bLChar.size() <= std::numeric_limits<unsigned>::max());
    unsigned length = bLChar.size();

    const char* a = byteCast<char>(aLChar);
    const char* b = byteCast<char>(bLChar.data());

    unsigned wordLength = length >> 2;
    for (unsigned i = 0; i != wordLength; ++i) {
        if (unalignedLoad<uint32_t>(a) != unalignedLoad<uint32_t>(b))
            return false;
        a += sizeof(uint32_t);
        b += sizeof(uint32_t);
    }

    length &= 3;

    if (length) {
        const LChar* aRemainder = byteCast<LChar>(a);
        const LChar* bRemainder = byteCast<LChar>(b);

        for (unsigned i = 0; i <  length; ++i) {
            if (aRemainder[i] != bRemainder[i])
                return false;
        }
    }

    return true;
}

ALWAYS_INLINE bool equal(const UChar* aUChar, std::span<const UChar> bUChar)
{
    ASSERT(bUChar.size() <= std::numeric_limits<unsigned>::max());
    unsigned length = bUChar.size();

    const char* a = reinterpret_cast<const char*>(aUChar);
    const char* b = reinterpret_cast<const char*>(bUChar.data());

    unsigned wordLength = length >> 1;
    for (unsigned i = 0; i != wordLength; ++i) {
        if (unalignedLoad<uint32_t>(a) != unalignedLoad<uint32_t>(b))
            return false;
        a += sizeof(uint32_t);
        b += sizeof(uint32_t);
    }

    if (length & 1 && *reinterpret_cast<const UChar*>(a) != *reinterpret_cast<const UChar*>(b))
        return false;

    return true;
}
#elif OS(DARWIN) && WTF_ARM_ARCH_AT_LEAST(7) && !ASAN_ENABLED
ALWAYS_INLINE bool equal(const LChar* a, std::span<const LChar> bSpan)
{
    ASSERT(b.size() <= std::numeric_limits<unsigned>::max());
    auto* b = bSpan.data();
    unsigned length = bSpan.size();

    bool isEqual = false;
    uint32_t aValue;
    uint32_t bValue;
    asm("subs   %[length], #4\n"
        "blo    2f\n"

        "0:\n" // Label 0 = Start of loop over 32 bits.
        "ldr    %[aValue], [%[a]], #4\n"
        "ldr    %[bValue], [%[b]], #4\n"
        "cmp    %[aValue], %[bValue]\n"
        "bne    66f\n"
        "subs   %[length], #4\n"
        "bhs    0b\n"

        // At this point, length can be:
        // -0: 00000000000000000000000000000000 (0 bytes left)
        // -1: 11111111111111111111111111111111 (3 bytes left)
        // -2: 11111111111111111111111111111110 (2 bytes left)
        // -3: 11111111111111111111111111111101 (1 byte left)
        // -4: 11111111111111111111111111111100 (length was 0)
        // The pointers are at the correct position.
        "2:\n" // Label 2 = End of loop over 32 bits, check for pair of characters.
        "tst    %[length], #2\n"
        "beq    1f\n"
        "ldrh   %[aValue], [%[a]], #2\n"
        "ldrh   %[bValue], [%[b]], #2\n"
        "cmp    %[aValue], %[bValue]\n"
        "bne    66f\n"

        "1:\n" // Label 1 = Check for a single character left.
        "tst    %[length], #1\n"
        "beq    42f\n"
        "ldrb   %[aValue], [%[a]]\n"
        "ldrb   %[bValue], [%[b]]\n"
        "cmp    %[aValue], %[bValue]\n"
        "bne    66f\n"

        "42:\n" // Label 42 = Success.
        "mov    %[isEqual], #1\n"
        "66:\n" // Label 66 = End without changing isEqual to 1.
        : [length]"+r"(length), [isEqual]"+r"(isEqual), [a]"+r"(a), [b]"+r"(b), [aValue]"+r"(aValue), [bValue]"+r"(bValue)
        :
        :
        );
    return isEqual;
}

ALWAYS_INLINE bool equal(const UChar* a, std::span<const UChar> bSpan)
{
    ASSERT(b.size() <= std::numeric_limits<unsigned>::max());
    auto* b = bSpan.data();
    unsigned length = bSpan.size();

    bool isEqual = false;
    uint32_t aValue;
    uint32_t bValue;
    asm("subs   %[length], #2\n"
        "blo    1f\n"

        "0:\n" // Label 0 = Start of loop over 32 bits.
        "ldr    %[aValue], [%[a]], #4\n"
        "ldr    %[bValue], [%[b]], #4\n"
        "cmp    %[aValue], %[bValue]\n"
        "bne    66f\n"
        "subs   %[length], #2\n"
        "bhs    0b\n"

        // At this point, length can be:
        // -0: 00000000000000000000000000000000 (0 bytes left)
        // -1: 11111111111111111111111111111111 (1 character left, 2 bytes)
        // -2: 11111111111111111111111111111110 (length was zero)
        // The pointers are at the correct position.
        "1:\n" // Label 1 = Check for a single character left.
        "tst    %[length], #1\n"
        "beq    42f\n"
        "ldrh   %[aValue], [%[a]]\n"
        "ldrh   %[bValue], [%[b]]\n"
        "cmp    %[aValue], %[bValue]\n"
        "bne    66f\n"

        "42:\n" // Label 42 = Success.
        "mov    %[isEqual], #1\n"
        "66:\n" // Label 66 = End without changing isEqual to 1.
        : [length]"+r"(length), [isEqual]"+r"(isEqual), [a]"+r"(a), [b]"+r"(b), [aValue]"+r"(aValue), [bValue]"+r"(bValue)
        :
        :
        );
    return isEqual;
}
#elif !ASAN_ENABLED
ALWAYS_INLINE bool equal(const LChar* a, std::span<const LChar> b) { return !memcmp(a, b.data(), b.size()); }
ALWAYS_INLINE bool equal(const UChar* a, std::span<const UChar> b) { return !memcmp(a, b.data(), b.size_bytes()); }
#else
ALWAYS_INLINE bool equal(const LChar* a, std::span<const LChar> b)
{
    for (size_t i = 0; i < b.size(); ++i) {
        if (a[i] != b[i])
            return false;
    }
    return true;
}
ALWAYS_INLINE bool equal(const UChar* a, std::span<const UChar> b)
{
    for (size_t i = 0; i < b.size(); ++i) {
        if (a[i] != b[i])
            return false;
    }
    return true;
}
#endif

ALWAYS_INLINE bool equal(const LChar* a, std::span<const UChar> b)
{
#if CPU(ARM64)
    ASSERT(b.size() <= std::numeric_limits<unsigned>::max());
    unsigned length = b.size();

    if (length >= 8) {
        uint16x8_t aHalves = vmovl_u8(unalignedLoad<uint8x8_t>(a)); // Extends 8 LChars into 8 UChars.
        uint16x8_t bHalves = unalignedLoad<uint16x8_t>(b.data());
        if (!vminvq_u16(vceqq_u16(aHalves, bHalves)))
            return false;
        for (unsigned i = length % 8; i < length; i += 8) {
            aHalves = vmovl_u8(unalignedLoad<uint8x8_t>(a + i));
            bHalves = unalignedLoad<uint16x8_t>(b.data() + i);
            if (!vminvq_u16(vceqq_u16(aHalves, bHalves)))
                return false;
        }
        return true;
    }
    if (length >= 4) {
        auto read4 = [](const LChar* p) ALWAYS_INLINE_LAMBDA {
            // Copy 32 bits and expand to 64 bits.
            uint32_t v32 = unalignedLoad<uint32_t>(p);
            uint64_t v64 = static_cast<uint64_t>(v32);
            v64 = (v64 | (v64 << 16)) & 0x0000ffff0000ffffULL;
            return static_cast<uint64_t>((v64 | (v64 << 8)) & 0x00ff00ff00ff00ffULL);
        };

        return static_cast<unsigned>(read4(a) == unalignedLoad<uint64_t>(b.data())) & static_cast<unsigned>(read4(a + (length % 4)) == unalignedLoad<uint64_t>(b.data() + (length % 4)));
    }
    if (length >= 2) {
        auto read2 = [](const LChar* p) ALWAYS_INLINE_LAMBDA {
            // Copy 16 bits and expand to 32 bits.
            uint16_t v16 = unalignedLoad<uint16_t>(p);
            uint32_t v32 = static_cast<uint32_t>(v16);
            return static_cast<uint32_t>((v32 | (v32 << 8)) & 0x00ff00ffUL);
        };
        return static_cast<unsigned>(read2(a) == unalignedLoad<uint32_t>(b.data())) & static_cast<unsigned>(read2(a + (length % 2)) == unalignedLoad<uint32_t>(b.data() + (length % 2)));
    }
    if (length == 1)
        return *a == b.front();
    return true;
#else
    for (size_t i = 0; i < b.size(); ++i) {
        if (a[i] != b[i])
            return false;
    }
    return true;
#endif
}

ALWAYS_INLINE bool equal(const UChar* a, std::span<const LChar> b)
{
    return equal(b.data(), { a, b.size() });
}

template<typename StringClassA, typename StringClassB>
ALWAYS_INLINE bool equalCommon(const StringClassA& a, const StringClassB& b, unsigned length)
{
    if (!length)
        return true;

    if (a.is8Bit()) {
        auto aSpan = a.span8();
        if (b.is8Bit()) {
            auto bSpan = b.span8();
            return aSpan.front() == bSpan.front() && equal(aSpan.data() + 1, bSpan.subspan(1));
        }
        auto bSpan = b.span16();
        return aSpan.front() == bSpan.front() && equal(aSpan.data() + 1, bSpan.subspan(1));
    }

    auto aSpan = a.span16();
    if (b.is8Bit()) {
        auto bSpan = b.span8();
        return aSpan.front() == bSpan.front() && equal(aSpan.data() + 1, bSpan.subspan(1));
    }
    auto bSpan = b.span16();
    return aSpan.front() == bSpan.front() && equal(aSpan.data() + 1, bSpan.subspan(1));
}

template<typename StringClassA, typename StringClassB>
ALWAYS_INLINE bool equalCommon(const StringClassA& a, const StringClassB& b)
{
    unsigned length = a.length();
    if (length != b.length())
        return false;

    return equalCommon(a, b, length);
}

template<typename StringClassA, typename StringClassB>
ALWAYS_INLINE bool equalCommon(const StringClassA* a, const StringClassB* b)
{
    if (a == b)
        return true;
    if (!a || !b)
        return false;
    return equal(*a, *b);
}

template<typename StringClass, unsigned length> bool equal(const StringClass& a, const UChar (&codeUnits)[length])
{
    if (a.length() != length)
        return false;

    if (a.is8Bit())
        return equal(a.span8().data(), { codeUnits, length });

    return equal(a.span16().data(), { codeUnits, length });
}

template<typename CharacterTypeA, typename CharacterTypeB> inline bool equalIgnoringASCIICaseWithLength(std::span<const CharacterTypeA> a, std::span<const CharacterTypeB> b, size_t lengthToCheck)
{
    ASSERT(a.size() >= lengthToCheck);
    ASSERT(b.size() >= lengthToCheck);
    for (size_t i = 0; i < lengthToCheck; ++i) {
        if (toASCIILower(a[i]) != toASCIILower(b[i]))
            return false;
    }
    return true;
}

template<typename CharacterTypeA, typename CharacterTypeB> inline bool equalIgnoringASCIICase(std::span<const CharacterTypeA> a, std::span<const CharacterTypeB> b)
{
    return a.size() == b.size() && equalIgnoringASCIICaseWithLength(a, b, a.size());
}

template<typename StringClassA, typename StringClassB>
bool equalIgnoringASCIICaseCommon(const StringClassA& a, const StringClassB& b)
{
    if (a.length() != b.length())
        return false;

    if (a.is8Bit()) {
        if (b.is8Bit())
            return equalIgnoringASCIICaseWithLength(a.span8(), b.span8(), b.length());
        return equalIgnoringASCIICaseWithLength(a.span8(), b.span16(), b.length());
    }
    if (b.is8Bit())
        return equalIgnoringASCIICaseWithLength(a.span16(), b.span8(), b.length());
    return equalIgnoringASCIICaseWithLength(a.span16(), b.span16(), b.length());
}

template<typename StringClassA> bool equalIgnoringASCIICaseCommon(const StringClassA& a, const char* b)
{
    auto bSpan = span8(b);
    if (a.length() != bSpan.size())
        return false;
    if (a.is8Bit())
        return equalIgnoringASCIICaseWithLength(a.span8(), bSpan, bSpan.size());
    return equalIgnoringASCIICaseWithLength(a.span16(), bSpan, bSpan.size());
}

template <typename SearchCharacterType, typename MatchCharacterType>
size_t findIgnoringASCIICase(std::span<const SearchCharacterType> source, std::span<const MatchCharacterType> matchCharacters, size_t startOffset)
{
    ASSERT(source.size() >= matchCharacters.size());

    auto startSearchedCharacters = source.subspan(startOffset);

    // delta is the number of additional times to test; delta == 0 means test only once.
    size_t delta = startSearchedCharacters.size() - matchCharacters.size();

    for (size_t i = 0; i <= delta; ++i) {
        if (equalIgnoringASCIICaseWithLength(startSearchedCharacters.subspan(i), matchCharacters, matchCharacters.size()))
            return startOffset + i;
    }
    return notFound;
}

inline size_t findIgnoringASCIICaseWithoutLength(const char* source, const char* matchCharacters)
{
    auto searchSpan = span(source);
    auto matchSpan = span(matchCharacters);

    return matchSpan.size() <= searchSpan.size() ? findIgnoringASCIICase(searchSpan, matchSpan, 0) : notFound;
}

template <typename SearchCharacterType, typename MatchCharacterType>
ALWAYS_INLINE static size_t findInner(std::span<const SearchCharacterType> searchCharacters, std::span<const MatchCharacterType> matchCharacters, size_t index)
{
    // Optimization: keep a running hash of the strings,
    // only call equal() if the hashes match.

    // delta is the number of additional times to test; delta == 0 means test only once.
    size_t delta = searchCharacters.size() - matchCharacters.size();

    unsigned searchHash = 0;
    unsigned matchHash = 0;

    for (size_t i = 0; i < matchCharacters.size(); ++i) {
        searchHash += searchCharacters[i];
        matchHash += matchCharacters[i];
    }

    size_t i = 0;
    // keep looping until we match
    while (searchHash != matchHash || !equal(searchCharacters.data() + i, matchCharacters)) {
        if (i == delta)
            return notFound;
        searchHash += searchCharacters[i + matchCharacters.size()];
        searchHash -= searchCharacters[i];
        ++i;
    }
    return index + i;
}

ALWAYS_INLINE const uint8_t* find8(const uint8_t* pointer, uint8_t character, size_t length)
{
    constexpr size_t thresholdLength = 16;

    size_t index = 0;
    size_t runway = std::min(thresholdLength, length);
    for (; index < runway; ++index) {
        if (pointer[index] == character)
            return pointer + index;
    }
    if (runway == length)
        return nullptr;

    ASSERT(index < length);
    // We rely on memchr already having SIMD optimization, so we don’t have to write our own.
    return static_cast<const uint8_t*>(memchr(pointer + index, character, length - index));
}

template<typename UnsignedType>
ALWAYS_INLINE const UnsignedType* findImpl(const UnsignedType* pointer, UnsignedType character, size_t length)
{
    auto charactersVector = SIMD::splat<UnsignedType>(character);
    auto vectorMatch = [&](auto value) ALWAYS_INLINE_LAMBDA {
        auto mask = SIMD::equal(value, charactersVector);
        return SIMD::findFirstNonZeroIndex(mask);
    };

    auto scalarMatch = [&](auto current) ALWAYS_INLINE_LAMBDA {
        return current == character;
    };

    constexpr size_t threshold = 32;
    auto* end = pointer + length;
    auto* cursor = SIMD::find<UnsignedType, threshold>(std::span { pointer, end }, vectorMatch, scalarMatch);
    if (cursor == end)
        return nullptr;
    return cursor;
}

ALWAYS_INLINE const uint16_t* find16(const uint16_t* pointer, uint16_t character, size_t length)
{
    return findImpl(pointer, character, length);
}

ALWAYS_INLINE const uint32_t* find32(const uint32_t* pointer, uint32_t character, size_t length)
{
    return findImpl(pointer, character, length);
}

ALWAYS_INLINE const uint64_t* find64(const uint64_t* pointer, uint64_t character, size_t length)
{
    return findImpl(pointer, character, length);
}

WTF_EXPORT_PRIVATE const float* findFloatAlignedImpl(const float* pointer, float target, size_t length);

#if CPU(ARM64)
ALWAYS_INLINE const float* findFloat(const float* pointer, float target, size_t length)
{
    constexpr size_t thresholdLength = 32;
    static_assert(!(thresholdLength % (16 / sizeof(float))), "length threshold should be16-byte aligned to make floatFindAlignedImpl simpler");

    uintptr_t unaligned = reinterpret_cast<uintptr_t>(pointer) & 0xf;

    size_t index = 0;
    size_t runway = std::min(thresholdLength - (unaligned / sizeof(float)), length);
    for (; index < runway; ++index) {
        if (pointer[index] == target)
            return pointer + index;
    }
    if (runway == length)
        return nullptr;

    ASSERT(index < length);
    return findFloatAlignedImpl(pointer + index, target, length - index);
}
#else
ALWAYS_INLINE const float* findFloat(const float* pointer, float target, size_t length)
{
    for (size_t index = 0; index < length; ++index) {
        if (pointer[index] == target)
            return pointer + index;
    }
    return nullptr;
}
#endif

WTF_EXPORT_PRIVATE const double* findDoubleAlignedImpl(const double* pointer, double target, size_t length);

#if CPU(ARM64)
ALWAYS_INLINE const double* findDouble(const double* pointer, double target, size_t length)
{
    constexpr size_t thresholdLength = 32;
    static_assert(!(thresholdLength % (16 / sizeof(double))), "length threshold should be16-byte aligned to make doubleFindAlignedImpl simpler");

    uintptr_t unaligned = reinterpret_cast<uintptr_t>(pointer) & 0xf;

    size_t index = 0;
    size_t runway = std::min(thresholdLength - (unaligned / sizeof(double)), length);
    for (; index < runway; ++index) {
        if (pointer[index] == target)
            return pointer + index;
    }
    if (runway == length)
        return nullptr;

    ASSERT(index < length);
    return findDoubleAlignedImpl(pointer + index, target, length - index);
}
#else
ALWAYS_INLINE const double* findDouble(const double* pointer, double target, size_t length)
{
    for (size_t index = 0; index < length; ++index) {
        if (pointer[index] == target)
            return pointer + index;
    }
    return nullptr;
}
#endif

WTF_EXPORT_PRIVATE const LChar* find8NonASCIIAlignedImpl(std::span<const LChar>);
WTF_EXPORT_PRIVATE const UChar* find16NonASCIIAlignedImpl(std::span<const UChar>);

#if CPU(ARM64)
ALWAYS_INLINE const LChar* find8NonASCII(std::span<const LChar> data)
{
    constexpr size_t thresholdLength = 16;
    static_assert(!(thresholdLength % (16 / sizeof(LChar))), "length threshold should be 16-byte aligned to make find8NonASCIIAlignedImpl simpler");
    auto* pointer = data.data();
    auto length = data.size();
    uintptr_t unaligned = reinterpret_cast<uintptr_t>(pointer) & 0xf;

    size_t index = 0;
    size_t runway = std::min(thresholdLength - (unaligned / sizeof(LChar)), length);
    for (; index < runway; ++index) {
        if (!isASCII(pointer[index]))
            return pointer + index;
    }
    if (runway == length)
        return nullptr;

    ASSERT(index < length);
    return find8NonASCIIAlignedImpl({ pointer + index, length - index });
}

ALWAYS_INLINE const UChar* find16NonASCII(std::span<const UChar> data)
{
    constexpr size_t thresholdLength = 16;
    static_assert(!(thresholdLength % (16 / sizeof(UChar))), "length threshold should be 16-byte aligned to make find16NonASCIIAlignedImpl simpler");
    auto* pointer = data.data();
    auto length = data.size();
    uintptr_t unaligned = reinterpret_cast<uintptr_t>(pointer) & 0xf;

    size_t index = 0;
    size_t runway = std::min(thresholdLength - (unaligned / sizeof(UChar)), length);
    for (; index < runway; ++index) {
        if (!isASCII(pointer[index]))
            return pointer + index;
    }
    if (runway == length)
        return nullptr;

    ASSERT(index < length);
    return find16NonASCIIAlignedImpl({ pointer + index, length - index });
}
#endif

template<typename CharacterType, std::enable_if_t<std::is_integral_v<CharacterType>>* = nullptr>
inline size_t find(std::span<const CharacterType> characters, CharacterType matchCharacter, size_t index = 0)
{
    if constexpr (sizeof(CharacterType) == 1) {
        if (index >= characters.size())
            return notFound;
        auto* result = reinterpret_cast<const CharacterType*>(find8(bitwise_cast<const uint8_t*>(characters.data() + index), matchCharacter, characters.size() - index));
        ASSERT(!result || static_cast<unsigned>(result - characters.data()) >= index);
        if (result)
            return result - characters.data();
        return notFound;
    }

    if constexpr (sizeof(CharacterType) == 2) {
        if (index >= characters.size())
            return notFound;
        auto* result = reinterpret_cast<const CharacterType*>(find16(bitwise_cast<const uint16_t*>(characters.data() + index), matchCharacter, characters.size() - index));
        ASSERT(!result || static_cast<unsigned>(result - characters.data()) >= index);
        if (result)
            return result - characters.data();
        return notFound;
    }

    while (index < characters.size()) {
        if (characters[index] == matchCharacter)
            return index;
        ++index;
    }
    return notFound;
}

ALWAYS_INLINE size_t find(std::span<const UChar> characters, LChar matchCharacter, size_t index = 0)
{
    return find(characters, static_cast<UChar>(matchCharacter), index);
}

inline size_t find(std::span<const LChar> characters, UChar matchCharacter, size_t index = 0)
{
    if (!isLatin1(matchCharacter))
        return notFound;
    return find(characters, static_cast<LChar>(matchCharacter), index);
}

template <typename SearchCharacterType, typename MatchCharacterType>
ALWAYS_INLINE static size_t reverseFindInner(std::span<const SearchCharacterType> searchCharacters, std::span<const MatchCharacterType> matchCharacters, size_t start)
{
    // Optimization: keep a running hash of the strings,
    // only call equal if the hashes match.

    // delta is the number of additional times to test; delta == 0 means test only once.
    size_t delta = std::min(start, searchCharacters.size() - matchCharacters.size());

    unsigned searchHash = 0;
    unsigned matchHash = 0;
    for (size_t i = 0; i < matchCharacters.size(); ++i) {
        searchHash += searchCharacters[delta + i];
        matchHash += matchCharacters[i];
    }

    // keep looping until we match
    while (searchHash != matchHash || !equal(searchCharacters.data() + delta, matchCharacters)) {
        if (!delta)
            return notFound;
        --delta;
        searchHash -= searchCharacters[delta + matchCharacters.size()];
        searchHash += searchCharacters[delta];
    }
    return delta;
}

template<typename CharacterType> inline bool equalLettersIgnoringASCIICaseWithLength(std::span<const CharacterType> characters, std::span<const LChar> lowercaseLetters, size_t length)
{
    ASSERT(characters.size() >= length);
    ASSERT(lowercaseLetters.size() >= length);
    for (size_t i = 0; i < length; ++i) {
        if (!isASCIIAlphaCaselessEqual(characters[i], lowercaseLetters[i]))
            return false;
    }
    return true;
}

template<typename CharacterType> inline bool equalLettersIgnoringASCIICase(std::span<const CharacterType> characters, std::span<const LChar> lowercaseLetters)
{
    return characters.size() == lowercaseLetters.size() && equalLettersIgnoringASCIICaseWithLength(characters, lowercaseLetters, lowercaseLetters.size());
}

template<typename CharacterType> inline bool equalLettersIgnoringASCIICase(std::span<const CharacterType> characters, std::span<const char> lowercaseLetters)
{
    return equalLettersIgnoringASCIICase(characters, byteCast<LChar>(lowercaseLetters));
}

template<typename CharacterType> inline bool equalLettersIgnoringASCIICase(std::span<const CharacterType> characters, ASCIILiteral lowercaseLetters)
{
    return equalLettersIgnoringASCIICase(characters, lowercaseLetters.span8());
}

template<typename StringClass> bool inline hasPrefixWithLettersIgnoringASCIICaseCommon(const StringClass& string, std::span<const LChar> lowercaseLetters)
{
#if ASSERT_ENABLED
    ASSERT(lowercaseLetters.front());
    for (auto lowercaseLetter : lowercaseLetters)
        ASSERT(!lowercaseLetter || toASCIILowerUnchecked(lowercaseLetter) == lowercaseLetter);
#endif
    ASSERT(string.length() >= lowercaseLetters.size());

    if (string.is8Bit())
        return equalLettersIgnoringASCIICaseWithLength(string.span8(), lowercaseLetters, lowercaseLetters.size());
    return equalLettersIgnoringASCIICaseWithLength(string.span16(), lowercaseLetters, lowercaseLetters.size());
}

// This is intentionally not marked inline because it's used often and is not speed-critical enough to want it inlined everywhere.
template<typename StringClass> bool equalLettersIgnoringASCIICaseCommon(const StringClass& string, std::span<const LChar> literal)
{
    if (string.length() != literal.size())
        return false;
    return hasPrefixWithLettersIgnoringASCIICaseCommon(string, literal);
}

template<typename StringClass> bool startsWithLettersIgnoringASCIICaseCommon(const StringClass& string, std::span<const LChar> prefix)
{
    if (prefix.empty())
        return true;
    if (string.length() < prefix.size())
        return false;
    return hasPrefixWithLettersIgnoringASCIICaseCommon(string, prefix);
}

template<typename StringClass> inline bool equalLettersIgnoringASCIICaseCommon(const StringClass& string, ASCIILiteral literal)
{
    return equalLettersIgnoringASCIICaseCommon(string, literal.span8());
}

template<typename StringClass> inline bool startsWithLettersIgnoringASCIICaseCommon(const StringClass& string, ASCIILiteral literal)
{
    return startsWithLettersIgnoringASCIICaseCommon(string, literal.span8());
}

inline bool equalIgnoringASCIICase(const char* a, const char* b)
{
    return equalIgnoringASCIICase(span8(a), span8(b));
}

inline bool equalLettersIgnoringASCIICase(ASCIILiteral a, ASCIILiteral b)
{
    return equalLettersIgnoringASCIICase(a.span8(), b.span8());
}

inline bool equalIgnoringASCIICase(const char* string, ASCIILiteral literal)
{
    return equalIgnoringASCIICase(span8(string), literal.span8());
}

inline bool equalIgnoringASCIICase(ASCIILiteral a, ASCIILiteral b)
{
    return equalIgnoringASCIICase(a.span8(), b.span8());
}

template<typename ElementType>
inline void copyElements(ElementType* __restrict destination, const ElementType* __restrict source, size_t length)
{
    if (length == 1)
        *destination = *source;
    else if (length)
        std::memcpy(destination, source, length * sizeof(ElementType));
}

inline void copyElements(uint16_t* __restrict destination, const uint8_t* __restrict source, size_t length)
{
#if CPU(ARM64)
    // SIMD Upconvert.
    const auto* end = destination + length;
    constexpr uintptr_t memoryAccessSize = 64;

    if (length >= memoryAccessSize) {
        constexpr uintptr_t memoryAccessMask = memoryAccessSize - 1;
        const auto* simdEnd = destination + (length & ~memoryAccessMask);
        simde_uint8x16_t zeros = simde_vdupq_n_u8(0);
        do {
            simde_uint8x16x4_t bytes = simde_vld1q_u8_x4(bitwise_cast<const uint8_t*>(source));
            source += memoryAccessSize;

            simde_vst2q_u8(bitwise_cast<uint8_t*>(destination), (simde_uint8x16x2_t { bytes.val[0], zeros }));
            destination += memoryAccessSize / 4;
            simde_vst2q_u8(bitwise_cast<uint8_t*>(destination), (simde_uint8x16x2_t { bytes.val[1], zeros }));
            destination += memoryAccessSize / 4;
            simde_vst2q_u8(bitwise_cast<uint8_t*>(destination), (simde_uint8x16x2_t { bytes.val[2], zeros }));
            destination += memoryAccessSize / 4;
            simde_vst2q_u8(bitwise_cast<uint8_t*>(destination), (simde_uint8x16x2_t { bytes.val[3], zeros }));
            destination += memoryAccessSize / 4;
        } while (destination != simdEnd);
    }

    while (destination != end)
        *destination++ = *source++;
#else
    for (unsigned i = 0; i < length; ++i)
        destination[i] = source[i];
#endif
}

inline void copyElements(uint8_t* __restrict destination, const uint16_t* __restrict source, size_t length)
{
#if CPU(X86_SSE2)
    const uintptr_t memoryAccessSize = 16; // Memory accesses on 16 byte (128 bit) alignment
    const uintptr_t memoryAccessMask = memoryAccessSize - 1;

    unsigned i = 0;
    for (; i < length && !isAlignedTo<memoryAccessMask>(&source[i]); ++i)
        destination[i] = source[i];

    const uintptr_t sourceLoadSize = 32; // Process 32 bytes (16 uint16_ts) each iteration
    const unsigned ucharsPerLoop = sourceLoadSize / sizeof(uint16_t);
    if (length > ucharsPerLoop) {
        const unsigned endLength = length - ucharsPerLoop + 1;
        for (; i < endLength; i += ucharsPerLoop) {
            __m128i first8Uint16s = _mm_load_si128(reinterpret_cast<const __m128i*>(&source[i]));
            __m128i second8Uint16s = _mm_load_si128(reinterpret_cast<const __m128i*>(&source[i+8]));
            __m128i packedChars = _mm_packus_epi16(first8Uint16s, second8Uint16s);
            _mm_storeu_si128(reinterpret_cast<__m128i*>(&destination[i]), packedChars);
        }
    }

    for (; i < length; ++i)
        destination[i] = source[i];
#elif CPU(ARM64) && CPU(ADDRESS64) && !ASSERT_ENABLED
    const uint8_t* const end = destination + length;
    const uintptr_t memoryAccessSize = 16;

    if (length >= memoryAccessSize) {
        const uintptr_t memoryAccessMask = memoryAccessSize - 1;

        // Vector interleaved unpack, we only store the lower 8 bits.
        const uintptr_t lengthLeft = end - destination;
        const uint8_t* const simdEnd = destination + (lengthLeft & ~memoryAccessMask);
        do {
            asm("ld2   { v0.16B, v1.16B }, [%[SOURCE]], #32\n\t"
                "st1   { v0.16B }, [%[DESTINATION]], #16\n\t"
                : [SOURCE]"+r" (source), [DESTINATION]"+r" (destination)
                :
                : "memory", "v0", "v1");
        } while (destination != simdEnd);
    }

    while (destination != end)
        *destination++ = static_cast<uint8_t>(*source++);
#elif CPU(ARM_NEON) && !(CPU(BIG_ENDIAN) || CPU(MIDDLE_ENDIAN)) && !ASSERT_ENABLED
    const uint8_t* const end = destination + length;
    const uintptr_t memoryAccessSize = 8;

    if (length >= (2 * memoryAccessSize) - 1) {
        // Prefix: align dst on 64 bits.
        const uintptr_t memoryAccessMask = memoryAccessSize - 1;
        while (!isAlignedTo<memoryAccessMask>(destination))
            *destination++ = static_cast<uint8_t>(*source++);

        // Vector interleaved unpack, we only store the lower 8 bits.
        const uintptr_t lengthLeft = end - destination;
        const uint8_t* const simdEnd = end - (lengthLeft % memoryAccessSize);
        do {
            asm("vld2.8   { d0-d1 }, [%[SOURCE]] !\n\t"
                "vst1.8   { d0 }, [%[DESTINATION],:64] !\n\t"
                : [SOURCE]"+r" (source), [DESTINATION]"+r" (destination)
                :
                : "memory", "d0", "d1");
        } while (destination != simdEnd);
    }

    while (destination != end)
        *destination++ = static_cast<uint8_t>(*source++);
#else
    for (unsigned i = 0; i < length; ++i)
        destination[i] = static_cast<uint8_t>(source[i]);
#endif
}

inline void copyElements(uint16_t* __restrict destination, const uint32_t* __restrict source, size_t length)
{
    const auto* end = destination + length;
#if CPU(ARM64) && CPU(ADDRESS64)
    const uintptr_t memoryAccessSize = 32 / sizeof(uint32_t);
    if (length >= memoryAccessSize) {
        const uintptr_t memoryAccessMask = memoryAccessSize - 1;
        const uintptr_t lengthLeft = end - destination;
        const auto* const simdEnd = destination + (lengthLeft & ~memoryAccessMask);
        // Use ld2 to load lower 16bit of 8 uint32_t.
        do {
            asm("ld2   { v0.8H, v1.8H }, [%[SOURCE]], #32\n\t"
                "st1   { v0.8H }, [%[DESTINATION]], #16\n\t"
                : [SOURCE]"+r" (source), [DESTINATION]"+r" (destination)
                :
                : "memory", "v0", "v1");
        } while (destination != simdEnd);
    }
#endif
    while (destination != end)
        *destination++ = *source++;
}

inline void copyElements(uint32_t* __restrict destination, const uint64_t* __restrict source, size_t length)
{
    const auto* end = destination + length;
#if CPU(ARM64) && CPU(ADDRESS64)
    const uintptr_t memoryAccessSize = 32 / sizeof(uint64_t);
    if (length >= memoryAccessSize) {
        const uintptr_t memoryAccessMask = memoryAccessSize - 1;
        const uintptr_t lengthLeft = end - destination;
        const auto* const simdEnd = destination + (lengthLeft & ~memoryAccessMask);
        // Use ld2 to load lower 32bit of 4 uint64_t.
        do {
            asm("ld2   { v0.4S, v1.4S }, [%[SOURCE]], #32\n\t"
                "st1   { v0.4S }, [%[DESTINATION]], #16\n\t"
                : [SOURCE]"+r" (source), [DESTINATION]"+r" (destination)
                :
                : "memory", "v0", "v1");
        } while (destination != simdEnd);
    }
#endif
    while (destination != end)
        *destination++ = *source++;
}

inline void copyElements(uint16_t* __restrict destination, const uint64_t* __restrict source, size_t length)
{
    const auto* end = destination + length;
#if CPU(ARM64) && CPU(ADDRESS64)
    const uintptr_t memoryAccessSize = 64 / sizeof(uint64_t);
    if (length >= memoryAccessSize) {
        const uintptr_t memoryAccessMask = memoryAccessSize - 1;
        const uintptr_t lengthLeft = end - destination;
        const auto* const simdEnd = destination + (lengthLeft & ~memoryAccessMask);
        // Use ld4 to load lower 16bit of 8 uint64_t.
        do {
            asm("ld4   { v0.8H, v1.8H, v2.8H, v3.8H }, [%[SOURCE]], #64\n\t"
                "st1   { v0.8H }, [%[DESTINATION]], #16\n\t"
                : [SOURCE]"+r" (source), [DESTINATION]"+r" (destination)
                :
                : "memory", "v0", "v1", "v2", "v3");
        } while (destination != simdEnd);
    }
#endif
    while (destination != end)
        *destination++ = *source++;
}

inline void copyElements(uint8_t* __restrict destination, const uint64_t* __restrict source, size_t length)
{
    const auto* end = destination + length;
#if CPU(ARM64) && CPU(ADDRESS64)
    const uintptr_t memoryAccessSize = 64 / sizeof(uint64_t);
    if (length >= memoryAccessSize) {
        const uintptr_t memoryAccessMask = memoryAccessSize - 1;
        const uintptr_t lengthLeft = end - destination;
        const auto* const simdEnd = destination + (lengthLeft & ~memoryAccessMask);
        // Since ARM64 does not ld8, we use ld4 to load lower 16bit of 8 uint64_t.
        // And then narrow 8 16bit lanes into 8 8bit lanes and store it to the destination.
        do {
            asm("ld4   { v0.8H, v1.8H, v2.8H, v3.8H }, [%[SOURCE]], #64\n\t"
                "xtn   v0.8B, v0.8H\n\t"
                "st1   { v0.8B }, [%[DESTINATION]], #8\n\t"
                : [SOURCE]"+r" (source), [DESTINATION]"+r" (destination)
                :
                : "memory", "v0", "v1", "v2", "v3");
        } while (destination != simdEnd);
    }
#endif
    while (destination != end)
        *destination++ = *source++;
}

inline void copyElements(UChar* __restrict destination, const LChar* __restrict source, size_t length)
{
    copyElements(bitwise_cast<uint16_t*>(destination), bitwise_cast<const uint8_t*>(source), length);
}

inline void copyElements(LChar* __restrict destination, const UChar* __restrict source, size_t length)
{
    copyElements(bitwise_cast<uint8_t*>(destination), bitwise_cast<const uint16_t*>(source), length);
}

template<typename CharacterType, CharacterType... characters>
ALWAYS_INLINE bool compareEach(CharacterType input)
{
    // Use | intentionally to reduce branches.
    return (... | (input == characters));
}

template<typename CharacterType, CharacterType... characters>
ALWAYS_INLINE bool charactersContain(std::span<const CharacterType> span)
{
    auto* data = span.data();
    size_t length = span.size();

#if CPU(ARM64) || CPU(X86_64)
<<<<<<< HEAD
    constexpr size_t stride = 16 / sizeof(CharacterType);
=======
    constexpr size_t stride = SIMD::stride<CharacterType>;
>>>>>>> d565b919
    using UnsignedType = std::make_unsigned_t<CharacterType>;
    using BulkType = decltype(SIMD::load(static_cast<const UnsignedType*>(nullptr)));
    if (length >= stride) {
        size_t index = 0;
        BulkType accumulated { };
        for (; index + (stride - 1) < length; index += stride)
<<<<<<< HEAD
            accumulated = SIMD::merge(accumulated, SIMD::equal<characters...>(SIMD::load(bitwise_cast<const UnsignedType*>(data + index))));

        if (index < length)
            accumulated = SIMD::merge(accumulated, SIMD::equal<characters...>(SIMD::load(bitwise_cast<const UnsignedType*>(data + length - stride))));
=======
            accumulated = SIMD::bitOr(accumulated, SIMD::equal<characters...>(SIMD::load(bitwise_cast<const UnsignedType*>(data + index))));

        if (index < length)
            accumulated = SIMD::bitOr(accumulated, SIMD::equal<characters...>(SIMD::load(bitwise_cast<const UnsignedType*>(data + length - stride))));
>>>>>>> d565b919

        return SIMD::isNonZero(accumulated);
    }
#endif

    for (const auto* end = data + length; data != end; ++data) {
        if (compareEach<CharacterType, characters...>(*data))
            return true;
    }
    return false;
}

}

using WTF::equalIgnoringASCIICase;
using WTF::equalIgnoringASCIICaseWithLength;
using WTF::equalLettersIgnoringASCIICase;
using WTF::equalLettersIgnoringASCIICaseWithLength;
using WTF::isLatin1;
using WTF::span;
using WTF::span8;
using WTF::charactersContain;<|MERGE_RESOLUTION|>--- conflicted
+++ resolved
@@ -1130,28 +1130,17 @@
     size_t length = span.size();
 
 #if CPU(ARM64) || CPU(X86_64)
-<<<<<<< HEAD
-    constexpr size_t stride = 16 / sizeof(CharacterType);
-=======
     constexpr size_t stride = SIMD::stride<CharacterType>;
->>>>>>> d565b919
     using UnsignedType = std::make_unsigned_t<CharacterType>;
     using BulkType = decltype(SIMD::load(static_cast<const UnsignedType*>(nullptr)));
     if (length >= stride) {
         size_t index = 0;
         BulkType accumulated { };
         for (; index + (stride - 1) < length; index += stride)
-<<<<<<< HEAD
-            accumulated = SIMD::merge(accumulated, SIMD::equal<characters...>(SIMD::load(bitwise_cast<const UnsignedType*>(data + index))));
-
-        if (index < length)
-            accumulated = SIMD::merge(accumulated, SIMD::equal<characters...>(SIMD::load(bitwise_cast<const UnsignedType*>(data + length - stride))));
-=======
             accumulated = SIMD::bitOr(accumulated, SIMD::equal<characters...>(SIMD::load(bitwise_cast<const UnsignedType*>(data + index))));
 
         if (index < length)
             accumulated = SIMD::bitOr(accumulated, SIMD::equal<characters...>(SIMD::load(bitwise_cast<const UnsignedType*>(data + length - stride))));
->>>>>>> d565b919
 
         return SIMD::isNonZero(accumulated);
     }

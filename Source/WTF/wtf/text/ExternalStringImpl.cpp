--- conflicted
+++ resolved
@@ -28,48 +28,31 @@
 
 namespace WTF {
 
-<<<<<<< HEAD
-WTF_EXPORT_PRIVATE Ref<ExternalStringImpl> ExternalStringImpl::create(const LChar* characters, unsigned length, void* ctx, ExternalStringImplFreeFunction&& free)
+WTF_EXPORT_PRIVATE Ref<ExternalStringImpl> ExternalStringImpl::create(std::span<const LChar> characters, void* context, ExternalStringImplFreeFunction&& free)
 {
-    return adoptRef(*new ExternalStringImpl(characters, length, ctx, WTFMove(free)));
+    return adoptRef(*new ExternalStringImpl(characters, context, WTFMove(free)));
 }
 
-WTF_EXPORT_PRIVATE Ref<ExternalStringImpl> ExternalStringImpl::create(const UChar* characters, unsigned length, void* ctx, ExternalStringImplFreeFunction&& free)
+WTF_EXPORT_PRIVATE Ref<ExternalStringImpl> ExternalStringImpl::create(std::span<const UChar> characters, void* context, ExternalStringImplFreeFunction&& free)
 {
-    return adoptRef(*new ExternalStringImpl(characters, length, ctx, WTFMove(free)));
+    return adoptRef(*new ExternalStringImpl(characters, context, WTFMove(free)));
 }
 
-WTF_EXPORT_PRIVATE Ref<ExternalStringImpl> ExternalStringImpl::createStatic(const LChar* characters, unsigned length)
+
+WTF_EXPORT_PRIVATE Ref<ExternalStringImpl> ExternalStringImpl::createStatic(std::span<const LChar> characters)
 {
-    return adoptRef(*new ExternalStringImpl(characters, length));
+    return adoptRef(*new ExternalStringImpl(characters, nullptr, [](auto, auto, auto) -> void {}));
 }
 
-WTF_EXPORT_PRIVATE Ref<ExternalStringImpl> ExternalStringImpl::createStatic(const char* string)
+WTF_EXPORT_PRIVATE Ref<ExternalStringImpl> ExternalStringImpl::createStatic(std::span<const UChar> characters)
 {
-    return adoptRef(*new ExternalStringImpl(reinterpret_cast<const LChar*>(string), strlen(string)));
+    return adoptRef(*new ExternalStringImpl(characters, nullptr, [](auto, auto, auto) -> void {}));
 }
 
-WTF_EXPORT_PRIVATE Ref<ExternalStringImpl> ExternalStringImpl::createStatic(const UChar* characters, unsigned length)
-{
-    return adoptRef(*new ExternalStringImpl(characters, length));
-}
 
-ExternalStringImpl::ExternalStringImpl(const LChar* characters, unsigned length, void* ctx, ExternalStringImplFreeFunction&& free)
-    : StringImpl(characters, length, ConstructWithoutCopying)
-=======
-WTF_EXPORT_PRIVATE Ref<ExternalStringImpl> ExternalStringImpl::create(std::span<const LChar> characters, ExternalStringImplFreeFunction&& free)
-{
-    return adoptRef(*new ExternalStringImpl(characters, WTFMove(free)));
-}
 
-WTF_EXPORT_PRIVATE Ref<ExternalStringImpl> ExternalStringImpl::create(std::span<const UChar> characters, ExternalStringImplFreeFunction&& free)
-{
-    return adoptRef(*new ExternalStringImpl(characters, WTFMove(free)));
-}
-
-ExternalStringImpl::ExternalStringImpl(std::span<const LChar> characters, ExternalStringImplFreeFunction&& free)
+ExternalStringImpl::ExternalStringImpl(std::span<const LChar> characters, void* ctx, ExternalStringImplFreeFunction&& free)
     : StringImpl(characters, ConstructWithoutCopying)
->>>>>>> 7f4c5caa
     , m_free(WTFMove(free))
 {
     ASSERT(m_free);
@@ -77,13 +60,9 @@
     m_hashAndFlags = (m_hashAndFlags & ~s_hashMaskBufferOwnership) | BufferExternal;
 }
 
-<<<<<<< HEAD
-ExternalStringImpl::ExternalStringImpl(const UChar* characters, unsigned length, void* ctx, ExternalStringImplFreeFunction&& free)
-    : StringImpl(characters, length, ConstructWithoutCopying)
-=======
-ExternalStringImpl::ExternalStringImpl(std::span<const UChar> characters, ExternalStringImplFreeFunction&& free)
+
+ExternalStringImpl::ExternalStringImpl(std::span<const UChar> characters, void* ctx, ExternalStringImplFreeFunction&& free)
     : StringImpl(characters, ConstructWithoutCopying)
->>>>>>> 7f4c5caa
     , m_free(WTFMove(free))
 {
     ASSERT(m_free);
@@ -91,23 +70,26 @@
     m_hashAndFlags = (m_hashAndFlags & ~s_hashMaskBufferOwnership) | BufferExternal;
 }
 
-ExternalStringImpl::ExternalStringImpl(const LChar* characters, unsigned length)
-    : StringImpl(characters, length, ConstructWithoutCopying)
+ExternalStringImpl::ExternalStringImpl(std::span<const LChar> characters, ExternalStringImplFreeFunction&& free)
+    : StringImpl(characters, ConstructWithoutCopying)
+    , m_free(WTFMove(free))
 {
-    m_free = nullptr;
+    ASSERT(m_free);
     m_freeCtx = nullptr;
     m_hashAndFlags = (m_hashAndFlags & ~s_hashMaskBufferOwnership) | BufferExternal;
     m_refCount |= s_refCountFlagIsStaticString;
 }
 
-ExternalStringImpl::ExternalStringImpl(const UChar* characters, unsigned length)
-    : StringImpl(characters, length, ConstructWithoutCopying)
 
+ExternalStringImpl::ExternalStringImpl(std::span<const UChar> characters, ExternalStringImplFreeFunction&& free)
+    : StringImpl(characters, ConstructWithoutCopying)
+    , m_free(WTFMove(free))
 {
-    m_free = nullptr;
+    ASSERT(m_free);
     m_freeCtx = nullptr;
     m_hashAndFlags = (m_hashAndFlags & ~s_hashMaskBufferOwnership) | BufferExternal;
     m_refCount |= s_refCountFlagIsStaticString;
 }
 
+
 } // namespace WTF
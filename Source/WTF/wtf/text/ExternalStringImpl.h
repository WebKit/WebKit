--- conflicted
+++ resolved
@@ -49,14 +49,7 @@
     ExternalStringImpl(std::span<const LChar> characters, ExternalStringImplFreeFunction&&);
     ExternalStringImpl(std::span<const UChar> characters, ExternalStringImplFreeFunction&&);
 
-<<<<<<< HEAD
-    ALWAYS_INLINE void freeExternalBuffer(void* buffer, unsigned bufferSize)
-    {
-        m_free(m_freeCtx, buffer, bufferSize);
-    }
-=======
     inline void freeExternalBuffer(void* buffer, unsigned bufferSize);
->>>>>>> d565b919
 
     ExternalStringImplFreeFunction m_free;
     void* m_freeCtx;
@@ -64,7 +57,7 @@
 
 ALWAYS_INLINE void ExternalStringImpl::freeExternalBuffer(void* buffer, unsigned bufferSize)
 {
-    m_free(this, buffer, bufferSize);
+    m_free(m_freeCtx, buffer, bufferSize);
 }
 
 } // namespace WTF

/*
 * Copyright (C) 2018 mce sys Ltd. All rights reserved.
 *
 * Redistribution and use in source and binary forms, with or without
 * modification, are permitted provided that the following conditions
 * are met:
 * 1. Redistributions of source code must retain the above copyright
 *    notice, this list of conditions and the following disclaimer.
 * 2. Redistributions in binary form must reproduce the above copyright
 *    notice, this list of conditions and the following disclaimer in the
 *    documentation and/or other materials provided with the distribution.
 *
 * THIS SOFTWARE IS PROVIDED BY APPLE INC. ``AS IS'' AND ANY
 * EXPRESS OR IMPLIED WARRANTIES, INCLUDING, BUT NOT LIMITED TO, THE
 * IMPLIED WARRANTIES OF MERCHANTABILITY AND FITNESS FOR A PARTICULAR
 * PURPOSE ARE DISCLAIMED.  IN NO EVENT SHALL APPLE INC. OR
 * CONTRIBUTORS BE LIABLE FOR ANY DIRECT, INDIRECT, INCIDENTAL, SPECIAL,
 * EXEMPLARY, OR CONSEQUENTIAL DAMAGES (INCLUDING, BUT NOT LIMITED TO,
 * PROCUREMENT OF SUBSTITUTE GOODS OR SERVICES; LOSS OF USE, DATA, OR
 * PROFITS; OR BUSINESS INTERRUPTION) HOWEVER CAUSED AND ON ANY THEORY
 * OF LIABILITY, WHETHER IN CONTRACT, STRICT LIABILITY, OR TORT
 * (INCLUDING NEGLIGENCE OR OTHERWISE) ARISING IN ANY WAY OUT OF THE USE
 * OF THIS SOFTWARE, EVEN IF ADVISED OF THE POSSIBILITY OF SUCH DAMAGE.
 */

#pragma once

#include <wtf/Function.h>
#include <wtf/text/StringImpl.h>

namespace WTF {

class ExternalStringImpl;

using ExternalStringImplFreeFunction = Function<void(void*, void*, unsigned)>;

class ExternalStringImpl final : public StringImpl {
public:
<<<<<<< HEAD
    WTF_EXPORT_PRIVATE static Ref<ExternalStringImpl> create(const LChar* characters, unsigned length, void* ctx, ExternalStringImplFreeFunction&&);
    WTF_EXPORT_PRIVATE static Ref<ExternalStringImpl> create(const UChar* characters, unsigned length, void* ctx, ExternalStringImplFreeFunction&&);
    WTF_EXPORT_PRIVATE static Ref<ExternalStringImpl> createStatic(const LChar* characters, unsigned length);
    WTF_EXPORT_PRIVATE static Ref<ExternalStringImpl> createStatic(const UChar* characters, unsigned length);
    WTF_EXPORT_PRIVATE static Ref<ExternalStringImpl> createStatic(const char* string);
=======
    WTF_EXPORT_PRIVATE static Ref<ExternalStringImpl> create(std::span<const LChar> characters, ExternalStringImplFreeFunction&&);
    WTF_EXPORT_PRIVATE static Ref<ExternalStringImpl> create(std::span<const UChar> characters, ExternalStringImplFreeFunction&&);
>>>>>>> 7f4c5caa

private:
    friend class StringImpl;

<<<<<<< HEAD
    ExternalStringImpl(const LChar* characters, unsigned length, void* ctx, ExternalStringImplFreeFunction&&);
    ExternalStringImpl(const UChar* characters, unsigned length, void* ctx, ExternalStringImplFreeFunction&&);
    ExternalStringImpl(const UChar* characters, unsigned length);
    ExternalStringImpl(const LChar* characters, unsigned length);
=======
    ExternalStringImpl(std::span<const LChar> characters, ExternalStringImplFreeFunction&&);
    ExternalStringImpl(std::span<const UChar> characters, ExternalStringImplFreeFunction&&);
>>>>>>> 7f4c5caa

    ALWAYS_INLINE void freeExternalBuffer(void* buffer, unsigned bufferSize)
    {
        m_free(m_freeCtx, buffer, bufferSize);
    }

    ExternalStringImplFreeFunction m_free;
    void* m_freeCtx;
};

} // namespace WTF

using WTF::ExternalStringImpl;<|MERGE_RESOLUTION|>--- conflicted
+++ resolved
@@ -36,29 +36,18 @@
 
 class ExternalStringImpl final : public StringImpl {
 public:
-<<<<<<< HEAD
-    WTF_EXPORT_PRIVATE static Ref<ExternalStringImpl> create(const LChar* characters, unsigned length, void* ctx, ExternalStringImplFreeFunction&&);
-    WTF_EXPORT_PRIVATE static Ref<ExternalStringImpl> create(const UChar* characters, unsigned length, void* ctx, ExternalStringImplFreeFunction&&);
-    WTF_EXPORT_PRIVATE static Ref<ExternalStringImpl> createStatic(const LChar* characters, unsigned length);
-    WTF_EXPORT_PRIVATE static Ref<ExternalStringImpl> createStatic(const UChar* characters, unsigned length);
-    WTF_EXPORT_PRIVATE static Ref<ExternalStringImpl> createStatic(const char* string);
-=======
-    WTF_EXPORT_PRIVATE static Ref<ExternalStringImpl> create(std::span<const LChar> characters, ExternalStringImplFreeFunction&&);
-    WTF_EXPORT_PRIVATE static Ref<ExternalStringImpl> create(std::span<const UChar> characters, ExternalStringImplFreeFunction&&);
->>>>>>> 7f4c5caa
+    WTF_EXPORT_PRIVATE static Ref<ExternalStringImpl> create(std::span<const LChar> characters, void* ctx, ExternalStringImplFreeFunction&&);
+    WTF_EXPORT_PRIVATE static Ref<ExternalStringImpl> create(std::span<const UChar> characters, void* ctx, ExternalStringImplFreeFunction&&);
+    WTF_EXPORT_PRIVATE static Ref<ExternalStringImpl> createStatic(std::span<const LChar> characters);
+    WTF_EXPORT_PRIVATE static Ref<ExternalStringImpl> createStatic(std::span<const UChar> characters);
 
 private:
     friend class StringImpl;
 
-<<<<<<< HEAD
-    ExternalStringImpl(const LChar* characters, unsigned length, void* ctx, ExternalStringImplFreeFunction&&);
-    ExternalStringImpl(const UChar* characters, unsigned length, void* ctx, ExternalStringImplFreeFunction&&);
-    ExternalStringImpl(const UChar* characters, unsigned length);
-    ExternalStringImpl(const LChar* characters, unsigned length);
-=======
+    ExternalStringImpl(std::span<const LChar> characters, void* ctx, ExternalStringImplFreeFunction&&);
+    ExternalStringImpl(std::span<const UChar> characters, void* ctx, ExternalStringImplFreeFunction&&);
     ExternalStringImpl(std::span<const LChar> characters, ExternalStringImplFreeFunction&&);
     ExternalStringImpl(std::span<const UChar> characters, ExternalStringImplFreeFunction&&);
->>>>>>> 7f4c5caa
 
     ALWAYS_INLINE void freeExternalBuffer(void* buffer, unsigned bufferSize)
     {

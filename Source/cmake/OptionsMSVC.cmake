--- conflicted
+++ resolved
@@ -1,9 +1,9 @@
 # WebKit dropped MSVC support. This file is only for clang-cl.
 
 function(MSVC_ADD_COMPILE_OPTIONS)
-    foreach (_option ${ARGV})
-        add_compile_options($<$<COMPILE_LANGUAGE:C,CXX>:${_option}>)
-    endforeach ()
+        foreach(_option ${ARGV})
+                add_compile_options($<$<COMPILE_LANGUAGE:C,CXX>:${_option}>)
+        endforeach()
 endfunction()
 
 # Create pdb files for debugging purposes, also for Release builds
@@ -15,15 +15,11 @@
 
 # We do not use exceptions
 add_definitions(-D_HAS_EXCEPTIONS=0)
-<<<<<<< HEAD
-MSVC_ADD_COMPILE_OPTIONS(/EHsc /fp:except-)
-=======
 string(REGEX REPLACE "/EH[-a-z]+" "" CMAKE_CXX_FLAGS ${CMAKE_CXX_FLAGS})
 MSVC_ADD_COMPILE_OPTIONS(/EHa- /EHc- /EHs- /fp:except-)
->>>>>>> b58969a8
 
 # Disable RTTI
-string(REGEX REPLACE "/GR-?" "" CMAKE_CXX_FLAGS ${CMAKE_CXX_FLAGS})
+string(REGEX REPLACE "/GR-?" "GR-" CMAKE_CXX_FLAGS ${CMAKE_CXX_FLAGS})
 MSVC_ADD_COMPILE_OPTIONS(/GR-)
 
 # We have some very large object files that have to be linked
@@ -37,36 +33,13 @@
 # Specify the source code encoding
 MSVC_ADD_COMPILE_OPTIONS(/utf-8 /validate-charset)
 
-<<<<<<< HEAD
-if (${CMAKE_BUILD_TYPE} MATCHES "Debug")
-    string(APPEND CMAKE_SHARED_LINKER_FLAGS " /OPT:NOREF")
-    string(APPEND CMAKE_EXE_LINKER_FLAGS " /OPT:NOREF")
+if(NOT ${CMAKE_GENERATOR} MATCHES "Ninja")
+        MSVC_ADD_COMPILE_OPTIONS(/MP)
+endif()
 
-    # To debug linking time issues, uncomment the following three lines:
-    #add_compile_options(/Bv)
-    #set(CMAKE_SHARED_LINKER_FLAGS "${CMAKE_SHARED_LINKER_FLAGS} /VERBOSE /VERBOSE:INCR /TIME")
-    #set(CMAKE_EXE_LINKER_FLAGS "${CMAKE_EXE_LINKER_FLAGS} /VERBOSE /VERBOSE:INCR /TIME")
-elseif (${CMAKE_BUILD_TYPE} MATCHES "Release")
-    MSVC_ADD_COMPILE_OPTIONS(/Oy- /Gw /Gy /GF)
-endif ()
-
-if (NOT ${CMAKE_GENERATOR} MATCHES "Ninja")
-    link_directories("${CMAKE_LIBRARY_OUTPUT_DIRECTORY}/${CMAKE_BUILD_TYPE}")
-    add_definitions(/MP)
-endif ()
-if (NOT ${CMAKE_CXX_FLAGS} STREQUAL "")
-    string(REGEX REPLACE "/EH[a-z]+" "" CMAKE_CXX_FLAGS ${CMAKE_CXX_FLAGS}) # Disable C++ exceptions.
-    set(CMAKE_CXX_FLAGS "${CMAKE_CXX_FLAGS} /EHsc")
-    string(REGEX REPLACE "/GR " "/GR- " CMAKE_CXX_FLAGS ${CMAKE_CXX_FLAGS}) # Disable RTTI
-    # More warnings. /W4 should be specified before -Wno-* options for clang-cl.
-    string(REGEX REPLACE "/W3" "" CMAKE_C_FLAGS ${CMAKE_C_FLAGS})
-    string(REGEX REPLACE "/W3" "" CMAKE_CXX_FLAGS ${CMAKE_CXX_FLAGS})
-    WEBKIT_PREPEND_GLOBAL_COMPILER_FLAGS(/W4)
-=======
-if (NOT ${CMAKE_GENERATOR} MATCHES "Ninja")
-    MSVC_ADD_COMPILE_OPTIONS(/MP)
->>>>>>> b58969a8
-endif ()
+if(${CMAKE_BUILD_TYPE} MATCHES "Release")
+        add_compile_options(/Oy- /Gw /Gy /GF)
+endif()
 
 # More warnings. /W4 should be specified before -Wno-* options for clang-cl.
 string(REGEX REPLACE "/W3" "" CMAKE_C_FLAGS ${CMAKE_C_FLAGS})

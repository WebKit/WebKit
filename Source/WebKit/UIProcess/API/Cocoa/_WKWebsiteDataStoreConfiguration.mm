--- conflicted
+++ resolved
@@ -59,8 +59,6 @@
     return self;
 }
 
-<<<<<<< HEAD
-=======
 - (instancetype)initWithIdentifier:(NSUUID *)identifier
 {
     self = [super init];
@@ -75,7 +73,6 @@
     return self;
 }
 
->>>>>>> 67cda4ac
 - (void)dealloc
 {
     if (WebCoreObjCScheduleDeallocateOnMainRunLoop(_WKWebsiteDataStoreConfiguration.class, self))
@@ -98,6 +95,10 @@
 {
     if (!_configuration->isPersistent())
         [NSException raise:NSInvalidArgumentException format:@"Cannot set _webStorageDirectory on a non-persistent _WKWebsiteDataStoreConfiguration."];
+    
+    if (_configuration->identifier())
+        [NSException raise:NSGenericException format:@"Cannot set _webStorageDirectory on a _WKWebsiteDataStoreConfiguration created with identifier"];
+
     checkURLArgument(url);
     _configuration->setLocalStorageDirectory(url.path);
 }
@@ -111,6 +112,10 @@
 {
     if (!_configuration->isPersistent())
         [NSException raise:NSInvalidArgumentException format:@"Cannot set _indexedDBDatabaseDirectory on a non-persistent _WKWebsiteDataStoreConfiguration."];
+    
+    if (_configuration->identifier())
+        [NSException raise:NSGenericException format:@"Cannot set _indexedDBDatabaseDirectory on a _WKWebsiteDataStoreConfiguration created with identifier"];
+
     checkURLArgument(url);
     _configuration->setIndexedDBDatabaseDirectory(url.path);
 }
@@ -124,6 +129,10 @@
 {
     if (!_configuration->isPersistent())
         [NSException raise:NSInvalidArgumentException format:@"Cannot set networkCacheDirectory on a non-persistent _WKWebsiteDataStoreConfiguration."];
+
+    if (_configuration->identifier())
+        [NSException raise:NSGenericException format:@"Cannot set networkCacheDirectory on a _WKWebsiteDataStoreConfiguration created with identifier"];
+
     checkURLArgument(url);
     _configuration->setNetworkCacheDirectory(url.path);
 }
@@ -137,6 +146,10 @@
 {
     if (!_configuration->isPersistent())
         [NSException raise:NSInvalidArgumentException format:@"Cannot set deviceIdHashSaltsStorageDirectory on a non-persistent _WKWebsiteDataStoreConfiguration."];
+
+    if (_configuration->identifier())
+        [NSException raise:NSGenericException format:@"Cannot set deviceIdHashSaltsStorageDirectory on a _WKWebsiteDataStoreConfiguration created with identifier"];
+
     checkURLArgument(url);
     _configuration->setDeviceIdHashSaltsStorageDirectory(url.path);
 }
@@ -150,6 +163,10 @@
 {
     if (!_configuration->isPersistent())
         [NSException raise:NSInvalidArgumentException format:@"Cannot set _webSQLDatabaseDirectory on a non-persistent _WKWebsiteDataStoreConfiguration."];
+
+    if (_configuration->identifier())
+        [NSException raise:NSGenericException format:@"Cannot set _webSQLDatabaseDirectory on a _WKWebsiteDataStoreConfiguration created with identifier"];
+
     checkURLArgument(url);
     _configuration->setWebSQLDatabaseDirectory(url.path);
 }
@@ -183,6 +200,10 @@
 {
     if (!_configuration->isPersistent())
         [NSException raise:NSInvalidArgumentException format:@"Cannot set _cookieStorageFile on a non-persistent _WKWebsiteDataStoreConfiguration."];
+
+    if (_configuration->identifier())
+        [NSException raise:NSGenericException format:@"Cannot set _cookieStorageFile on a _WKWebsiteDataStoreConfiguration created with identifier"];
+
     checkURLArgument(url);
     if ([url hasDirectoryPath])
         [NSException raise:NSInvalidArgumentException format:@"The cookie storage path must point to a file, not a directory."];
@@ -199,6 +220,10 @@
 {
     if (!_configuration->isPersistent())
         [NSException raise:NSInvalidArgumentException format:@"Cannot set _resourceLoadStatisticsDirectory on a non-persistent _WKWebsiteDataStoreConfiguration."];
+
+    if (_configuration->identifier())
+        [NSException raise:NSGenericException format:@"Cannot set _resourceLoadStatisticsDirectory on a _WKWebsiteDataStoreConfiguration created with identifier"];
+
     checkURLArgument(url);
     _configuration->setResourceLoadStatisticsDirectory(url.path);
 }
@@ -212,6 +237,10 @@
 {
     if (!_configuration->isPersistent())
         [NSException raise:NSInvalidArgumentException format:@"Cannot set _cacheStorageDirectory on a non-persistent _WKWebsiteDataStoreConfiguration."];
+
+    if (_configuration->identifier())
+        [NSException raise:NSGenericException format:@"Cannot set _cacheStorageDirectory on a _WKWebsiteDataStoreConfiguration created with identifier"];
+
     checkURLArgument(url);
     _configuration->setCacheStorageDirectory(url.path);
 }
@@ -225,6 +254,10 @@
 {
     if (!_configuration->isPersistent())
         [NSException raise:NSInvalidArgumentException format:@"Cannot set _serviceWorkerRegistrationDirectory on a non-persistent _WKWebsiteDataStoreConfiguration."];
+
+    if (_configuration->identifier())
+        [NSException raise:NSGenericException format:@"Cannot set _serviceWorkerRegistrationDirectory on a _WKWebsiteDataStoreConfiguration created with identifier"];
+
     checkURLArgument(url);
     _configuration->setServiceWorkerRegistrationDirectory(url.path);
 }
@@ -268,6 +301,10 @@
 {
     if (!_configuration->isPersistent())
         [NSException raise:NSInvalidArgumentException format:@"Cannot set applicationCacheDirectory on a non-persistent _WKWebsiteDataStoreConfiguration."];
+
+    if (_configuration->identifier())
+        [NSException raise:NSGenericException format:@"Cannot set applicationCacheDirectory on a _WKWebsiteDataStoreConfiguration created with identifier"];
+
     checkURLArgument(url);
     _configuration->setApplicationCacheDirectory(url.path);
 }
@@ -281,6 +318,10 @@
 {
     if (!_configuration->isPersistent())
         [NSException raise:NSInvalidArgumentException format:@"Cannot set applicationCacheFlatFileSubdirectoryName on a non-persistent _WKWebsiteDataStoreConfiguration."];
+
+    if (_configuration->identifier())
+        [NSException raise:NSGenericException format:@"Cannot set applicationCacheFlatFileSubdirectoryName on a _WKWebsiteDataStoreConfiguration created with identifier"];
+
     _configuration->setApplicationCacheFlatFileSubdirectoryName(name);
 }
 
@@ -293,6 +334,10 @@
 {
     if (!_configuration->isPersistent())
         [NSException raise:NSInvalidArgumentException format:@"Cannot set mediaCacheDirectory on a non-persistent _WKWebsiteDataStoreConfiguration."];
+
+    if (_configuration->identifier())
+        [NSException raise:NSGenericException format:@"Cannot set mediaCacheDirectory on a _WKWebsiteDataStoreConfiguration created with identifier"];
+
     checkURLArgument(url);
     _configuration->setMediaCacheDirectory(url.path);
 }
@@ -306,6 +351,10 @@
 {
     if (!_configuration->isPersistent())
         [NSException raise:NSInvalidArgumentException format:@"Cannot set mediaKeysStorageDirectory on a non-persistent _WKWebsiteDataStoreConfiguration."];
+
+    if (_configuration->identifier())
+        [NSException raise:NSGenericException format:@"Cannot set mediaKeysStorageDirectory on a _WKWebsiteDataStoreConfiguration created with identifier"];
+
     checkURLArgument(url);
     _configuration->setMediaKeysStorageDirectory(url.path);
 }
@@ -319,6 +368,10 @@
 {
     if (!_configuration->isPersistent())
         [NSException raise:NSInvalidArgumentException format:@"Cannot set hstsStorageDirectory on a non-persistent _WKWebsiteDataStoreConfiguration."];
+
+    if (_configuration->identifier())
+        [NSException raise:NSGenericException format:@"Cannot set hstsStorageDirectory on a _WKWebsiteDataStoreConfiguration created with identifier"];
+
     checkURLArgument(url);
     _configuration->setHSTSStorageDirectory(url.path);
 }
@@ -332,6 +385,10 @@
 {
     if (!_configuration->isPersistent())
         [NSException raise:NSInvalidArgumentException format:@"Cannot set alternativeServicesDirectory on a non-persistent _WKWebsiteDataStoreConfiguration."];
+
+    if (_configuration->identifier())
+        [NSException raise:NSGenericException format:@"Cannot set alternativeServicesStorageDirectory on a _WKWebsiteDataStoreConfiguration created with identifier"];
+
     checkURLArgument(url);
     _configuration->setAlternativeServicesDirectory(url.path);
 }
@@ -347,7 +404,11 @@
 - (void)setGeneralStorageDirectory:(NSURL *)url
 {
     if (!_configuration->isPersistent())
-        [NSException raise:NSInvalidArgumentException format:@"Cannot set storageDirectory on a non-persistent _WKWebsiteDataStoreConfiguration."];
+        [NSException raise:NSInvalidArgumentException format:@"Cannot set generalStorageDirectory on a non-persistent _WKWebsiteDataStoreConfiguration."];
+
+    if (_configuration->identifier())
+        [NSException raise:NSGenericException format:@"Cannot set generalStorageDirectory on a _WKWebsiteDataStoreConfiguration created with identifier"];
+
     checkURLArgument(url);
     _configuration->setGeneralStorageDirectory(url.path);
 }

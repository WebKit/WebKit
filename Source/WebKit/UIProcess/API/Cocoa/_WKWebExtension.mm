--- conflicted
+++ resolved
@@ -30,6 +30,7 @@
 #import "config.h"
 #import "_WKWebExtensionInternal.h"
 
+#import "CocoaImage.h"
 #import "WebExtension.h"
 #import "_WKWebExtensionMatchPatternInternal.h"
 #import <WebCore/WebCoreObjCExtras.h>
@@ -111,8 +112,6 @@
 
 - (instancetype)_initWithManifestDictionary:(NSDictionary<NSString *, id> *)manifest
 {
-<<<<<<< HEAD
-=======
     NSParameterAssert(manifest);
 
     return [self _initWithManifestDictionary:manifest resources:nil];
@@ -120,25 +119,24 @@
 
 - (instancetype)_initWithManifestDictionary:(NSDictionary<NSString *, id> *)manifest resources:(NSDictionary<NSString *, id> *)resources
 {
->>>>>>> 97774366
     NSParameterAssert(manifest);
 
     if (!(self = [super init]))
         return nil;
 
-    API::Object::constructInWrapper<WebKit::WebExtension>(self, manifest);
+    API::Object::constructInWrapper<WebKit::WebExtension>(self, manifest, resources);
 
     return self;
 }
 
-- (instancetype)_initWithManifestData:(NSData *)manifestData
-{
-    NSParameterAssert(manifestData);
+- (instancetype)_initWithResources:(NSDictionary<NSString *, id> *)resources
+{
+    NSParameterAssert(resources);
 
     if (!(self = [super init]))
         return nil;
 
-    API::Object::constructInWrapper<WebKit::WebExtension>(self, manifestData);
+    API::Object::constructInWrapper<WebKit::WebExtension>(self, resources);
 
     return self;
 }
@@ -186,11 +184,26 @@
     return _webExtension->displayDescription();
 }
 
+- (NSString *)displayActionLabel
+{
+    return _webExtension->displayActionLabel();
+}
+
 - (NSString *)version
 {
     return _webExtension->version();
 }
 
+- (CocoaImage *)iconForSize:(CGSize)size
+{
+    return _webExtension->icon(size);
+}
+
+- (CocoaImage *)actionIconForSize:(CGSize)size
+{
+    return _webExtension->actionIcon(size);
+}
+
 - (NSSet<_WKWebExtensionPermission> *)requestedPermissions
 {
     return WebKit::toAPI(_webExtension->requestedPermissions());
@@ -279,10 +292,15 @@
 
 - (instancetype)_initWithManifestDictionary:(NSDictionary<NSString *, id> *)manifest
 {
-    return nil;
-}
-
-- (instancetype)_initWithManifestData:(NSData *)manifestData
+    return [self _initWithManifestDictionary:manifest resources:nil];
+}
+
+- (instancetype)_initWithManifestDictionary:(NSDictionary<NSString *, id> *)manifest resources:(NSDictionary<NSString *, id> *)resources
+{
+    return nil;
+}
+
+- (instancetype)_initWithResources:(NSDictionary<NSString *, id> *)resources
 {
     return nil;
 }
@@ -322,11 +340,26 @@
     return nil;
 }
 
+- (NSString *)displayActionLabel
+{
+    return nil;
+}
+
 - (NSString *)version
 {
     return nil;
 }
 
+- (CocoaImage *)iconForSize:(CGSize)size
+{
+    return nil;
+}
+
+- (CocoaImage *)actionIconForSize:(CGSize)size
+{
+    return nil;
+}
+
 - (NSSet<_WKWebExtensionPermission> *)requestedPermissions
 {
     return nil;

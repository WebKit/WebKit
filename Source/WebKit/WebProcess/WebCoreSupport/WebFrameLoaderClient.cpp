--- conflicted
+++ resolved
@@ -137,16 +137,7 @@
     return std::nullopt;
 }
 
-<<<<<<< HEAD
-std::optional<FrameIdentifier> WebFrameLoaderClient::frameID() const
-{
-    return m_frame->frameID();
-}
-
-#if ENABLE(INTELLIGENT_TRACKING_PREVENTION)
-=======
 #if ENABLE(TRACKING_PREVENTION)
->>>>>>> a994d178
 void WebFrameLoaderClient::setHasFrameSpecificStorageAccess(FrameSpecificStorageAccessIdentifier&& frameSpecificStorageAccessIdentifier )
 {
     ASSERT(!m_frameSpecificStorageAccessIdentifier);
@@ -205,7 +196,7 @@
     if (!webPage)
         return;
 
-#if ENABLE(INTELLIGENT_TRACKING_PREVENTION)
+#if ENABLE(TRACKING_PREVENTION)
     if (m_frameSpecificStorageAccessIdentifier) {
         WebProcess::singleton().ensureNetworkProcessConnection().connection().send(Messages::NetworkConnectionToWebProcess::RemoveStorageAccessForFrame(
             m_frameSpecificStorageAccessIdentifier->frameID, m_frameSpecificStorageAccessIdentifier->pageID), 0);
@@ -429,7 +420,7 @@
 
 void WebFrameLoaderClient::dispatchWillChangeDocument(const URL& currentUrl, const URL& newUrl)
 {
-#if ENABLE(INTELLIGENT_TRACKING_PREVENTION)
+#if ENABLE(TRACKING_PREVENTION)
     if (m_frame->isMainFrame())
         return;
 

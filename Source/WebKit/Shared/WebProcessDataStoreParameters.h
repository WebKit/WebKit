/*
 * Copyright (C) 2010-2020 Apple Inc. All rights reserved.
 *
 * Redistribution and use in source and binary forms, with or without
 * modification, are permitted provided that the following conditions
 * are met:
 * 1. Redistributions of source code must retain the above copyright
 *    notice, this list of conditions and the following disclaimer.
 * 2. Redistributions in binary form must reproduce the above copyright
 *    notice, this list of conditions and the following disclaimer in the
 *    documentation and/or other materials provided with the distribution.
 *
 * THIS SOFTWARE IS PROVIDED BY APPLE INC. AND ITS CONTRIBUTORS ``AS IS''
 * AND ANY EXPRESS OR IMPLIED WARRANTIES, INCLUDING, BUT NOT LIMITED TO,
 * THE IMPLIED WARRANTIES OF MERCHANTABILITY AND FITNESS FOR A PARTICULAR
 * PURPOSE ARE DISCLAIMED. IN NO EVENT SHALL APPLE INC. OR ITS CONTRIBUTORS
 * BE LIABLE FOR ANY DIRECT, INDIRECT, INCIDENTAL, SPECIAL, EXEMPLARY, OR
 * CONSEQUENTIAL DAMAGES (INCLUDING, BUT NOT LIMITED TO, PROCUREMENT OF
 * SUBSTITUTE GOODS OR SERVICES; LOSS OF USE, DATA, OR PROFITS; OR BUSINESS
 * INTERRUPTION) HOWEVER CAUSED AND ON ANY THEORY OF LIABILITY, WHETHER IN
 * CONTRACT, STRICT LIABILITY, OR TORT (INCLUDING NEGLIGENCE OR OTHERWISE)
 * ARISING IN ANY WAY OUT OF THE USE OF THIS SOFTWARE, EVEN IF ADVISED OF
 * THE POSSIBILITY OF SUCH DAMAGE.
 */

#pragma once

#include "SandboxExtension.h"
#include <WebCore/NetworkStorageSession.h>
#include <pal/SessionID.h>
#include <wtf/HashMap.h>

namespace WebKit {

struct WebProcessDataStoreParameters {
    using TopFrameDomain = WebCore::RegistrableDomain;
    using SubResourceDomain = WebCore::RegistrableDomain;

    PAL::SessionID sessionID;
    String applicationCacheDirectory;
    SandboxExtension::Handle applicationCacheDirectoryExtensionHandle;
    String applicationCacheFlatFileSubdirectoryName;
    String mediaCacheDirectory;
    SandboxExtension::Handle mediaCacheDirectoryExtensionHandle;
    String mediaKeyStorageDirectory;
    SandboxExtension::Handle mediaKeyStorageDirectoryExtensionHandle;
    String javaScriptConfigurationDirectory;
    SandboxExtension::Handle javaScriptConfigurationDirectoryExtensionHandle;
#if ENABLE(INTELLIGENT_TRACKING_PREVENTION)
    WebCore::ThirdPartyCookieBlockingMode thirdPartyCookieBlockingMode { WebCore::ThirdPartyCookieBlockingMode::All };
    HashSet<WebCore::RegistrableDomain> domainsWithUserInteraction;
    HashMap<TopFrameDomain, SubResourceDomain> domainsWithStorageAccessQuirk;
#endif
#if ENABLE(ARKIT_INLINE_PREVIEW)
    String modelElementCacheDirectory;
    SandboxExtension::Handle modelElementCacheDirectoryExtensionHandle;
#endif
#if PLATFORM(IOS_FAMILY)
    std::optional<SandboxExtension::Handle> cookieStorageDirectoryExtensionHandle;
    std::optional<SandboxExtension::Handle> containerCachesDirectoryExtensionHandle;
    std::optional<SandboxExtension::Handle> containerTemporaryDirectoryExtensionHandle;
#endif
    bool trackingPreventionEnabled { false };
};

<<<<<<< HEAD
template<class Encoder>
void WebProcessDataStoreParameters::encode(Encoder& encoder) const
{
    encoder << sessionID;
    encoder << applicationCacheDirectory;
    encoder << applicationCacheDirectoryExtensionHandle;
    encoder << applicationCacheFlatFileSubdirectoryName;
    encoder << mediaCacheDirectory;
    encoder << mediaCacheDirectoryExtensionHandle;
    encoder << mediaKeyStorageDirectory;
    encoder << mediaKeyStorageDirectoryExtensionHandle;
    encoder << javaScriptConfigurationDirectory;
    encoder << javaScriptConfigurationDirectoryExtensionHandle;
#if ENABLE(INTELLIGENT_TRACKING_PREVENTION)
    encoder << thirdPartyCookieBlockingMode;
    encoder << domainsWithUserInteraction;
    encoder << domainsWithStorageAccessQuirk;
#endif
#if ENABLE(ARKIT_INLINE_PREVIEW)
    encoder << modelElementCacheDirectory;
    encoder << modelElementCacheDirectoryExtensionHandle;
#endif
#if PLATFORM(IOS_FAMILY)
    encoder << cookieStorageDirectoryExtensionHandle;
    encoder << containerCachesDirectoryExtensionHandle;
    encoder << containerTemporaryDirectoryExtensionHandle;
#endif
    encoder << trackingPreventionEnabled;
}

template<class Decoder>
std::optional<WebProcessDataStoreParameters> WebProcessDataStoreParameters::decode(Decoder& decoder)
{
    std::optional<PAL::SessionID> sessionID;
    decoder >> sessionID;
    if (!sessionID)
        return std::nullopt;

    String applicationCacheDirectory;
    if (!decoder.decode(applicationCacheDirectory))
        return std::nullopt;

    std::optional<SandboxExtension::Handle> applicationCacheDirectoryExtensionHandle;
    decoder >> applicationCacheDirectoryExtensionHandle;
    if (!applicationCacheDirectoryExtensionHandle)
        return std::nullopt;

    String applicationCacheFlatFileSubdirectoryName;
    if (!decoder.decode(applicationCacheFlatFileSubdirectoryName))
        return std::nullopt;

    String mediaCacheDirectory;
    if (!decoder.decode(mediaCacheDirectory))
        return std::nullopt;

    std::optional<SandboxExtension::Handle> mediaCacheDirectoryExtensionHandle;
    decoder >> mediaCacheDirectoryExtensionHandle;
    if (!mediaCacheDirectoryExtensionHandle)
        return std::nullopt;

    String mediaKeyStorageDirectory;
    if (!decoder.decode(mediaKeyStorageDirectory))
        return std::nullopt;

    std::optional<SandboxExtension::Handle> mediaKeyStorageDirectoryExtensionHandle;
    decoder >> mediaKeyStorageDirectoryExtensionHandle;
    if (!mediaKeyStorageDirectoryExtensionHandle)
        return std::nullopt;

    String javaScriptConfigurationDirectory;
    if (!decoder.decode(javaScriptConfigurationDirectory))
        return std::nullopt;

    std::optional<SandboxExtension::Handle> javaScriptConfigurationDirectoryExtensionHandle;
    decoder >> javaScriptConfigurationDirectoryExtensionHandle;
    if (!javaScriptConfigurationDirectoryExtensionHandle)
        return std::nullopt;
        
#if ENABLE(INTELLIGENT_TRACKING_PREVENTION)
    std::optional<WebCore::ThirdPartyCookieBlockingMode> thirdPartyCookieBlockingMode;
    decoder >> thirdPartyCookieBlockingMode;
    if (!thirdPartyCookieBlockingMode)
        return std::nullopt;

    std::optional<HashSet<WebCore::RegistrableDomain>> domainsWithUserInteraction;
    decoder >> domainsWithUserInteraction;
    if (!domainsWithUserInteraction)
        return std::nullopt;
    
    std::optional<HashMap<TopFrameDomain, SubResourceDomain>> domainsWithStorageAccessQuirk;
    decoder >> domainsWithStorageAccessQuirk;
    if (!domainsWithStorageAccessQuirk)
        return std::nullopt;
#endif
#if ENABLE(ARKIT_INLINE_PREVIEW)
    String modelElementCacheDirectory;
    if (!decoder.decode(modelElementCacheDirectory))
        return std::nullopt;

    std::optional<SandboxExtension::Handle> modelElementCacheDirectoryExtensionHandle;
    decoder >> modelElementCacheDirectoryExtensionHandle;
    if (!modelElementCacheDirectoryExtensionHandle)
        return std::nullopt;
#endif
#if PLATFORM(IOS_FAMILY)
    std::optional<std::optional<SandboxExtension::Handle>> cookieStorageDirectoryExtensionHandle;
    decoder >> cookieStorageDirectoryExtensionHandle;
    if (!cookieStorageDirectoryExtensionHandle)
        return std::nullopt;

    std::optional<std::optional<SandboxExtension::Handle>> containerCachesDirectoryExtensionHandle;
    decoder >> containerCachesDirectoryExtensionHandle;
    if (!containerCachesDirectoryExtensionHandle)
        return std::nullopt;

    std::optional<std::optional<SandboxExtension::Handle>> containerTemporaryDirectoryExtensionHandle;
    decoder >> containerTemporaryDirectoryExtensionHandle;
    if (!containerTemporaryDirectoryExtensionHandle)
        return std::nullopt;
#endif

    bool trackingPreventionEnabled = false;
    if (!decoder.decode(trackingPreventionEnabled))
        return std::nullopt;

    return WebProcessDataStoreParameters {
        WTFMove(*sessionID),
        WTFMove(applicationCacheDirectory),
        WTFMove(*applicationCacheDirectoryExtensionHandle),
        WTFMove(applicationCacheFlatFileSubdirectoryName),
        WTFMove(mediaCacheDirectory),
        WTFMove(*mediaCacheDirectoryExtensionHandle),
        WTFMove(mediaKeyStorageDirectory),
        WTFMove(*mediaKeyStorageDirectoryExtensionHandle),
        WTFMove(javaScriptConfigurationDirectory),
        WTFMove(*javaScriptConfigurationDirectoryExtensionHandle),
#if ENABLE(INTELLIGENT_TRACKING_PREVENTION)
        *thirdPartyCookieBlockingMode,
        WTFMove(*domainsWithUserInteraction),
        WTFMove(*domainsWithStorageAccessQuirk),
#endif
#if ENABLE(ARKIT_INLINE_PREVIEW)
        WTFMove(modelElementCacheDirectory),
        WTFMove(*modelElementCacheDirectoryExtensionHandle),
#endif
#if PLATFORM(IOS_FAMILY)
        WTFMove(*cookieStorageDirectoryExtensionHandle),
        WTFMove(*containerCachesDirectoryExtensionHandle),
        WTFMove(*containerTemporaryDirectoryExtensionHandle),
#endif
        trackingPreventionEnabled
    };
}

=======
>>>>>>> daa46e4d
} // namespace WebKit<|MERGE_RESOLUTION|>--- conflicted
+++ resolved
@@ -46,7 +46,7 @@
     SandboxExtension::Handle mediaKeyStorageDirectoryExtensionHandle;
     String javaScriptConfigurationDirectory;
     SandboxExtension::Handle javaScriptConfigurationDirectoryExtensionHandle;
-#if ENABLE(INTELLIGENT_TRACKING_PREVENTION)
+#if ENABLE(TRACKING_PREVENTION)
     WebCore::ThirdPartyCookieBlockingMode thirdPartyCookieBlockingMode { WebCore::ThirdPartyCookieBlockingMode::All };
     HashSet<WebCore::RegistrableDomain> domainsWithUserInteraction;
     HashMap<TopFrameDomain, SubResourceDomain> domainsWithStorageAccessQuirk;
@@ -63,161 +63,4 @@
     bool trackingPreventionEnabled { false };
 };
 
-<<<<<<< HEAD
-template<class Encoder>
-void WebProcessDataStoreParameters::encode(Encoder& encoder) const
-{
-    encoder << sessionID;
-    encoder << applicationCacheDirectory;
-    encoder << applicationCacheDirectoryExtensionHandle;
-    encoder << applicationCacheFlatFileSubdirectoryName;
-    encoder << mediaCacheDirectory;
-    encoder << mediaCacheDirectoryExtensionHandle;
-    encoder << mediaKeyStorageDirectory;
-    encoder << mediaKeyStorageDirectoryExtensionHandle;
-    encoder << javaScriptConfigurationDirectory;
-    encoder << javaScriptConfigurationDirectoryExtensionHandle;
-#if ENABLE(INTELLIGENT_TRACKING_PREVENTION)
-    encoder << thirdPartyCookieBlockingMode;
-    encoder << domainsWithUserInteraction;
-    encoder << domainsWithStorageAccessQuirk;
-#endif
-#if ENABLE(ARKIT_INLINE_PREVIEW)
-    encoder << modelElementCacheDirectory;
-    encoder << modelElementCacheDirectoryExtensionHandle;
-#endif
-#if PLATFORM(IOS_FAMILY)
-    encoder << cookieStorageDirectoryExtensionHandle;
-    encoder << containerCachesDirectoryExtensionHandle;
-    encoder << containerTemporaryDirectoryExtensionHandle;
-#endif
-    encoder << trackingPreventionEnabled;
-}
-
-template<class Decoder>
-std::optional<WebProcessDataStoreParameters> WebProcessDataStoreParameters::decode(Decoder& decoder)
-{
-    std::optional<PAL::SessionID> sessionID;
-    decoder >> sessionID;
-    if (!sessionID)
-        return std::nullopt;
-
-    String applicationCacheDirectory;
-    if (!decoder.decode(applicationCacheDirectory))
-        return std::nullopt;
-
-    std::optional<SandboxExtension::Handle> applicationCacheDirectoryExtensionHandle;
-    decoder >> applicationCacheDirectoryExtensionHandle;
-    if (!applicationCacheDirectoryExtensionHandle)
-        return std::nullopt;
-
-    String applicationCacheFlatFileSubdirectoryName;
-    if (!decoder.decode(applicationCacheFlatFileSubdirectoryName))
-        return std::nullopt;
-
-    String mediaCacheDirectory;
-    if (!decoder.decode(mediaCacheDirectory))
-        return std::nullopt;
-
-    std::optional<SandboxExtension::Handle> mediaCacheDirectoryExtensionHandle;
-    decoder >> mediaCacheDirectoryExtensionHandle;
-    if (!mediaCacheDirectoryExtensionHandle)
-        return std::nullopt;
-
-    String mediaKeyStorageDirectory;
-    if (!decoder.decode(mediaKeyStorageDirectory))
-        return std::nullopt;
-
-    std::optional<SandboxExtension::Handle> mediaKeyStorageDirectoryExtensionHandle;
-    decoder >> mediaKeyStorageDirectoryExtensionHandle;
-    if (!mediaKeyStorageDirectoryExtensionHandle)
-        return std::nullopt;
-
-    String javaScriptConfigurationDirectory;
-    if (!decoder.decode(javaScriptConfigurationDirectory))
-        return std::nullopt;
-
-    std::optional<SandboxExtension::Handle> javaScriptConfigurationDirectoryExtensionHandle;
-    decoder >> javaScriptConfigurationDirectoryExtensionHandle;
-    if (!javaScriptConfigurationDirectoryExtensionHandle)
-        return std::nullopt;
-        
-#if ENABLE(INTELLIGENT_TRACKING_PREVENTION)
-    std::optional<WebCore::ThirdPartyCookieBlockingMode> thirdPartyCookieBlockingMode;
-    decoder >> thirdPartyCookieBlockingMode;
-    if (!thirdPartyCookieBlockingMode)
-        return std::nullopt;
-
-    std::optional<HashSet<WebCore::RegistrableDomain>> domainsWithUserInteraction;
-    decoder >> domainsWithUserInteraction;
-    if (!domainsWithUserInteraction)
-        return std::nullopt;
-    
-    std::optional<HashMap<TopFrameDomain, SubResourceDomain>> domainsWithStorageAccessQuirk;
-    decoder >> domainsWithStorageAccessQuirk;
-    if (!domainsWithStorageAccessQuirk)
-        return std::nullopt;
-#endif
-#if ENABLE(ARKIT_INLINE_PREVIEW)
-    String modelElementCacheDirectory;
-    if (!decoder.decode(modelElementCacheDirectory))
-        return std::nullopt;
-
-    std::optional<SandboxExtension::Handle> modelElementCacheDirectoryExtensionHandle;
-    decoder >> modelElementCacheDirectoryExtensionHandle;
-    if (!modelElementCacheDirectoryExtensionHandle)
-        return std::nullopt;
-#endif
-#if PLATFORM(IOS_FAMILY)
-    std::optional<std::optional<SandboxExtension::Handle>> cookieStorageDirectoryExtensionHandle;
-    decoder >> cookieStorageDirectoryExtensionHandle;
-    if (!cookieStorageDirectoryExtensionHandle)
-        return std::nullopt;
-
-    std::optional<std::optional<SandboxExtension::Handle>> containerCachesDirectoryExtensionHandle;
-    decoder >> containerCachesDirectoryExtensionHandle;
-    if (!containerCachesDirectoryExtensionHandle)
-        return std::nullopt;
-
-    std::optional<std::optional<SandboxExtension::Handle>> containerTemporaryDirectoryExtensionHandle;
-    decoder >> containerTemporaryDirectoryExtensionHandle;
-    if (!containerTemporaryDirectoryExtensionHandle)
-        return std::nullopt;
-#endif
-
-    bool trackingPreventionEnabled = false;
-    if (!decoder.decode(trackingPreventionEnabled))
-        return std::nullopt;
-
-    return WebProcessDataStoreParameters {
-        WTFMove(*sessionID),
-        WTFMove(applicationCacheDirectory),
-        WTFMove(*applicationCacheDirectoryExtensionHandle),
-        WTFMove(applicationCacheFlatFileSubdirectoryName),
-        WTFMove(mediaCacheDirectory),
-        WTFMove(*mediaCacheDirectoryExtensionHandle),
-        WTFMove(mediaKeyStorageDirectory),
-        WTFMove(*mediaKeyStorageDirectoryExtensionHandle),
-        WTFMove(javaScriptConfigurationDirectory),
-        WTFMove(*javaScriptConfigurationDirectoryExtensionHandle),
-#if ENABLE(INTELLIGENT_TRACKING_PREVENTION)
-        *thirdPartyCookieBlockingMode,
-        WTFMove(*domainsWithUserInteraction),
-        WTFMove(*domainsWithStorageAccessQuirk),
-#endif
-#if ENABLE(ARKIT_INLINE_PREVIEW)
-        WTFMove(modelElementCacheDirectory),
-        WTFMove(*modelElementCacheDirectoryExtensionHandle),
-#endif
-#if PLATFORM(IOS_FAMILY)
-        WTFMove(*cookieStorageDirectoryExtensionHandle),
-        WTFMove(*containerCachesDirectoryExtensionHandle),
-        WTFMove(*containerTemporaryDirectoryExtensionHandle),
-#endif
-        trackingPreventionEnabled
-    };
-}
-
-=======
->>>>>>> daa46e4d
 } // namespace WebKit
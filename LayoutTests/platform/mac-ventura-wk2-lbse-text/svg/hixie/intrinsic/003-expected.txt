layer at (0,0) size 800x600
  RenderView at (0,0) size 800x600
<<<<<<< HEAD
layer at (0,0) size 800x217
  RenderBlock {HTML} at (0,0) size 800x217 [color=#000080] [bgcolor=#FFFFFF]
    RenderBody {BODY} at (8,16) size 784x185
      RenderBlock {DIV} at (0,0) size 100x150
        RenderBlock {P} at (0,0) size 100x150
          RenderEmbeddedObject {OBJECT} at (0,0) size 400x150
            layer at (0,0) size 300x150
              RenderView at (0,0) size 300x150
            layer at (0,0) size 300x150
              RenderSVGRoot {svg} at (0,0) size 300x150
      RenderBlock {P} at (0,166) size 784x19
=======
layer at (0,0) size 800x267
  RenderBlock {HTML} at (0,0) size 800x267 [color=#000080] [bgcolor=#FFFFFF]
    RenderBody {BODY} at (8,16) size 784x235
      RenderBlock {DIV} at (0,0) size 100x200
        RenderBlock {P} at (0,0) size 100x200
          RenderEmbeddedObject {OBJECT} at (0,0) size 200x200
            layer at (0,0) size 100x200
              RenderView at (0,0) size 100x200
            layer at (0,0) size 100x200
              RenderSVGRoot {svg} at (0,0) size 100x200
            layer at (0,0) size 100x200
              RenderSVGViewportContainer at (0,0) size 100x200
      RenderBlock {P} at (0,216) size 784x19
>>>>>>> e79a6f09
        RenderText {#text} at (0,0) size 431x18
          text run at (0,0) width 431: "There should be a complete unbroken yin-yang symbol (\x{262F}) above."<|MERGE_RESOLUTION|>--- conflicted
+++ resolved
@@ -1,18 +1,5 @@
 layer at (0,0) size 800x600
   RenderView at (0,0) size 800x600
-<<<<<<< HEAD
-layer at (0,0) size 800x217
-  RenderBlock {HTML} at (0,0) size 800x217 [color=#000080] [bgcolor=#FFFFFF]
-    RenderBody {BODY} at (8,16) size 784x185
-      RenderBlock {DIV} at (0,0) size 100x150
-        RenderBlock {P} at (0,0) size 100x150
-          RenderEmbeddedObject {OBJECT} at (0,0) size 400x150
-            layer at (0,0) size 300x150
-              RenderView at (0,0) size 300x150
-            layer at (0,0) size 300x150
-              RenderSVGRoot {svg} at (0,0) size 300x150
-      RenderBlock {P} at (0,166) size 784x19
-=======
 layer at (0,0) size 800x267
   RenderBlock {HTML} at (0,0) size 800x267 [color=#000080] [bgcolor=#FFFFFF]
     RenderBody {BODY} at (8,16) size 784x235
@@ -26,6 +13,5 @@
             layer at (0,0) size 100x200
               RenderSVGViewportContainer at (0,0) size 100x200
       RenderBlock {P} at (0,216) size 784x19
->>>>>>> e79a6f09
         RenderText {#text} at (0,0) size 431x18
           text run at (0,0) width 431: "There should be a complete unbroken yin-yang symbol (\x{262F}) above."
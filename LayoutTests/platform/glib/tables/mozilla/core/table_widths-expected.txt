--- conflicted
+++ resolved
@@ -6,11 +6,7 @@
       RenderBlock (anonymous) at (0,0) size 784x18
         RenderText {#text} at (0,0) size 171x17
           text run at (0,0) width 171: "table width includes border"
-<<<<<<< HEAD
-      RenderTable {TABLE} at (0,36) size 200x46 [border: (10px outset #808080)]
-=======
       RenderTable {TABLE} at (0,36) size 200x46 [border: (10px outset #000000)]
->>>>>>> 7083862e
         RenderTableSection {TBODY} at (10,10) size 180x26
           RenderTableRow {TR} at (0,2) size 180x22
             RenderTableCell {TD} at (2,2) size 176x22 [border: (1px inset #000000)] [r=0 c=0 rs=1 cs=1]

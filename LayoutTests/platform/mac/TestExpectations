--- conflicted
+++ resolved
@@ -2772,11 +2772,9 @@
 
 webkit.org/b/259183 [ Monterey+ ] fast/attachment/mac/wide-attachment-image-controls-basic.html [ Pass Failure ]
 
-<<<<<<< HEAD
 webkit.org/b/259524 [ Monterey+ ] media/audioSession/audioSessionState.html [ Pass Failure ]
-=======
+
 # rdar://110876540 ASSERTION FAILED: firstChild(): [ macOS ] (258183)
 [ Debug ] media/modern-media-controls/tracks-support/text-track-selected-via-media-api.html [ Pass Crash ]
 
 webkit.org/b/259539 [ Debug ] storage/indexeddb/cursor-update.html [ Pass Failure Crash ]
->>>>>>> 543e3c1d

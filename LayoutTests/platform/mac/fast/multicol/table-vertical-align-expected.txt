--- conflicted
+++ resolved
@@ -268,13 +268,8 @@
               text run at (11,1079) width 108: "This cell has lots"
               text run at (11,1097) width 46: "of text."
             RenderBR {BR} at (56,1097) size 1x18
-<<<<<<< HEAD
-          RenderTableCell {TD} at (142,478) size 233x207 [border: (1px inset #808080)] [r=0 c=1 rs=1 cs=1]
-            RenderInline {SPAN} at (0,0) size 146x149
-=======
           RenderTableCell {TD} at (142,478) size 233x207 [border: (1px inset #000000)] [r=0 c=1 rs=1 cs=1]
             RenderInline {SPAN} at (0,0) size 146x184
->>>>>>> 7083862e
               RenderText {#text} at (11,10) size 146x185
                 text run at (11,11) width 146: "Other"
                 text run at (11,121) width 109: "cell."

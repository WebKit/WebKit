--- conflicted
+++ resolved
@@ -268,13 +268,8 @@
               text run at (11,1179) width 108: "This cell has lots"
               text run at (11,1199) width 46: "of text."
             RenderBR {BR} at (56,1199) size 1x19
-<<<<<<< HEAD
-          RenderTableCell {TD} at (145,529) size 238x232 [border: (1px inset #808080)] [r=0 c=1 rs=1 cs=1]
-            RenderInline {SPAN} at (0,0) size 146x148
-=======
           RenderTableCell {TD} at (145,529) size 238x232 [border: (1px inset #000000)] [r=0 c=1 rs=1 cs=1]
             RenderInline {SPAN} at (0,0) size 146x147
->>>>>>> 7083862e
               RenderText {#text} at (11,70) size 146x148
                 text run at (11,71) width 146: "Other"
                 text run at (11,146) width 109: "cell."
@@ -409,13 +404,8 @@
               text run at (11,1179) width 108: "This cell has lots"
               text run at (11,1199) width 46: "of text."
             RenderBR {BR} at (56,1199) size 1x19
-<<<<<<< HEAD
-          RenderTableCell {TD} at (145,1059) size 238x227 [border: (1px inset #808080)] [r=0 c=1 rs=1 cs=1]
-            RenderInline {SPAN} at (0,0) size 146x147
-=======
           RenderTableCell {TD} at (145,1059) size 238x227 [border: (1px inset #000000)] [r=0 c=1 rs=1 cs=1]
             RenderInline {SPAN} at (0,0) size 146x201
->>>>>>> 7083862e
               RenderText {#text} at (11,12) size 146x201
                 text run at (11,12) width 146: "Other"
                 text run at (11,141) width 109: "cell."